/*
* @Author: Uriel Sandoval
* @Date:   2015-04-28 18:56:49
* @Last Modified by:   Uriel Sandoval
<<<<<<< HEAD
* @Last Modified time: 2015-05-04 14:19:41
=======
* @Last Modified time: 2015-05-10 22:49:55
>>>>>>> 2fb628b6
*/

#include "python.h"
#include "cvxopt.h"
#include "klu.h"
#include "misc.h"
#include "complex.h"

// KLU functions
#if (SIZEOF_INT < SIZEOF_LONG)
#define KLUD(name) klu_l_ ## name
#define KLUZ(name) klu_zl_ ## name
#else
#define KLUD(name) klu_ ## name
#define KLUZ(name) klu_z_ ## name
#endif


// KLU types
#if (SIZEOF_INT < SIZEOF_LONG)
#define KLUS(name) klu_l_ ## name
#else
#define KLUS(name) klu_ ## name
#endif


<<<<<<< HEAD
const int E_SIZE[] = {sizeof(int_t), sizeof(double), sizeof(double complex)};


void klu_l_get_determinant(double *det, KLUS(numeric) *Numeric) {
    double *Udiag = Numeric->Udiag;
    int i, n =  Numeric->n;
    det[0] = 1;

    for (i = 0; i < n; i++) {
        det[0] *= Udiag[i];
        printf("%f\n", Udiag[i]);
    }

}


void klu_zl_get_determinant(double *det, KLUS(numeric) *Numeric) {
    det[0] = 1;
    double *Udiag = Numeric->Udiag;
    int i, n =  Numeric->n;



    for (i = 0; i < n; i++) {
        det[0] *= Udiag[i];
=======

const int E_SIZE[] = {sizeof(int_t), sizeof(double), sizeof(double complex)};
>>>>>>> 2fb628b6


    }


<<<<<<< HEAD
}
=======
PyDoc_STRVAR(klu__doc__, "Interface to the KLU library.\n\n"
             "Routines for symbolic and numeric LU factorization of sparse\n"
             "matrices and for solving sparse sets of linear equations.\n"
             "This library is well-suited for circuit simulation.\n\n"
             "The default control settings of KLU are used.\n\n"
             "See also http://faculty.cse.tamu.edu/davis/suitesparse.html");

>>>>>>> 2fb628b6

static void free_klu_d_symbolic(PyObject *F)
{
    KLUS(common) Common;
    KLUD(defaults)(&Common);
    KLUS(symbolic) *Fptr = PyCapsule_GetPointer(F, PyCapsule_GetName(F));
    KLUD(free_symbolic)(&Fptr, &Common);
}
static void free_klu_d_numeric(PyObject *F)
{
    KLUD(common) Common;
    KLUD(defaults)(&Common);
    KLUS(numeric) *Fptr = PyCapsule_GetPointer(F, PyCapsule_GetName(F));
    KLUD(free_numeric)(&Fptr, &Common);
}



static char klu_error[20];

PyDoc_STRVAR(klu__doc__, "Interface to the KLU library.\n\n"
             "Routines for symbolic and numeric LU factorization of sparse\n"
             "matrices and for solving sparse sets of linear equations.\n"
             "The default control settings of KLU are used.\n\n"
             "See also http://www.cise.ufl.edu/research/sparse/klu.");








static char doc_linsolve[] =
    "Solves a sparse set of linear equations.\n\n"
    "linsolve(A, B, trans='N', nrhs=B.size[1], ldB=max(1,B.size[0]),\n"
    "         offsetB=0)\n\n"
    "PURPOSE\n"
    "If trans is 'N', solves A*X = B.\n"
    "If trans is 'T', solves A^T*X = B.\n"
    "If trans is 'C', solves A^H*X = B.\n"
    "A is a sparse n by n matrix, and B is n by nrhs.\n"
    "On exit B is replaced by the solution.  A is not modified.\n\n"
    "ARGUMENTS\n"
    "A         square sparse matrix\n\n"
    "B         dense matrix of the same type as A, stored following \n"
    "          the BLAS conventions\n\n"
    "trans     'N', 'T' or 'C'\n\n"
    "nrhs      integer.  If negative, the default value is used.\n\n"
    "ldB       nonnegative integer.  ldB >= max(1,n).  If zero, the\n"
    "          default value is used.\n\n"
    "offsetB   nonnegative integer";

static PyObject* linsolve(PyObject *self, PyObject *args,
                          PyObject *kwrds)
{
    spmatrix *A;
    matrix *B;
#if PY_MAJOR_VERSION >= 3
    int trans_ = 'N';
#endif
    char trans = 'N';
    int oB = 0, n, nrhs = -1, ldB = 0, k;

<<<<<<< HEAD
=======


>>>>>>> 2fb628b6
    void *x;
    char *kwlist[] = {"A", "B", "trans", "nrhs", "ldB", "offsetB",
                      NULL
                     };

#if PY_MAJOR_VERSION >= 3
    if (!PyArg_ParseTupleAndKeywords(args, kwrds, "OO|Ciii", kwlist,
                                     &A, &B, &trans_, &nrhs, &ldB, &oB)) return NULL;
    trans = (char) trans_;
#else
    if (!PyArg_ParseTupleAndKeywords(args, kwrds, "OO|ciii", kwlist,
                                     &A, &B, &trans, &nrhs, &ldB, &oB)) return NULL;
#endif

    if (!SpMatrix_Check(A) || SP_NROWS(A) != SP_NCOLS(A))
        PY_ERR_TYPE("A must be a square sparse matrix");
    n = SP_NROWS(A);

    if (!SP_ID(A) == DOUBLE)
        PY_ERR_TYPE("A must be a sparse real matrix")
        if (!Matrix_Check(B) || MAT_ID(B) != SP_ID(A))
            PY_ERR_TYPE("B must a dense matrix of the same numeric type "
                        "as A");

    KLUS(common) Common, CommonFree;
    KLUS(symbolic) *Symbolic;
    KLUS(numeric) *Numeric;

    if (nrhs < 0) nrhs = B->ncols;
    if (n == 0 || nrhs == 0) return Py_BuildValue("i", 0);
    if (ldB == 0) ldB = MAX(1, B->nrows);
    if (ldB < MAX(1, n)) err_ld("ldB");
    if (oB < 0) err_nn_int("offsetB");
    if (oB + (nrhs - 1)*ldB + n > MAT_LGT(B)) err_buf_len("B");


    if (trans != 'N' && trans != 'T' && trans != 'C')
        err_char("trans", "'N', 'T', 'C'");

    KLUD(defaults)(&Common) ;
    KLUD(defaults)(&CommonFree) ;


    // Symbolic factorization

    Symbolic = KLUD(analyze)(n, SP_COL(A), SP_ROW(A), &Common);

    if (Common.status != KLU_OK) {
        KLUD(free_symbolic)(&Symbolic, &CommonFree);

        if (Common.status == KLU_OUT_OF_MEMORY)
            return PyErr_NoMemory();
        else {
            snprintf(klu_error, 20, "%s %i", "KLU ERROR",
                     (int) Common.status);
            PyErr_SetString(PyExc_ValueError, klu_error);
            return NULL;
        }
    }

    // Numeric factorization

    if (SP_ID(A) == DOUBLE)
        Numeric = KLUD(factor)(SP_COL(A), SP_ROW(A), SP_VAL(A), Symbolic, &Common);
    else
        Numeric = KLUD(factor)(SP_COL(A), SP_ROW(A), SP_VAL(A), Symbolic, &Common);

    if (Common.status != KLU_OK) {
        KLUD(free_numeric)(&Numeric, &CommonFree);
        KLUD(free_symbolic)(&Symbolic, &CommonFree);
        if (Common.status == KLU_OUT_OF_MEMORY)
            return PyErr_NoMemory();
        else {
            if (Common.status == KLU_SINGULAR)
                PyErr_SetString(PyExc_ArithmeticError, "singular "
                                "matrix");
            else {
                snprintf(klu_error, 20, "%s %i", "KLU ERROR",
                         (int) Common.status);
                PyErr_SetString(PyExc_ValueError, klu_error);
            }
            return NULL;
        }
    }


    if (!(x = malloc(n * E_SIZE[SP_ID(A)]))) {
        KLUD(free_symbolic)(&Symbolic, &CommonFree);
        if (SP_ID(A) == DOUBLE)
            KLUD(free_numeric)(&Numeric, &CommonFree);
        else
            KLUZ(free_numeric)(&Numeric, &CommonFree);

        return PyErr_NoMemory();
    }
    for (k = 0; k < nrhs; k++) {
        memcpy(x, B->buffer + (k * ldB + oB)*E_SIZE[SP_ID(A)],
               n * E_SIZE[SP_ID(A)]);
        if (SP_ID(A) == DOUBLE) {
            if (trans == 'N')
                KLUD(solve)(Symbolic, Numeric, n, nrhs, x, &Common);
            else
                KLUD(tsolve)(Symbolic, Numeric, n, nrhs, x, &Common);
        }
        else {
            if (trans == 'N')
                KLUZ(solve)(Symbolic, Numeric, n, nrhs, x, &Common);
            else
                KLUZ(tsolve)(Symbolic, Numeric, n, nrhs, x,
                             trans == 'C' ? 1 : 0, &Common);
        }


        if (Common.status == KLU_OK) {

            memcpy(B->buffer + (k * ldB + oB)*E_SIZE[SP_ID(A)], x,
                   n * E_SIZE[SP_ID(A)]);

        }
        else
            break;
    }
    free(x);


    if (Common.status != KLU_OK) {
        KLUD(free_symbolic)(&Symbolic, &CommonFree);
        if (SP_ID(A) == DOUBLE)
            KLUD(free_numeric)(&Numeric, &CommonFree);
        else
            KLUZ(free_numeric)(&Numeric, &CommonFree);

        if (Common.status == KLU_OUT_OF_MEMORY)
            return PyErr_NoMemory();
        else {
            if (Common.status == KLU_SINGULAR)
                PyErr_SetString(PyExc_ArithmeticError, "singular "
                                "matrix");
            else {
                snprintf(klu_error, 20, "%s %i", "KLU ERROR",
                         (int) Common.status);
                PyErr_SetString(PyExc_ValueError, klu_error);
            }
            return NULL;
        }
    }
    KLUD(free_symbolic)(&Symbolic, &CommonFree);
    if (SP_ID(A) == DOUBLE)
        KLUD(free_numeric)(&Numeric, &CommonFree);
    else
        KLUZ(free_numeric)(&Numeric, &CommonFree);
    return Py_BuildValue("");
}



static char doc_symbolic[] =
    "Symbolic LU factorization of a sparse matrix.\n\n"
    "F = symbolic(A)\n\n"
    "ARGUMENTS\n"
    "A         sparse matrix with at least one row and at least one\n"
    "          column.  A may be rectangular.\n\n"
    "F         the symbolic factorization as an opaque C object";

static PyObject* symbolic(PyObject *self, PyObject *args)
{
    spmatrix *A;
    int n;

    if (!PyArg_ParseTuple(args, "O", &A)) return NULL;

    if (!SpMatrix_Check(A) || SP_NROWS(A) != SP_NCOLS(A))
        PY_ERR_TYPE("A must be a square sparse matrix");
    n = SP_NROWS(A);

    if (!SpMatrix_Check(A)) PY_ERR_TYPE("A must be a sparse matrix");
    if (SP_NCOLS(A) == 0) {
        PyErr_SetString(PyExc_ValueError, "A must have at least one "
                        "row and column");
        return NULL;
    }
    KLUS(common) Common, CommonFree;
    KLUS(symbolic) *Symbolic;
    KLUD(defaults)(&Common);
    KLUD(defaults)(&CommonFree);

    Symbolic = KLUD(analyze)(n, SP_COL(A), SP_ROW(A), &Common);
    if (Common.status == KLU_OK) {
        if (SP_ID(A) == DOUBLE)
            return (PyObject *) PyCapsule_New(
                       (void *) Symbolic, "KLU SYM D FACTOR",
                       (PyCapsule_Destructor) &free_klu_d_symbolic);
        else
            return (PyObject *) PyCapsule_New(
                       (void *) Symbolic, "KLU SYM Z FACTOR",
                       (PyCapsule_Destructor) &free_klu_d_symbolic);
    }
    else
        KLUD(free_symbolic)(&Symbolic, &CommonFree);



    if (Common.status == KLU_OUT_OF_MEMORY)
        return PyErr_NoMemory();
    else {
        snprintf(klu_error, 20, "%s %i", "KLU ERROR",
                 (int) Common.status);
        PyErr_SetString(PyExc_ValueError, klu_error);
        return NULL;
    }
}




static char doc_numeric[] =
    "Numeric LU factorization of a sparse matrix, given a symbolic\n"
    "factorization computed by klu.symbolic. To speed-up de factorization\n"
    "a previous numeric factorization can be provided. In case that this \n"
    "refactorization leads to numerical issues a new (full) numeric factorization"
    "is returned.  Raises an ArithmeticError if A is singular.\n\n"
    "Fn = numeric(A, Fs, F)\n\n"
    "ARGUMENTS\n"
    "A         sparse matrix; may be rectangular\n\n"
    "Fs        symbolic factorization of A, or a matrix with the same\n"
    "          sparsity pattern, dimensions, and typecode as A, \n"
    "          created by klu.symbolic,\n"
    "F         numeric factorization of A, or  a matrix with the same\n"
    "          sparsity patthern, dimensions, and typecode as A.\n\n"
    "F         the numeric factorization, as an opaque C object";

static PyObject* numeric(PyObject *self, PyObject *args, PyObject *kwrds)
{
    spmatrix *A;
    PyObject *Fs;
    PyObject *F = NULL;
    void *Fsptr, *Fptr;
    int factorize = 0;
    const char *descrdFs = "KLU SYM D FACTOR";
    const char *descrzFs = "KLU SYM Z FACTOR";
    const char *descrdF = "KLU NUM D FACTOR";
    const char *descrzF = "KLU NUM Z FACTOR";


    if (!PyArg_ParseTuple(args, "OO|O", &A, &Fs, &F)) return NULL;

    if (!SpMatrix_Check(A)) PY_ERR_TYPE("A must be a sparse matrix");
    if (!PyCapsule_CheckExact(Fs)) err_CO("Fs");
    if (F != NULL)
        if (!PyCapsule_CheckExact(F)) err_CO("F");


    KLUS(common) Common, CommonFree;
    KLUD(defaults)(&Common);
    KLUD(defaults)(&CommonFree);
    KLUS(numeric) *Numeric;

    switch (SP_ID(A)) {
    case DOUBLE:
        TypeCheck_Capsule(Fs, descrdFs, "Fs is not the KLU symbolic "
                          "factor of a 'd' matrix");
        if (!(Fsptr = (void *) PyCapsule_GetPointer(Fs, descrdFs)))
            err_CO("Fs");


        if (F != NULL) {

            TypeCheck_Capsule(F, descrdF, "F is not the KLU numeric "
                              "factor of a 'd' matrix");
            if (!(Fptr = (KLUS(numeric) *) PyCapsule_GetPointer(F, descrdF)))
                err_CO("F");

            // F is a previous numeric factorization, hence, a "fast" computation
            // of the condition number of A is performed.

            KLUD(rcond)(Fsptr, Fptr, &Common);

            if (Common.rcond < 1E-20) {
<<<<<<< HEAD
                Numeric = KLUD(factor)(SP_COL(A), SP_ROW(A), SP_VAL(A), Fsptr,
                                       &Common);

                // free(F);
                // KLUD(free_numeric)(&Fptr, &CommonFree);

                if (Common.status == KLU_OK)
                    return (PyObject *) PyCapsule_New(
                               (void *) Numeric, "KLU NUM D FACTOR",
                               (PyCapsule_Destructor) &free_klu_d_numeric);
=======
                factorize =  1;
>>>>>>> 2fb628b6

            }
            else {
                KLUD(refactor)(SP_COL(A), SP_ROW(A), SP_VAL(A), Fsptr,
                               Fptr, &Common);

                if (Common.status == KLU_OK)
                    Py_RETURN_NONE;
                else {
                    // Refactorization failed, tries to perform a full factorization.
                    factorize = 1;
                }

            }

        }

        if (F == NULL || factorize) {

            Numeric = KLUD(factor)(SP_COL(A), SP_ROW(A), SP_VAL(A), Fsptr,
                                   &Common);

            if (Common.status == KLU_OK)
                return (PyObject *) PyCapsule_New(
                           (void *) Numeric, "KLU NUM D FACTOR",
                           (PyCapsule_Destructor) &free_klu_d_numeric);

            else
                KLUD(free_numeric)(&Numeric, &CommonFree);
        }
        break;

    case COMPLEX:
        TypeCheck_Capsule(Fs, descrzFs, "Fs is not the KLU symbolic "
                          "factor of a 'z' matrix");
        if (!(Fsptr = (void *) PyCapsule_GetPointer(Fs, descrzFs)))
            err_CO("Fs");
        if (F != NULL) {
            TypeCheck_Capsule(F, descrzF, "F is not the KLU numeric "
                              "factor of a 'z' matrix");
            if (!(Fptr = (void *) PyCapsule_GetPointer(F, descrzF)))
                err_CO("F");

            KLUZ(rcond)(Fsptr, Fptr, &Common);

            if (Common.rcond < 1E-20) {
                factorize = 1;
            }
            else {
                KLUZ(refactor)(SP_COL(A), SP_ROW(A), SP_VAL(A), Fsptr,
                               Fptr, &Common);

                if (Common.status == KLU_OK)
                    Py_RETURN_NONE;
                else
                    factorize = 1;

            }

        }
        if (F == NULL || factorize) {

            Numeric = KLUZ(factor)(SP_COL(A), SP_ROW(A), SP_VAL(A), Fsptr,
                                   &Common);

            if (Common.status == KLU_OK)
                return (PyObject *) PyCapsule_New(
                           (void *) Numeric, "KLU NUM Z FACTOR",
                           (PyCapsule_Destructor) &free_klu_d_numeric);

            else
                KLUZ(free_numeric)(&Numeric, &CommonFree);
        }
        break;
    }

    if (Common.status == KLU_OUT_OF_MEMORY)
        return PyErr_NoMemory();
    else {
        if (Common.status == KLU_SINGULAR)
            PyErr_SetString(PyExc_ArithmeticError, "singular matrix");
        else {
            snprintf(klu_error, 20, "%s %i", "KLU ERROR",
                     (int) Common.status);
            PyErr_SetString(PyExc_ValueError, klu_error);
        }
        return NULL;
    }
}


static char doc_det[] =
    "Obtains the determinant of a numeric object.\n\n"
    "d = det(A, N)\n"
    "ARGUMENTS\n"
    "A        square sparse matrix\n"
    "N        numeric factorization, as returned by klu.numeric\n\n"
    "d        determinant value";


static PyObject* det(PyObject *self, PyObject *args) {

    void *Fptr;
    PyObject *F;
    spmatrix *A;
    double det[] = {0};

    const char *descrdF = "KLU NUM D FACTOR";
    const char *descrzF = "KLU NUM Z FACTOR";

    if (!PyArg_ParseTuple(args, "OO", &A, &F))
        return NULL;


    if (!PyCapsule_CheckExact(F))
        err_CO("F");

    if (SP_ID(A) == DOUBLE) {
        TypeCheck_Capsule(F, descrdF, "F is not the KLU numeric "
                          "factor of a 'd' matrix");
        if (!(Fptr = (KLUS(numeric) *) PyCapsule_GetPointer(F, descrdF)))
            err_CO("F");

        KLUD(get_determinant)(det, Fptr);
    }
    else {
        TypeCheck_Capsule(F, descrzF, "F is not the KLU numeric "
                          "factor of a 'z' matrix");
        if (!(Fptr = (KLUS(numeric) *) PyCapsule_GetPointer(F, descrzF)))
            err_CO("F");

        KLUZ(get_determinant)(det, Fptr);
    }

    printf("determinant %f\n", det[0]);

    return Py_BuildValue("d", det[0]);



}



static char doc_solve[] =
    "Solves a factored set of linear equations.\n\n"
    "solve(A, Fs, F, B, trans='N', nrhs=B.size[1], ldB=max(1,B.size[0]),\n"
    "      offsetB=0)\n\n"
    "PURPOSE\n"
    "If trans is 'N', solves A*X = B.\n"
    "If trans is 'T', solves A^T*X = B.\n"
    "If trans is 'C', solves A^H*X = B.\n"
    "A is a sparse n by n matrix, and B is n by nrhs.  F is the\n"
    "numeric factorization of A, computed by klu.numeric.\n"
    "On exit B is replaced by the solution.  A is not modified.\n\n"
    "ARGUMENTS\n"
    "A         square sparse matrix\n\n"
    "Fs        symbolic factorization, as returned by klu.symbolic\n"
    "F         numeric factorization, as returned by klu.numeric\n"
    "\n"
    "B         dense matrix of the same type as A, stored following \n"
    "          the BLAS conventions\n\n"
    "trans     'N', 'T' or 'C'\n\n"
    "nrhs      integer.  If negative, the default value is used.\n\n"
    "ldB       nonnegative integer.  ldB >= max(1,n).  If zero, the\n"
    "          default value is used.\n\n"
    "offsetB   nonnegative integer";

static PyObject* solve(PyObject *self, PyObject *args, PyObject *kwrds)
{
    spmatrix *A;
    PyObject *F, *Fs;
    matrix *B;
#if PY_MAJOR_VERSION >= 3
    int trans_ = 'N';
#endif
    const char *descrdFs = "KLU SYM D FACTOR";
    const char *descrzFs = "KLU SYM Z FACTOR";
    const char *descrdF = "KLU NUM D FACTOR";
    const char *descrzF = "KLU NUM Z FACTOR";

    char trans = 'N';
    double *x;
    int oB = 0, n, ldB = 0, nrhs = -1, k;
    char *kwlist[] = {"A", "Fs", "F", "B", "trans", "nrhs", "ldB", "offsetB",
                      NULL
                     };

#if PY_MAJOR_VERSION >= 3
    if (!PyArg_ParseTupleAndKeywords(args, kwrds, "OOOO|Ciii", kwlist,
                                     &A, &Fs, &F, &B, &trans_, &nrhs, &ldB, &oB)) return NULL;
    trans = (char) trans_;
#else
    if (!PyArg_ParseTupleAndKeywords(args, kwrds, "OOOO|ciii", kwlist,
                                     &A, &Fs, &F, &B, &trans, &nrhs, &ldB, &oB)) return NULL;
#endif

    if (!SpMatrix_Check(A) || SP_NROWS(A) != SP_NCOLS(A))
        PY_ERR_TYPE("A must a square sparse matrix");
    n = SP_NROWS(A);

    if (!PyCapsule_CheckExact(F)) err_CO("F");
    if (!PyCapsule_CheckExact(Fs)) err_CO("Fs");

    if (SP_ID(A) == DOUBLE) {
        TypeCheck_Capsule(Fs, descrdFs, "F is not the KLU symbolic factor "
                          "of a 'd' matrix");
        TypeCheck_Capsule(F, descrdF, "F is not the KLU numeric factor "
                          "of a 'd' matrix");
    }
    else  {
        TypeCheck_Capsule(Fs, descrzFs, "F is not the KLU symbolic factor "
                          "of a 'z' matrix");
        TypeCheck_Capsule(F, descrzF, "F is not the KLU numeric factor "
                          "of a 'z' matrix");
    }


    if (!Matrix_Check(B) || MAT_ID(B) != SP_ID(A))
        PY_ERR_TYPE("B must a dense matrix of the same numeric type "
                    "as A");
    if (nrhs < 0) nrhs = B->ncols;
    if (n == 0 || nrhs == 0) return Py_BuildValue("");
    if (ldB == 0) ldB = MAX(1, B->nrows);
    if (ldB < MAX(1, n)) err_ld("ldB");
    if (oB < 0) err_nn_int("offsetB");
    if (oB + (nrhs - 1)*ldB + n > MAT_LGT(B)) err_buf_len("B");

    if (trans != 'N' && trans != 'T' && trans != 'C')
        err_char("trans", "'N', 'T', 'C'");

    if (!(x = malloc(n * E_SIZE[SP_ID(A)]))) return PyErr_NoMemory();
    KLUS(common) Common, CommonFree;
    KLUD(defaults)(&Common);
    KLUD(defaults)(&CommonFree);
    for (k = 0; k < nrhs; k++) {

        memcpy(x, B->buffer + (k * ldB + oB)*E_SIZE[SP_ID(A)],
               n * E_SIZE[SP_ID(A)]);
        if (SP_ID(A) == DOUBLE)
            if (trans == 'N')
                KLUD(solve)(PyCapsule_GetPointer(Fs, descrdFs),
                            PyCapsule_GetPointer(F, descrdF)
                            , n, nrhs, x, &Common);
            else
                KLUD(tsolve)(PyCapsule_GetPointer(Fs, descrdFs),
                             PyCapsule_GetPointer(F, descrdF)
                             , n, nrhs, x, &Common);

        else if (trans == 'N')
            KLUZ(solve)(PyCapsule_GetPointer(Fs, descrdFs),
                        PyCapsule_GetPointer(F, descrdF)
                        , n, nrhs, x, &Common);
        else
            KLUZ(tsolve)(PyCapsule_GetPointer(Fs, descrdFs),
                         PyCapsule_GetPointer(F, descrdF)
                         , n, nrhs, x,  trans == 'C' ? 1 : 0,
                         &Common);


        if (Common.status == KLU_OK)
            memcpy(B->buffer + (k * ldB + oB)*E_SIZE[SP_ID(A)], x,
                   n * E_SIZE[SP_ID(A)]);
        else
            break;
    }
    free(x);

    if (Common.status != KLU_OK) {
        if (Common.status == KLU_OUT_OF_MEMORY)
            return PyErr_NoMemory();
        else {
            if (Common.status == KLU_SINGULAR)
                PyErr_SetString(PyExc_ArithmeticError,
                                "singular matrix");
            else {
                snprintf(klu_error, 20, "%s %i", "KLU ERROR",
                         (int) Common.status);
                PyErr_SetString(PyExc_ValueError, klu_error);
            }
            return NULL;
        }
    }

<<<<<<< HEAD
    Py_RETURN_NONE;
=======
    return Py_BuildValue("");
>>>>>>> 2fb628b6

}






static PyMethodDef klu_functions[] = {
    {   "linsolve", (PyCFunction) linsolve, METH_VARARGS | METH_KEYWORDS,
        doc_linsolve
    },
    {"symbolic", (PyCFunction) symbolic, METH_VARARGS, doc_symbolic},
    {"numeric", (PyCFunction) numeric, METH_VARARGS, doc_numeric},
    {"solve", (PyCFunction) solve, METH_VARARGS | METH_KEYWORDS, doc_solve},
    {"det", (PyCFunction) det, METH_VARARGS | METH_KEYWORDS, doc_det},
    {NULL}  /* Sentinel */
};

#if PY_MAJOR_VERSION >= 3

static PyModuleDef klu_module = {
    PyModuleDef_HEAD_INIT,
    "klu",
    klu__doc__,
    -1,
    klu_functions,
    NULL, NULL, NULL, NULL
};


PyMODINIT_FUNC PyInit_klu(void)
{
    PyObject *m;
    if (!(m = PyModule_Create(&klu_module))) return NULL;
    if (import_cvxopt() < 0) return NULL;
    return m;
}

#else

PyMODINIT_FUNC initklu(void)
{
    PyObject *m;
    m = Py_InitModule3("klu", klu_functions, klu__doc__);
    if (import_cvxopt() < 0) return;
}
#endif<|MERGE_RESOLUTION|>--- conflicted
+++ resolved
@@ -2,18 +2,13 @@
 * @Author: Uriel Sandoval
 * @Date:   2015-04-28 18:56:49
 * @Last Modified by:   Uriel Sandoval
-<<<<<<< HEAD
-* @Last Modified time: 2015-05-04 14:19:41
-=======
 * @Last Modified time: 2015-05-10 22:49:55
->>>>>>> 2fb628b6
 */
 
-#include "python.h"
+
 #include "cvxopt.h"
 #include "klu.h"
 #include "misc.h"
-#include "complex.h"
 
 // KLU functions
 #if (SIZEOF_INT < SIZEOF_LONG)
@@ -33,44 +28,13 @@
 #endif
 
 
-<<<<<<< HEAD
+
 const int E_SIZE[] = {sizeof(int_t), sizeof(double), sizeof(double complex)};
 
 
-void klu_l_get_determinant(double *det, KLUS(numeric) *Numeric) {
-    double *Udiag = Numeric->Udiag;
-    int i, n =  Numeric->n;
-    det[0] = 1;
-
-    for (i = 0; i < n; i++) {
-        det[0] *= Udiag[i];
-        printf("%f\n", Udiag[i]);
-    }
-
-}
-
-
-void klu_zl_get_determinant(double *det, KLUS(numeric) *Numeric) {
-    det[0] = 1;
-    double *Udiag = Numeric->Udiag;
-    int i, n =  Numeric->n;
-
-
-
-    for (i = 0; i < n; i++) {
-        det[0] *= Udiag[i];
-=======
-
-const int E_SIZE[] = {sizeof(int_t), sizeof(double), sizeof(double complex)};
->>>>>>> 2fb628b6
-
-
-    }
-
-
-<<<<<<< HEAD
-}
-=======
+
+static char klu_error[20];
+
 PyDoc_STRVAR(klu__doc__, "Interface to the KLU library.\n\n"
              "Routines for symbolic and numeric LU factorization of sparse\n"
              "matrices and for solving sparse sets of linear equations.\n"
@@ -78,7 +42,6 @@
              "The default control settings of KLU are used.\n\n"
              "See also http://faculty.cse.tamu.edu/davis/suitesparse.html");
 
->>>>>>> 2fb628b6
 
 static void free_klu_d_symbolic(PyObject *F)
 {
@@ -94,18 +57,6 @@
     KLUS(numeric) *Fptr = PyCapsule_GetPointer(F, PyCapsule_GetName(F));
     KLUD(free_numeric)(&Fptr, &Common);
 }
-
-
-
-static char klu_error[20];
-
-PyDoc_STRVAR(klu__doc__, "Interface to the KLU library.\n\n"
-             "Routines for symbolic and numeric LU factorization of sparse\n"
-             "matrices and for solving sparse sets of linear equations.\n"
-             "The default control settings of KLU are used.\n\n"
-             "See also http://www.cise.ufl.edu/research/sparse/klu.");
-
-
 
 
 
@@ -143,11 +94,8 @@
     char trans = 'N';
     int oB = 0, n, nrhs = -1, ldB = 0, k;
 
-<<<<<<< HEAD
-=======
-
-
->>>>>>> 2fb628b6
+
+
     void *x;
     char *kwlist[] = {"A", "B", "trans", "nrhs", "ldB", "offsetB",
                       NULL
@@ -426,20 +374,7 @@
             KLUD(rcond)(Fsptr, Fptr, &Common);
 
             if (Common.rcond < 1E-20) {
-<<<<<<< HEAD
-                Numeric = KLUD(factor)(SP_COL(A), SP_ROW(A), SP_VAL(A), Fsptr,
-                                       &Common);
-
-                // free(F);
-                // KLUD(free_numeric)(&Fptr, &CommonFree);
-
-                if (Common.status == KLU_OK)
-                    return (PyObject *) PyCapsule_New(
-                               (void *) Numeric, "KLU NUM D FACTOR",
-                               (PyCapsule_Destructor) &free_klu_d_numeric);
-=======
                 factorize =  1;
->>>>>>> 2fb628b6
 
             }
             else {
@@ -528,58 +463,6 @@
         }
         return NULL;
     }
-}
-
-
-static char doc_det[] =
-    "Obtains the determinant of a numeric object.\n\n"
-    "d = det(A, N)\n"
-    "ARGUMENTS\n"
-    "A        square sparse matrix\n"
-    "N        numeric factorization, as returned by klu.numeric\n\n"
-    "d        determinant value";
-
-
-static PyObject* det(PyObject *self, PyObject *args) {
-
-    void *Fptr;
-    PyObject *F;
-    spmatrix *A;
-    double det[] = {0};
-
-    const char *descrdF = "KLU NUM D FACTOR";
-    const char *descrzF = "KLU NUM Z FACTOR";
-
-    if (!PyArg_ParseTuple(args, "OO", &A, &F))
-        return NULL;
-
-
-    if (!PyCapsule_CheckExact(F))
-        err_CO("F");
-
-    if (SP_ID(A) == DOUBLE) {
-        TypeCheck_Capsule(F, descrdF, "F is not the KLU numeric "
-                          "factor of a 'd' matrix");
-        if (!(Fptr = (KLUS(numeric) *) PyCapsule_GetPointer(F, descrdF)))
-            err_CO("F");
-
-        KLUD(get_determinant)(det, Fptr);
-    }
-    else {
-        TypeCheck_Capsule(F, descrzF, "F is not the KLU numeric "
-                          "factor of a 'z' matrix");
-        if (!(Fptr = (KLUS(numeric) *) PyCapsule_GetPointer(F, descrzF)))
-            err_CO("F");
-
-        KLUZ(get_determinant)(det, Fptr);
-    }
-
-    printf("determinant %f\n", det[0]);
-
-    return Py_BuildValue("d", det[0]);
-
-
-
 }
 
 
@@ -724,11 +607,7 @@
         }
     }
 
-<<<<<<< HEAD
-    Py_RETURN_NONE;
-=======
     return Py_BuildValue("");
->>>>>>> 2fb628b6
 
 }
 
@@ -744,7 +623,6 @@
     {"symbolic", (PyCFunction) symbolic, METH_VARARGS, doc_symbolic},
     {"numeric", (PyCFunction) numeric, METH_VARARGS, doc_numeric},
     {"solve", (PyCFunction) solve, METH_VARARGS | METH_KEYWORDS, doc_solve},
-    {"det", (PyCFunction) det, METH_VARARGS | METH_KEYWORDS, doc_det},
     {NULL}  /* Sentinel */
 };
 
