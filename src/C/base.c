--- conflicted
+++ resolved
@@ -1,3917 +1,1957 @@
-<<<<<<< HEAD
-/*
- * Copyright 2012-2015 M. Andersen and L. Vandenberghe.
- * Copyright 2010-2011 L. Vandenberghe.
- * Copyright 2004-2009 J. Dahl and L. Vandenberghe.
- *
- * This file is part of CVXOPT version 1.1.8.
- *
- * CVXOPT is free software; you can redistribute it and/or modify
- * it under the terms of the GNU General Public License as published by
- * the Free Software Foundation; either version 3 of the License, or
- * (at your option) any later version.
- *
- * CVXOPT is distributed in the hope that it will be useful,
- * but WITHOUT ANY WARRANTY; without even the implied warranty of
- * MERCHANTABILITY or FITNESS FOR A PARTICULAR PURPOSE.  See the
- * GNU General Public License for more details.
- *
- * You should have received a copy of the GNU General Public License
- * along with this program.  If not, see <http://www.gnu.org/licenses/>.
- */
-
-#define BASE_MODULE
-
-#include "Python.h"
-#include "cvxopt.h"
-#include "misc.h"
-
-#include <complexobject.h>
-
-PyDoc_STRVAR(base__doc__,"Convex optimization package");
-
-extern PyTypeObject matrix_tp ;
-matrix * Matrix_New(int, int, int) ;
-matrix * Matrix_NewFromMatrix(matrix *, int) ;
-matrix * Matrix_NewFromSequence(PyObject *, int) ;
-matrix * Matrix_NewFromPyBuffer(PyObject *, int, int *) ;
-
-extern PyTypeObject spmatrix_tp ;
-spmatrix * SpMatrix_New(int_t, int_t, int_t, int ) ;
-spmatrix * SpMatrix_NewFromMatrix(matrix *, int) ;
-spmatrix * SpMatrix_NewFromSpMatrix(spmatrix *, int) ;
-spmatrix * SpMatrix_NewFromIJV(matrix *, matrix *, matrix *, int_t, int_t, int) ;
-void free_ccs(ccs *);
-int get_id(void *val, int val_type);
-
-extern int (*sp_axpy[])(number, void *, void *, int, int, int, void **) ;
-
-extern int (*sp_gemm[])(char, char, number, void *, void *, number, void *,
-    int, int, int, int, void **, int, int, int);
-
-extern int (*sp_gemv[])(char, int, int, number, void *, int, void *, int,
-    number, void *, int) ;
-
-extern int (*sp_symv[])(char, int, number, ccs *, int, void *, int,
-    number, void *, int) ;
-
-extern int (*sp_syrk[])(char, char, number, void *, number,
-    void *, int, int, int, int, void **) ;
-
-const int  E_SIZE[] = { sizeof(int_t), sizeof(double), sizeof(double complex) };
-const char TC_CHAR[][2] = {"i","d","z"} ;
-
-/*
- *  Helper routines and definitions to implement type transparency.
- */
-
-number One[3], MinusOne[3], Zero[3];
-int intOne = 1;
-
-static void write_inum(void *dest, int i, void *src, int j) {
-  ((int_t *)dest)[i]  = ((int_t *)src)[j];
-}
-
-static void write_dnum(void *dest, int i, void *src, int j) {
-  ((double *)dest)[i]  = ((double *)src)[j];
-}
-
-static void write_znum(void *dest, int i, void *src, int j) {
-  ((double complex *)dest)[i]  = ((double complex *)src)[j];
-}
-
-void (*write_num[])(void *, int, void *, int) = {
-    write_inum, write_dnum, write_znum };
-
-static PyObject * inum2PyObject(void *src, int i) {
-  return Py_BuildValue("l", ((int_t *)src)[i]);
-}
-
-static PyObject * dnum2PyObject(void *src, int i) {
-  return Py_BuildValue("d", ((double *)src)[i]);
-}
-
-static PyObject * znum2PyObject(void *src, int i) {
-  Py_complex z;
-  z.real = creal (((double complex *)src)[i]);
-  z.imag = cimag (((double complex *)src)[i]);
-  return Py_BuildValue("D", &z);
-}
-
-PyObject * (*num2PyObject[])(void *, int) = {
-    inum2PyObject, dnum2PyObject, znum2PyObject };
-
-/* val_id: 0 = matrix, 1 = PyNumber */
-static int
-convert_inum(void *dest, void *val, int val_id, int offset)
-{
-  if (val_id==0) { /* 1x1 matrix */
-    switch (MAT_ID(val)) {
-    case INT:
-      *(int_t *)dest = MAT_BUFI(val)[offset]; return 0;
-      //case DOUBLE:
-      //*(int_t *)dest = (int_t)round(MAT_BUFD(val)[offset]); return 0;
-    default: PY_ERR_INT(PyExc_TypeError,"cannot cast argument as integer");
-    }
-  } else { /* PyNumber */
-#if PY_MAJOR_VERSION >= 3
-    if (PyLong_Check((PyObject *)val)) {
-      *(int_t *)dest = PyLong_AS_LONG((PyObject *)val); return 0;
-    }
-#else
-    if (PyInt_Check((PyObject *)val)) {
-      *(int_t *)dest = PyInt_AS_LONG((PyObject *)val); return 0;
-    }
-#endif
-    else PY_ERR_INT(PyExc_TypeError,"cannot cast argument as integer");
-  }
-}
-
-static int
-convert_dnum(void *dest, void *val, int val_id, int offset)
-{
-  if (val_id==0) { /* matrix */
-    switch (MAT_ID(val)) {
-    case INT:    *(double *)dest = MAT_BUFI(val)[offset]; return 0;
-    case DOUBLE: *(double *)dest = MAT_BUFD(val)[offset]; return 0;
-    default: PY_ERR_INT(PyExc_TypeError, "cannot cast argument as double");
-    }
-  } else { /* PyNumber */
-#if PY_MAJOR_VERSION >= 3
-    if (PyLong_Check((PyObject *)val) || PyFloat_Check((PyObject *)val)) {
-#else
-    if (PyInt_Check((PyObject *)val) || PyFloat_Check((PyObject *)val)) {
-#endif
-      *(double *)dest = PyFloat_AsDouble((PyObject *)val);
-      return 0;
-    }
-    else PY_ERR_INT(PyExc_TypeError,"cannot cast argument as double");
-  }
-}
-
-static int
-convert_znum(void *dest, void *val, int val_id, int offset)
-{
-  if (val_id==0) { /* 1x1 matrix */
-    switch (MAT_ID(val)) {
-    case INT:
-      *(double complex *)dest = MAT_BUFI(val)[offset]; return 0;
-    case DOUBLE:
-      *(double complex *)dest = MAT_BUFD(val)[offset]; return 0;
-    case COMPLEX:
-      *(double complex *)dest = MAT_BUFZ(val)[offset]; return 0;
-    default: return -1;
-    }
-  } else { /* PyNumber */
-    Py_complex c = PyComplex_AsCComplex((PyObject *)val);
-    *(double complex *)dest = c.real + I*c.imag;
-    return 0;
-  }
-}
-
-int (*convert_num[])(void *, void *, int, int) = {
-    convert_inum, convert_dnum, convert_znum };
-
-extern void daxpy_(int *, void *, void *, int *, void *, int *) ;
-extern void zaxpy_(int *, void *, void *, int *, void *, int *) ;
-
-static void i_axpy(int *n, void *a, void *x, int *incx, void *y, int *incy) {
-  int i;
-  for (i=0; i < *n; i++) {
-    ((int_t *)y)[i*(*incy)] += *((int_t *)a)*((int_t *)x)[i*(*incx)];
-  }
-}
-
-void (*axpy[])(int *, void *, void *, int *, void *, int *) = {
-    i_axpy, daxpy_, zaxpy_ };
-
-extern void dscal_(int *, void *, void *, int *) ;
-extern void zscal_(int *, void *, void *, int *) ;
-
-/* we dont implement a BLAS iscal */
-static void i_scal(int *n, void *a, void *x, int *incx) {
-  int i;
-  for (i=0; i < *n; i++) {
-    ((int_t *)x)[i*(*incx)] *= *((int_t *)a);
-  }
-}
-
-void (*scal[])(int *, void *, void *, int *) = { i_scal, dscal_, zscal_ };
-
-extern void dgemm_(char *, char *, int *, int *, int *, void *, void *,
-    int *, void *, int *, void *, void *, int *) ;
-extern void zgemm_(char *, char *, int *, int *, int *, void *, void *,
-    int *, void *, int *, void *, void *, int *) ;
-
-/* we dont implement a BLAS igemm */
-static void i_gemm(char *transA, char *transB, int *m, int *n, int *k,
-    void *alpha, void *A, int *ldA, void *B, int *ldB, void *beta,
-    void *C, int *ldC)
-{
-  int i, j, l;
-  for (j=0; j<*n; j++) {
-    for (i=0; i<*m; i++) {
-      ((int_t *)C)[i+j*(*m)] = 0;
-      for (l=0; l<*k; l++)
-        ((int_t *)C)[i+j*(*m)]+=((int_t *)A)[i+l*(*m)]*((int_t *)B)[j*(*k)+l];
-    }
-  }
-}
-
-void (*gemm[])(char *, char *, int *, int *, int *, void *, void *, int *,
-    void *, int *, void *, void *, int *) = { i_gemm, dgemm_, zgemm_ };
-
-extern void dgemv_(char *, int *, int *, void *, void *, int *, void *,
-    int *, void *, void *, int *);
-extern void zgemv_(char *, int *, int *, void *, void *, int *, void *,
-    int *, void *, void *, int *);
-static void (*gemv[])(char *, int *, int *, void *, void *, int *, void *,
-    int *, void *, void *, int *) = { NULL, dgemv_, zgemv_ };
-
-extern void dsyrk_(char *, char *, int *, int *, void *, void *,
-    int *, void *, void *, int *);
-extern void zsyrk_(char *, char *, int *, int *, void *, void *,
-    int *, void *, void *, int *);
-void (*syrk[])(char *, char *, int *, int *, void *, void *,
-    int *, void *, void *, int *) = { NULL, dsyrk_, zsyrk_ };
-
-extern void dsymv_(char *, int *, void *, void *, int *, void *, int *,
-    void *, void *, int *);
-extern void zsymv_(char *, int *, void *, void *, int *, void *, int *,
-    void *, void *, int *);
-void (*symv[])(char *, int *, void *, void *, int *, void *, int *,
-    void *, void *, int *) = { NULL, dsymv_, zsymv_ };
-
-static void mtx_iabs(void *src, void *dest, int n) {
-  int i;
-  for (i=0; i<n; i++)
-    ((int_t *)dest)[i] = labs(((int_t *)src)[i]);
-}
-
-static void mtx_dabs(void *src, void *dest, int n) {
-  int i;
-  for (i=0; i<n; i++)
-    ((double *)dest)[i] = fabs(((double *)src)[i]);
-}
-
-static void mtx_zabs(void *src, void *dest, int n) {
-  int i;
-  for (i=0; i<n; i++)
-    ((double *)dest)[i] = cabs(((double complex *)src)[i]);
-}
-
-void (*mtx_abs[])(void *, void *, int) = { mtx_iabs, mtx_dabs, mtx_zabs };
-
-static int idiv(void *dest, number a, int n) {
-  if (a.i==0) PY_ERR_INT(PyExc_ZeroDivisionError, "division by zero");
-  int i;
-  for (i=0; i<n; i++)
-    ((int_t *)dest)[i] /= a.i;
-
-  return 0;
-}
-
-static int ddiv(void *dest, number a, int n) {
-  if (a.d==0.0) PY_ERR_INT(PyExc_ZeroDivisionError, "division by zero");
-  int _n = n, int1 = 1;
-  double _a = 1/a.d;
-  dscal_(&_n, (void *)&_a, dest, &int1);
-  return 0;
-}
-
-static int zdiv(void *dest, number a, int n) {
-  if (cabs(a.z) == 0.0)
-    PY_ERR_INT(PyExc_ZeroDivisionError, "division by zero");
-
-  int _n = n, int1 = 1;
-  double complex _a = 1.0/a.z;
-  zscal_(&_n, (void *)&_a, dest, &int1);
-  return 0;
-}
-
-int (*div_array[])(void *, number, int) = { idiv, ddiv, zdiv };
-
-static int mtx_irem(void *dest, number a, int n) {
-  if (a.i==0) PY_ERR_INT(PyExc_ZeroDivisionError, "division by zero");
-  int i;
-  for (i=0; i<n; i++)
-    ((int_t *)dest)[i] %= a.i;
-
-  return 0;
-}
-
-static int mtx_drem(void *dest, number a, int n) {
-  if (a.d==0.0) PY_ERR_INT(PyExc_ZeroDivisionError, "division by zero");
-  int i;
-  for (i=0; i<n; i++)
-    ((double *)dest)[i] -= floor(((double *)dest)[i]/a.d)*a.d;
-
-  return 0;
-}
-
-int (*mtx_rem[])(void *, number, int) = { mtx_irem, mtx_drem };
-
-/* val_type = 0: (sp)matrix if type = 0, PY_NUMBER if type = 1 */
-int get_id(void *val, int val_type) {
-  if (!val_type) {
-    if Matrix_Check((PyObject *)val)
-    return MAT_ID((matrix *)val);
-    else
-      return SP_ID((spmatrix *)val);
-  }
-#if PY_MAJOR_VERSION >= 3
-  else if (PyLong_Check((PyObject *)val))
-#else
-  else if (PyInt_Check((PyObject *)val))
-#endif
-    return INT;
-  else if (PyFloat_Check((PyObject *)val))
-    return DOUBLE;
-  else
-    return COMPLEX;
-}
-
-
-
-static int Matrix_Check_func(void *o) {
-  return Matrix_Check((PyObject*)o);
-}
-
-static int SpMatrix_Check_func(void *o) {
-  return SpMatrix_Check((PyObject *)o);
-}
-
-
-static char doc_axpy[] =
-    "Constant times a vector plus a vector (y := alpha*x+y).\n\n"
-    "axpy(x, y, n=None, alpha=1.0)\n\n"
-    "ARGUMENTS\n"
-    "x         'd' or 'z' (sp)matrix\n\n"
-    "y         'd' or 'z' (sp)matrix.  Must have the same type as x.\n\n"
-    "n         integer.  If n<0, the default value of n is used.\n"
-    "          The default value is equal to\n"
-    "          (len(x)>=offsetx+1) ? 1+(len(x)-offsetx-1)/incx : 0.\n\n"
-    "alpha     number (int, float or complex).  Complex alpha is only\n"
-    "          allowed if x is complex";
-
-PyObject * base_axpy(PyObject *self, PyObject *args, PyObject *kwrds)
-{
-  PyObject *x, *y, *partial = NULL;
-  PyObject *ao=NULL;
-  number a;
-  char *kwlist[] = {"x", "y", "alpha", "partial", NULL};
-
-  if (!PyArg_ParseTupleAndKeywords(args, kwrds, "OO|OO:axpy", kwlist,
-      &x, &y, &ao, &partial)) return NULL;
-
-  if (!Matrix_Check(x) && !SpMatrix_Check(x)) err_mtrx("x");
-  if (!Matrix_Check(y) && !SpMatrix_Check(y)) err_mtrx("y");
-  if (partial && !PyBool_Check(partial)) err_bool("partial");
-
-  if (X_ID(x) != X_ID(y)) err_conflicting_ids;
-  int id = X_ID(x);
-
-  if (X_NROWS(x) != X_NROWS(y) || X_NCOLS(x) != X_NCOLS(y))
-    PY_ERR_TYPE("dimensions of x and y do not match");
-
-  if (ao && convert_num[id](&a, ao, 1, 0)) err_type("alpha");
-
-  if (Matrix_Check(x) && Matrix_Check(y)) {
-    int n = X_NROWS(x)*X_NCOLS(x);
-    axpy[id](&n, (ao ? &a : &One[id]), MAT_BUF(x), &intOne,
-        MAT_BUF(y), &intOne);
-  }
-  else {
-
-    void *z = NULL;
-    if (sp_axpy[id]((ao ? a : One[id]),
-        Matrix_Check(x) ? MAT_BUF(x): ((spmatrix *)x)->obj,
-            Matrix_Check(y) ? MAT_BUF(y): ((spmatrix *)y)->obj,
-                SpMatrix_Check(x), SpMatrix_Check(y),
-#if PY_MAJOR_VERSION >= 3
-                partial ? PyLong_AS_LONG(partial) : 0, &z))
-#else
-                partial ? PyInt_AS_LONG(partial) : 0, &z))
-#endif
-      return PyErr_NoMemory();
-
-    if (z) {
-      free_ccs( ((spmatrix *)y)->obj );
-      ((spmatrix *)y)->obj = z;
-    }
-  }
-
-  return Py_BuildValue("");
-}
-
-static char doc_gemm[] =
-    "General matrix-matrix product.\n\n"
-    "gemm(A, B, C, transA='N', transB='N', alpha=1.0, beta=0.0, \n"
-    "     partial=False) \n\n"
-    "PURPOSE\n"
-    "Computes \n"
-    "C := alpha*A*B + beta*C     if transA = 'N' and transB = 'N'.\n"
-    "C := alpha*A^T*B + beta*C   if transA = 'T' and transB = 'N'.\n"
-    "C := alpha*A^H*B + beta*C   if transA = 'C' and transB = 'N'.\n"
-    "C := alpha*A*B^T + beta*C   if transA = 'N' and transB = 'T'.\n"
-    "C := alpha*A^T*B^T + beta*C if transA = 'T' and transB = 'T'.\n"
-    "C := alpha*A^H*B^T + beta*C if transA = 'C' and transB = 'T'.\n"
-    "C := alpha*A*B^H + beta*C   if transA = 'N' and transB = 'C'.\n"
-    "C := alpha*A^T*B^H + beta*C if transA = 'T' and transB = 'C'.\n"
-    "C := alpha*A^H*B^H + beta*C if transA = 'C' and transB = 'C'.\n"
-    "If k=0, this reduces to C := beta*C.\n\n"
-    "ARGUMENTS\n\n"
-    "A         'd' or 'z' matrix\n\n"
-    "B         'd' or 'z' matrix.  Must have the same type as A.\n\n"
-    "C         'd' or 'z' matrix.  Must have the same type as A.\n\n"
-    "transA    'N', 'T' or 'C'\n\n"
-    "transB    'N', 'T' or 'C'\n\n"
-    "alpha     number (int, float or complex).  Complex alpha is only\n"
-    "          allowed if A is complex.\n\n"
-    "beta      number (int, float or complex).  Complex beta is only\n"
-    "          allowed if A is complex.\n\n"
-    "partial   boolean. If C is sparse and partial is True, then only the\n"
-    "          nonzero elements of C are updated irrespective of the\n"
-    "          sparsity patterns of A and B.";
-
-PyObject* base_gemm(PyObject *self, PyObject *args, PyObject *kwrds)
-{
-  PyObject *A, *B, *C, *partial=NULL;
-  PyObject *ao=NULL, *bo=NULL;
-  number a, b;
-  int m, n, k;
-#if PY_MAJOR_VERSION >= 3
-  int transA='N', transB='N';
-  char transA_, transB_;
-#else
-  char transA='N', transB='N';
-#endif
-  char *kwlist[] = {"A", "B", "C", "transA", "transB", "alpha", "beta",
-      "partial", NULL};
-
-#if PY_MAJOR_VERSION >= 3
-  if (!PyArg_ParseTupleAndKeywords(args, kwrds, "OOO|CCOOO:gemm",
-      kwlist, &A, &B, &C, &transA, &transB, &ao, &bo, &partial))
-#else
-  if (!PyArg_ParseTupleAndKeywords(args, kwrds, "OOO|ccOOO:gemm",
-      kwlist, &A, &B, &C, &transA, &transB, &ao, &bo, &partial))
-#endif
-    return NULL;
-
-  if (!(Matrix_Check(A) || SpMatrix_Check(A)))
-    PY_ERR_TYPE("A must a matrix or spmatrix");
-  if (!(Matrix_Check(B) || SpMatrix_Check(B)))
-    PY_ERR_TYPE("B must a matrix or spmatrix");
-  if (!(Matrix_Check(C) || SpMatrix_Check(C)))
-    PY_ERR_TYPE("C must a matrix or spmatrix");
-  if (partial && !PyBool_Check(partial)) err_bool("partial");
-
-  if (X_ID(A) != X_ID(B) || X_ID(A) != X_ID(C) ||
-      X_ID(B) != X_ID(C)) err_conflicting_ids;
-
-  if (transA != 'N' && transA != 'T' && transA != 'C')
-    err_char("transA", "'N', 'T', 'C'");
-  if (transB != 'N' && transB != 'T' && transB != 'C')
-    err_char("transB", "'N', 'T', 'C'");
-
-  m = (transA == 'N') ? X_NROWS(A) : X_NCOLS(A);
-  n = (transB == 'N') ? X_NCOLS(B) : X_NROWS(B);
-  k = (transA == 'N') ? X_NCOLS(A) : X_NROWS(A);
-  if (k != ((transB == 'N') ? X_NROWS(B) : X_NCOLS(B)))
-    PY_ERR_TYPE("dimensions of A and B do not match");
-
-  if (m == 0 || n == 0) return Py_BuildValue("");
-
-  if (ao && convert_num[X_ID(A)](&a, ao, 1, 0)) err_type("alpha");
-  if (bo && convert_num[X_ID(A)](&b, bo, 1, 0)) err_type("beta");
-
-#if PY_MAJOR_VERSION >= 3
-  transA_ = transA;
-  transB_ = transB;
-#endif
-
-  int id = X_ID(A);
-  if (Matrix_Check(A) && Matrix_Check(B) && Matrix_Check(C)) {
-
-    int ldA = MAX(1,MAT_NROWS(A));
-    int ldB = MAX(1,MAT_NROWS(B));
-    int ldC = MAX(1,MAT_NROWS(C));
-    if (id == INT) err_invalid_id;
-#if PY_MAJOR_VERSION >= 3
-    gemm[id](&transA_, &transB_, &m, &n, &k, (ao ? &a : &One[id]),
-        MAT_BUF(A), &ldA, MAT_BUF(B), &ldB, (bo ? &b : &Zero[id]),
-        MAT_BUF(C), &ldC);
-#else
-    gemm[id](&transA, &transB, &m, &n, &k, (ao ? &a : &One[id]),
-        MAT_BUF(A), &ldA, MAT_BUF(B), &ldB, (bo ? &b : &Zero[id]),
-        MAT_BUF(C), &ldC);
-#endif
-  } else {
-
-    void *z = NULL;
-#if PY_MAJOR_VERSION >= 3
-    if (sp_gemm[id](transA_, transB_, (ao ? a : One[id]),
-        Matrix_Check(A) ? MAT_BUF(A) : ((spmatrix *)A)->obj,
-            Matrix_Check(B) ? MAT_BUF(B) : ((spmatrix *)B)->obj,
-                (bo ? b : Zero[id]),
-                Matrix_Check(C) ? MAT_BUF(C) : ((spmatrix *)C)->obj,
-                    SpMatrix_Check(A), SpMatrix_Check(B), SpMatrix_Check(C),
-                    partial ? PyLong_AS_LONG(partial) : 0, &z, m, n, k))
-      return PyErr_NoMemory();
-#else
-    if (sp_gemm[id](transA, transB, (ao ? a : One[id]),
-        Matrix_Check(A) ? MAT_BUF(A) : ((spmatrix *)A)->obj,
-            Matrix_Check(B) ? MAT_BUF(B) : ((spmatrix *)B)->obj,
-                (bo ? b : Zero[id]),
-                Matrix_Check(C) ? MAT_BUF(C) : ((spmatrix *)C)->obj,
-                    SpMatrix_Check(A), SpMatrix_Check(B), SpMatrix_Check(C),
-                    partial ? PyInt_AS_LONG(partial) : 0, &z, m, n, k))
-      return PyErr_NoMemory();
-#endif
-
-    if (z) {
-      free_ccs( ((spmatrix *)C)->obj );
-      ((spmatrix *)C)->obj = z;
-    }
-  }
-
-  return Py_BuildValue("");
-}
-
-static char doc_gemv[] =
-    "General matrix-vector product for sparse and dense matrices. \n\n"
-    "gemv(A, x, y, trans='N', alpha=1.0, beta=0.0, m=A.size[0],\n"
-    "     n=A.size[1], incx=1, incy=1, offsetA=0, offsetx=0, offsety=0)\n\n"
-    "PURPOSE\n"
-    "If trans is 'N', computes y := alpha*A*x + beta*y.\n"
-    "If trans is 'T', computes y := alpha*A^T*x + beta*y.\n"
-    "If trans is 'C', computes y := alpha*A^H*x + beta*y.\n"
-    "The matrix A is m by n.\n"
-    "Returns immediately if n=0 and trans is 'T' or 'C', or if m=0 \n"
-    "and trans is 'N'.\n"
-    "Computes y := beta*y if n=0, m>0 and trans is 'N', or if m=0, \n"
-    "n>0 and trans is 'T' or 'C'.\n\n"
-    "ARGUMENTS\n"
-    "A         'd' or 'z' (sp)matrix\n\n"
-    "x         'd' or 'z' matrix.  Must have the same type as A.\n\n"
-    "y         'd' or 'z' matrix.  Must have the same type as A.\n\n"
-    "trans     'N', 'T' or 'C'\n\n"
-    "alpha     number (int, float or complex).  Complex alpha is only\n"
-    "          allowed if A is complex.\n\n"
-    "beta      number (int, float or complex).  Complex beta is only\n"
-    "          allowed if A is complex.\n\n"
-    "m         integer.  If negative, the default value is used.\n\n"
-    "n         integer.  If negative, the default value is used.\n\n"
-    "          If zero, the default value is used.\n\n"
-    "incx      nonzero integer\n\n"
-    "incy      nonzero integer\n\n"
-    "offsetA   nonnegative integer\n\n"
-    "offsetx   nonnegative integer\n\n"
-    "offsety   nonnegative integer\n\n"
-    "This sparse version of GEMV requires that\n"
-    "  m <= A.size[0] - (offsetA % A.size[0])";
-
-static PyObject* base_gemv(PyObject *self, PyObject *args, PyObject *kwrds)
-{
-  matrix *x, *y;
-  PyObject *A;
-  PyObject *ao=NULL, *bo=NULL;
-  number a, b;
-  int m=-1, n=-1, ix=1, iy=1, oA=0, ox=0, oy=0;
-#if PY_MAJOR_VERSION >= 3
-  int trans='N';
-  char trans_;
-#else
-  char trans='N';
-#endif
-  char *kwlist[] = {"A", "x", "y", "trans", "alpha", "beta", "m", "n",
-      "incx", "incy", "offsetA", "offsetx",
-      "offsety", NULL};
-
-#if PY_MAJOR_VERSION >= 3
-  if (!PyArg_ParseTupleAndKeywords(args, kwrds, "OOO|COOiiiiiii:gemv",
-      kwlist, &A, &x, &y, &trans, &ao, &bo, &m, &n, &ix, &iy,
-      &oA, &ox, &oy))
-    return NULL;
-#else
-  if (!PyArg_ParseTupleAndKeywords(args, kwrds, "OOO|cOOiiiiiii:gemv",
-      kwlist, &A, &x, &y, &trans, &ao, &bo, &m, &n, &ix, &iy,
-      &oA, &ox, &oy))
-    return NULL;
-#endif
-
-  if (!Matrix_Check(A) && !SpMatrix_Check(A))
-    PY_ERR(PyExc_TypeError, "A must be a dense or sparse matrix");
-  if (!Matrix_Check(x)) err_mtrx("x");
-  if (!Matrix_Check(y)) err_mtrx("y");
-
-  if (MAT_ID(x) == INT || MAT_ID(y) == INT || X_ID(A) == INT)
-    PY_ERR_TYPE("invalid matrix types");
-
-  if (X_ID(A) != MAT_ID(x) || X_ID(A) != MAT_ID(y))
-    err_conflicting_ids;
-
-  if (trans != 'N' && trans != 'T' && trans != 'C')
-    err_char("trans", "'N','T','C'");
-
-  if (ix == 0) err_nz_int("incx");
-  if (iy == 0) err_nz_int("incy");
-
-  int id = MAT_ID(x);
-  if (m < 0) m = X_NROWS(A);
-  if (n < 0) n = X_NCOLS(A);
-  if ((!m && trans == 'N') || (!n && (trans == 'T' || trans == 'C')))
-    return Py_BuildValue("");
-
-  if (oA < 0) err_nn_int("offsetA");
-  if (n > 0 && m > 0 && oA + (n-1)*MAX(1,X_NROWS(A)) + m >
-  X_NROWS(A)*X_NCOLS(A))
-    err_buf_len("A");
-
-  if (ox < 0) err_nn_int("offsetx");
-  if ((trans == 'N' && n > 0 && ox + (n-1)*abs(ix) + 1 > MAT_LGT(x)) ||
-      ((trans == 'T' || trans == 'C') && m > 0 &&
-          ox + (m-1)*abs(ix) + 1 > MAT_LGT(x))) err_buf_len("x");
-
-  if (oy < 0) err_nn_int("offsety");
-  if ((trans == 'N' && oy + (m-1)*abs(iy) + 1 > MAT_LGT(y)) ||
-      ((trans == 'T' || trans == 'C') &&
-          oy + (n-1)*abs(iy) + 1 > MAT_LGT(y))) err_buf_len("y");
-
-  if (ao && convert_num[MAT_ID(x)](&a, ao, 1, 0)) err_type("alpha");
-  if (bo && convert_num[MAT_ID(x)](&b, bo, 1, 0)) err_type("beta");
-
-#if PY_MAJOR_VERSION >= 3
-  trans_ = trans;
-#endif
-
-  if (Matrix_Check(A)) {
-    int ldA = MAX(1,X_NROWS(A));
-    if (trans == 'N' && n == 0)
-      scal[id](&m, (bo ? &b : &Zero[id]), ((char*)MAT_BUF(y))+oy*E_SIZE[id], &iy);
-    else if ((trans == 'T' || trans == 'C') && m == 0)
-      scal[id](&n, (bo ? &b : &Zero[id]), ((char*)MAT_BUF(y))+oy*E_SIZE[id], &iy);
-    else
-#if PY_MAJOR_VERSION >= 3
-      gemv[id](&trans_, &m, &n, (ao ? &a : &One[id]),
-	       ((char*)MAT_BUF(A)) + oA*E_SIZE[id], &ldA,
-	       ((char*)MAT_BUF(x)) + ox*E_SIZE[id], &ix, (bo ? &b : &Zero[id]),
-	       ((char*)MAT_BUF(y)) + oy*E_SIZE[id], &iy);
-#else
-      gemv[id](&trans, &m, &n, (ao ? &a : &One[id]),
-	       ((char*)MAT_BUF(A)) + oA*E_SIZE[id], &ldA,
-	       ((char*)MAT_BUF(x)) + ox*E_SIZE[id], &ix, (bo ? &b : &Zero[id]),
-	       ((char*)MAT_BUF(y)) + oy*E_SIZE[id], &iy);
-#endif
-  } else {
-#if PY_MAJOR_VERSION >= 3
-    if (sp_gemv[id](trans_, m, n, (ao ? a : One[id]), ((spmatrix *)A)->obj,
-		    oA, ((char*)MAT_BUF(x)) + ox*E_SIZE[id], ix, (bo ? b : Zero[id]),
-		    ((char*)MAT_BUF(y)) + oy*E_SIZE[id], iy))
-      return PyErr_NoMemory();
-#else
-    if (sp_gemv[id](trans, m, n, (ao ? a : One[id]), ((spmatrix *)A)->obj,
-		    oA, ((char*)MAT_BUF(x)) + ox*E_SIZE[id], ix, (bo ? b : Zero[id]),
-		    ((char*)MAT_BUF(y)) + oy*E_SIZE[id], iy))
-      return PyErr_NoMemory();
-#endif
-  }
-
-  return Py_BuildValue("");
-}
-
-static char doc_syrk[] =
-    "Rank-k update of symmetric sparse or dense matrix.\n\n"
-    "syrk(A, C, uplo='L', trans='N', alpha=1.0, beta=0.0, partial=False)\n\n"
-    "PURPOSE   \n"
-    "If trans is 'N', computes C := alpha*A*A^T + beta*C.\n"
-    "If trans is 'T', computes C := alpha*A^T*A + beta*C.\n"
-    "C is symmetric (real or complex) of order n. \n"
-    "ARGUMENTS\n"
-    "A         'd' or 'z' (sp)matrix\n\n"
-    "C         'd' or 'z' (sp)matrix.  Must have the same type as A.\n\n"
-    "uplo      'L' or 'U'\n\n"
-    "trans     'N' or 'T'\n\n"
-    "alpha     number (int, float or complex).  Complex alpha is only\n"
-    "          allowed if A is complex.\n\n"
-    "beta      number (int, float or complex).  Complex beta is only\n"
-    "          allowed if A is complex.\n\n"
-    "partial   boolean. If C is sparse and partial is True, then only the\n"
-    "          nonzero elements of C are updated irrespective of the\n"
-    "          sparsity patterns of A.";
-
-static PyObject* base_syrk(PyObject *self, PyObject *args, PyObject *kwrds)
-{
-  PyObject *A, *C, *partial=NULL, *ao=NULL, *bo=NULL;
-  number a, b;
-#if PY_MAJOR_VERSION >= 3
-  int trans='N', uplo='L';
-  char trans_, uplo_;
-#else
-  char trans='N', uplo='L';
-#endif
-  char *kwlist[] = {"A", "C", "uplo", "trans", "alpha", "beta", "partial",
-      NULL};
-
-#if PY_MAJOR_VERSION >= 3
-  if (!PyArg_ParseTupleAndKeywords(args, kwrds, "OO|CCOOO:syrk", kwlist,
-      &A, &C, &uplo, &trans, &ao, &bo, &partial))
-#else
-  if (!PyArg_ParseTupleAndKeywords(args, kwrds, "OO|ccOOO:syrk", kwlist,
-      &A, &C, &uplo, &trans, &ao, &bo, &partial))
-#endif
-    return NULL;
-
-  if (!(Matrix_Check(A) || SpMatrix_Check(A)))
-    PY_ERR_TYPE("A must be a dense or sparse matrix");
-  if (!(Matrix_Check(C) || SpMatrix_Check(C)))
-    PY_ERR_TYPE("C must be a dense or sparse matrix");
-
-  int id = X_ID(A);
-  if (id == INT) PY_ERR_TYPE("invalid matrix types");
-  if (id != X_ID(C)) err_conflicting_ids;
-
-  if (uplo != 'L' && uplo != 'U') err_char("uplo", "'L', 'U'");
-  if (id == DOUBLE && trans != 'N' && trans != 'T' &&
-      trans != 'C') err_char("trans", "'N', 'T', 'C'");
-  if (id == COMPLEX && trans != 'N' && trans != 'T')
-    err_char("trans", "'N', 'T'");
-
-  if (partial && !PyBool_Check(partial)) err_bool("partial");
-
-  int n = (trans == 'N') ? X_NROWS(A) : X_NCOLS(A);
-  int k = (trans == 'N') ? X_NCOLS(A) : X_NROWS(A);
-  if (n == 0) return Py_BuildValue("");
-
-  if (ao && convert_num[id](&a, ao, 1, 0)) err_type("alpha");
-  if (bo && convert_num[id](&b, bo, 1, 0)) err_type("beta");
-
-#if PY_MAJOR_VERSION >= 3
-  trans_ = trans;
-  uplo_ = uplo;
-#endif
-
-  if (Matrix_Check(A) && Matrix_Check(C)) {
-
-    int ldA = MAX(1,MAT_NROWS(A));
-    int ldC = MAX(1,MAT_NROWS(C));
-
-#if PY_MAJOR_VERSION >= 3
-    syrk[id](&uplo_, &trans_, &n, &k, (ao ? &a : &One[id]),
-        MAT_BUF(A), &ldA, (bo ? &b : &Zero[id]), MAT_BUF(C), &ldC);
-#else
-    syrk[id](&uplo, &trans, &n, &k, (ao ? &a : &One[id]),
-        MAT_BUF(A), &ldA, (bo ? &b : &Zero[id]), MAT_BUF(C), &ldC);
-#endif
-  } else {
-
-    void *z = NULL;
-#if PY_MAJOR_VERSION >= 3
-    if (sp_syrk[id](uplo_, trans_,
-        (ao ? a : One[id]),
-        Matrix_Check(A) ? MAT_BUF(A) : ((spmatrix *)A)->obj,
-            (bo ? b : Zero[id]),
-            Matrix_Check(C) ? MAT_BUF(C) : ((spmatrix *)C)->obj,
-                SpMatrix_Check(A), SpMatrix_Check(C),
-                partial ? PyLong_AS_LONG(partial) : 0,
-                    (trans == 'N' ? X_NCOLS(A) : X_NROWS(A)), &z))
-#else
-    if (sp_syrk[id](uplo, trans,
-        (ao ? a : One[id]),
-        Matrix_Check(A) ? MAT_BUF(A) : ((spmatrix *)A)->obj,
-            (bo ? b : Zero[id]),
-            Matrix_Check(C) ? MAT_BUF(C) : ((spmatrix *)C)->obj,
-                SpMatrix_Check(A), SpMatrix_Check(C),
-                partial ? PyInt_AS_LONG(partial) : 0,
-                    (trans == 'N' ? X_NCOLS(A) : X_NROWS(A)), &z))
-#endif
-      return PyErr_NoMemory();
-
-    if (z) {
-      free_ccs( ((spmatrix *)C)->obj );
-      ((spmatrix *)C)->obj = z;
-    }
-  }
-
-  return Py_BuildValue("");
-}
-
-static char doc_symv[] =
-    "Matrix-vector product with a real symmetric dense or sparse matrix.\n\n"
-    "symv(A, x, y, uplo='L', alpha=1.0, beta=0.0, n=A.size[0], \n"
-    "     ldA=max(1,A.size[0]), incx=1, incy=1, offsetA=0, offsetx=0,\n"
-    "     offsety=0)\n\n"
-    "PURPOSE\n"
-    "Computes y := alpha*A*x + beta*y with A real symmetric of order n."
-    "n\n"
-    "ARGUMENTS\n"
-    "A         'd' (sp)matrix\n\n"
-    "x         'd' matrix\n\n"
-    "y         'd' matrix\n\n"
-    "uplo      'L' or 'U'\n\n"
-    "alpha     real number (int or float)\n\n"
-    "beta      real number (int or float)\n\n"
-    "n         integer.  If negative, the default value is used.\n"
-    "          If the default value is used, we require that\n"
-    "          A.size[0]=A.size[1].\n\n"
-    "incx      nonzero integer\n\n"
-    "incy      nonzero integer\n\n"
-    "offsetA   nonnegative integer\n\n"
-    "offsetx   nonnegative integer\n\n"
-    "offsety   nonnegative integer\n\n"
-    "This sparse version of SYMV requires that\n"
-    "  m <= A.size[0] - (offsetA % A.size[0])";
-
-static PyObject* base_symv(PyObject *self, PyObject *args, PyObject *kwrds)
-{
-  PyObject *A, *ao=NULL, *bo=NULL;
-  matrix *x, *y;
-  number a, b;
-  int n=-1, ix=1, iy=1, oA=0, ox=0, oy=0, ldA;
-#if PY_MAJOR_VERSION >= 3
-  int uplo='L';
-  char uplo_;
-#else
-  char uplo='L';
-#endif
-  char *kwlist[] = {"A", "x", "y", "uplo", "alpha", "beta", "n",
-      "incx", "incy", "offsetA", "offsetx", "offsety", NULL};
-
-#if PY_MAJOR_VERSION >= 3
-  if (!PyArg_ParseTupleAndKeywords(args, kwrds, "OOO|COOiiiiii:symv",
-      kwlist, &A, &x, &y, &uplo, &ao, &bo, &n, &ix, &iy, &oA, &ox, &oy))
-#else
-  if (!PyArg_ParseTupleAndKeywords(args, kwrds, "OOO|cOOiiiiii:symv",
-      kwlist, &A, &x, &y, &uplo, &ao, &bo, &n, &ix, &iy, &oA, &ox, &oy))
-#endif
-    return NULL;
-
-  if (!Matrix_Check(A) && !SpMatrix_Check(A))
-    PY_ERR_TYPE("A must be a dense or sparse matrix");
-
-  ldA = MAX(1,X_NROWS(A));
-
-  if (!Matrix_Check(x)) err_mtrx("x");
-  if (!Matrix_Check(y)) err_mtrx("y");
-  if (X_ID(A) != MAT_ID(x) || X_ID(A) != MAT_ID(y) ||
-      MAT_ID(x) != MAT_ID(y)) err_conflicting_ids;
-
-  int id = X_ID(A);
-  if (id == INT) PY_ERR_TYPE("invalid matrix types");
-
-  if (uplo != 'L' && uplo != 'U') err_char("uplo", "'L', 'U'");
-
-  if (ix == 0) err_nz_int("incx");
-  if (iy == 0) err_nz_int("incy");
-
-  if (n < 0) {
-    if (X_NROWS(A) != X_NCOLS(A)) {
-      PyErr_SetString(PyExc_ValueError, "A is not square");
-      return NULL;
-    }
-    n = X_NROWS(A);
-  }
-  if (n == 0) return Py_BuildValue("");
-
-  if (oA < 0) err_nn_int("offsetA");
-  if (oA + (n-1)*ldA + n > len(A)) err_buf_len("A");
-  if (ox < 0) err_nn_int("offsetx");
-  if (ox + (n-1)*abs(ix) + 1 > len(x)) err_buf_len("x");
-  if (oy < 0) err_nn_int("offsety");
-  if (oy + (n-1)*abs(iy) + 1 > len(y)) err_buf_len("y");
-
-  if (ao && convert_num[id](&a, ao, 1, 0)) err_type("alpha");
-  if (bo && convert_num[id](&b, bo, 1, 0)) err_type("beta");
-
-#if PY_MAJOR_VERSION >= 3
-  uplo_ = uplo;
-#endif
-
-  if (Matrix_Check(A)) {
-
-#if PY_MAJOR_VERSION >= 3
-    symv[id](&uplo_, &n, (ao ? &a : &One[id]),
-	     ((char*)MAT_BUF(A)) + oA*E_SIZE[id], &ldA, ((char*)MAT_BUF(x)) + ox*E_SIZE[id],
-	     &ix, (bo ? &b : &Zero[id]), ((char*)MAT_BUF(y)) + oy*E_SIZE[id], &iy);
-#else
-    symv[id](&uplo, &n, (ao ? &a : &One[id]),
-	     ((char*)MAT_BUF(A)) + oA*E_SIZE[id], &ldA, ((char*)MAT_BUF(x)) + ox*E_SIZE[id],
-	     &ix, (bo ? &b : &Zero[id]), ((char*)MAT_BUF(y)) + oy*E_SIZE[id], &iy);
-#endif
-  }
-  else {
-
-#if PY_MAJOR_VERSION >= 3
-    if (sp_symv[id](uplo_, n, (ao ? a : One[id]), ((spmatrix *)A)->obj,
-		    oA, ((char*)MAT_BUF(x)) + ox*E_SIZE[id], ix,
-		    (bo ? b : Zero[id]), ((char*)MAT_BUF(y)) + oy*E_SIZE[id], iy))
-#else
-    if (sp_symv[id](uplo, n, (ao ? a : One[id]), ((spmatrix *)A)->obj,
-		    oA, ((char*)MAT_BUF(x)) + ox*E_SIZE[id], ix,
-		    (bo ? b : Zero[id]), ((char*)MAT_BUF(y)) + oy*E_SIZE[id], iy))
-#endif
-      return PyErr_NoMemory();
-  }
-
-  return Py_BuildValue("");
-}
-
-spmatrix * sparse_concat(PyObject *L, int id_arg) ;
-
-static char doc_sparse[] =
-    "Constructs a sparse block matrix.\n\n"
-    "sparse(x, tc = None)\n\n"
-    "PURPOSE\n"
-    "Constructs a sparse block matrix from a list of block matrices.  If a\n"
-    "single matrix is given as argument,  then the matrix is converted to\n"
-    "sparse format, optionally with a different typcode.  If a single list\n"
-    "of subblocks is specified, then a block column matrix is created;\n"
-    "otherwise when a list of lists is specified, then the inner lists\n"
-    "specify the different block-columns.  Each block element must be either\n"
-    "a dense or sparse matrix, or a scalar,  and dense matrices are converted\n"
-    "to sparse format by removing 0 elements.\n\n"
-    "ARGUMENTS\n"
-    "x       a single matrix, or a list of matrices and scalars, or a list of\n"
-    "        lists of matrices and scalars\n\n"
-    "tc      typecode character 'd' or 'z'.";
-
-
-static PyObject *
-sparse(PyTypeObject *type, PyObject *args, PyObject *kwds)
-{
-  PyObject *Objx = NULL;
-  static char *kwlist[] = { "x", "tc", NULL};
-  
-#if PY_MAJOR_VERSION >= 3
-  int tc = 0;
-  if (!PyArg_ParseTupleAndKeywords(args, kwds, "O|C:sparse", kwlist,
-      &Objx, &tc))
-#else
-  char tc = 0;
-  if (!PyArg_ParseTupleAndKeywords(args, kwds, "O|c:sparse", kwlist,
-      &Objx, &tc))
-#endif
-    return NULL;
-
-  if (tc && !(VALID_TC_SP(tc))) PY_ERR_TYPE("tc must be 'd' or 'z'");
-  int id = (tc ? TC2ID(tc) : -1);
-
-  spmatrix *ret = NULL;
-  /* a matrix */
-  if (Matrix_Check(Objx)) {
-
-    int m = MAT_NROWS(Objx), n = MAT_NCOLS(Objx);
-    ret = SpMatrix_NewFromMatrix((matrix *)Objx,
-        (id == -1 ? MAX(DOUBLE,MAT_ID(Objx)) : id));
-
-    MAT_NROWS(Objx) = m; MAT_NCOLS(Objx) = n;
-  }
-
-  /* sparse matrix */
-  else if (SpMatrix_Check(Objx)) {
-
-    int_t nnz = 0, ik, jk;
-
-    for (jk=0; jk<SP_NCOLS(Objx); jk++) {
-      for (ik=SP_COL(Objx)[jk]; ik<SP_COL(Objx)[jk+1]; ik++) {
-        if (((SP_ID(Objx) == DOUBLE) && (SP_VALD(Objx)[ik] != 0.0)) ||
-            ((SP_ID(Objx) == COMPLEX) && (SP_VALZ(Objx)[ik] != 0.0)))
-          nnz++;
-      }
-    }
-
-    ret = SpMatrix_New(SP_NROWS(Objx), SP_NCOLS(Objx), nnz, SP_ID(Objx));
-    if (!ret) return PyErr_NoMemory();
-
-    nnz = 0;
-    for (jk=0; jk<SP_NCOLS(Objx); jk++) {
-      for (ik=SP_COL(Objx)[jk]; ik<SP_COL(Objx)[jk+1]; ik++) {
-        if ((SP_ID(Objx) == DOUBLE) && (SP_VALD(Objx)[ik] != 0.0)) {
-          SP_VALD(ret)[nnz] = SP_VALD(Objx)[ik];
-          SP_ROW(ret)[nnz++] = SP_ROW(Objx)[ik];
-          SP_COL(ret)[jk+1]++;
-        }
-        else if ((SP_ID(Objx) == COMPLEX) && (SP_VALZ(Objx)[ik] != 0.0)) {
-          SP_VALZ(ret)[nnz] = SP_VALZ(Objx)[ik];
-          SP_ROW(ret)[nnz++] = SP_ROW(Objx)[ik];
-          SP_COL(ret)[jk+1]++;
-        }
-      }
-    }
-
-    for (jk=0; jk<SP_NCOLS(Objx); jk++)
-      SP_COL(ret)[jk+1] += SP_COL(ret)[jk];
-  }
-
-  /* x is a list of lists */
-  else if (PyList_Check(Objx))
-    ret = sparse_concat(Objx, id);
-
-  else PY_ERR_TYPE("invalid matrix initialization");
-
-  return (PyObject *)ret;
-}
-
-static char doc_spdiag[] =
-    "Constructs a square block diagonal sparse matrix.\n\n"
-    "spdiag(diag)\n\n"
-    "ARGUMENTS\n"
-    "diag      a matrix with a single row or column,  or a list of matrices\n"
-    "          and scalars.";
-
-static PyObject *
-spdiag(PyTypeObject *type, PyObject *args, PyObject *kwds)
-{
-  PyObject *diag = NULL, *Dk;
-  static char *kwlist[] = { "diag", NULL};
-
-  if (!PyArg_ParseTupleAndKeywords(args, kwds, "O:spdiag", kwlist, &diag))
-    return NULL;
-
-  if ((!PyList_Check(diag) && !Matrix_Check(diag) && !SpMatrix_Check(diag)) ||
-      (Matrix_Check(diag) &&
-          (MAT_LGT(diag) != MAX(MAT_NROWS(diag),MAT_NCOLS(diag)) )) ||
-          (SpMatrix_Check(diag) &&
-              (SP_LGT(diag) != MAX(SP_NROWS(diag),SP_NCOLS(diag)) )) )
-    PY_ERR_TYPE("invalid diag argument");
-
-  if (Matrix_Check(diag)) {
-    int j, id = MAX(DOUBLE, MAT_ID(diag)), n = MAT_LGT(diag);
-
-    spmatrix *ret = SpMatrix_New((int_t)n, (int_t)n, (int_t)n, id);
-    if (!ret) return PyErr_NoMemory();
-    SP_COL(ret)[0] = 0;
-
-    for (j=0; j<n; j++) {
-      SP_COL(ret)[j+1] = j+1;
-      SP_ROW(ret)[j] = j;
-
-      if (MAT_ID(diag) == INT)
-        SP_VALD(ret)[j] = MAT_BUFI(diag)[j];
-      else if (MAT_ID(diag) == DOUBLE)
-        SP_VALD(ret)[j] = MAT_BUFD(diag)[j];
-      else
-        SP_VALZ(ret)[j] = MAT_BUFZ(diag)[j];
-    }
-    return (PyObject *)ret;
-  }
-  else if (SpMatrix_Check(diag)) {
-
-    int k, id = MAX(DOUBLE, SP_ID(diag));
-    int_t n = SP_LGT(diag);
-
-    spmatrix *ret = SpMatrix_New(n, n, SP_NNZ(diag), id);
-    if (!ret) return PyErr_NoMemory();
-    SP_COL(ret)[0] = 0;
-
-    for (k=0; k<SP_NNZ(diag); k++) {
-
-      SP_COL(ret)[SP_ROW(diag)[k]+1] = 1;
-      SP_ROW(ret)[k] = SP_ROW(diag)[k];
-      if (SP_ID(diag) == DOUBLE)
-        SP_VALD(ret)[k] = SP_VALD(diag)[k];
-      else
-        SP_VALZ(ret)[k] = SP_VALZ(diag)[k];
-    }
-
-    for (k=0; k<n; k++) SP_COL(ret)[k+1] += SP_COL(ret)[k];
-
-    return (PyObject *)ret;
-
-  }
-
-  int j, k, l, idx, id=DOUBLE;
-  int_t n=0, nnz=0;
-
-  for (k=0; k<PyList_GET_SIZE(diag); k++) {
-    Dk = PyList_GET_ITEM(diag, k);
-    if (!Matrix_Check(Dk) && !SpMatrix_Check(Dk) && !PyNumber_Check(Dk))
-      PY_ERR_TYPE("invalid element in diag");
-
-    if (PyNumber_Check(Dk)) {
-      int scalarid = (PyComplex_Check(Dk) ? COMPLEX :
-      (PyFloat_Check(Dk) ? DOUBLE : INT));
-      id = MAX(id, scalarid);
-      nnz += 1;
-      n += 1;
-    } else {
-      if (X_NROWS(Dk) != X_NCOLS(Dk))
-        PY_ERR_TYPE("the elements in diag must be square");
-
-      n   += X_NCOLS(Dk);
-      nnz += (Matrix_Check(Dk) ? X_NROWS(Dk)*X_NROWS(Dk) : SP_NNZ(Dk));
-      id   = MAX(id, X_ID(Dk));
-    }
-  }
-
-  spmatrix *ret = SpMatrix_New(n, n, nnz, id);
-  if (!ret) return PyErr_NoMemory();
-  SP_COL(ret)[0] = 0;
-
-  n = 0, idx = 0;
-  for (k=0; k<PyList_GET_SIZE(diag); k++) {
-    Dk = PyList_GET_ITEM(diag, k);
-
-    if (PyNumber_Check(Dk)) {
-      SP_COL(ret)[n+1] = SP_COL(ret)[n] + 1;
-      SP_ROW(ret)[idx] = n;
-
-      number val;
-      convert_num[id](&val, Dk, 1, 0);
-      write_num[id](SP_VAL(ret), idx, &val, 0);
-      idx += 1;
-      n   += 1;
-    }
-    else {
-      for (j=0; j<X_NCOLS(Dk); j++) {
-
-        if (Matrix_Check(Dk)) {
-
-          SP_COL(ret)[j+n+1] = SP_COL(ret)[j+n] + X_NROWS(Dk);
-          for (l=0; l<X_NROWS(Dk); l++) {
-            SP_ROW(ret)[idx] = n + l;
-            if (id == DOUBLE)
-              SP_VALD(ret)[idx] = (MAT_ID(Dk) == DOUBLE ?
-                  MAT_BUFD(Dk)[l + j*MAT_NROWS(Dk)] :
-              MAT_BUFI(Dk)[l + j*MAT_NROWS(Dk)]);
-            else
-              SP_VALZ(ret)[idx] = (MAT_ID(Dk) == COMPLEX ?
-                  MAT_BUFZ(Dk)[l + j*MAT_NROWS(Dk)] :
-              (MAT_ID(Dk) == DOUBLE ? MAT_BUFD(Dk)[l + j*MAT_NROWS(Dk)] :
-              MAT_BUFI(Dk)[l + j*MAT_NROWS(Dk)]));
-
-            idx++;
-          }
-        } else {
-
-          SP_COL(ret)[j+n+1] = SP_COL(ret)[j+n] + SP_COL(Dk)[j+1]-SP_COL(Dk)[j];
-          for (l=SP_COL(Dk)[j]; l<SP_COL(Dk)[j+1]; l++) {
-            SP_ROW(ret)[idx] = n + SP_ROW(Dk)[l];
-            if (id == DOUBLE)
-              SP_VALD(ret)[idx] = SP_VALD(Dk)[l];
-            else
-              SP_VALZ(ret)[idx] = (SP_ID(Dk) == COMPLEX ?
-                  SP_VALZ(Dk)[l] : SP_VALD(Dk)[l]);
-            idx++;
-          }
-        }
-      }
-      n += X_NCOLS(Dk);
-    }
-  }
-  return (PyObject *)ret;
-}
-
-matrix * dense(spmatrix *self);
-
-PyObject * matrix_elem_max(PyObject *self, PyObject *args, PyObject *kwrds)
-{
-  PyObject *A, *B;
-  if (!PyArg_ParseTuple(args, "OO:emax", &A, &B)) return NULL;
-
-  if (!(X_Matrix_Check(A) || PyNumber_Check(A)) ||
-      !(X_Matrix_Check(B) || PyNumber_Check(B)))
-    PY_ERR_TYPE("arguments must be either matrices or python numbers");
-
-  if (PyComplex_Check(A) || (X_Matrix_Check(A) && X_ID(A)==COMPLEX))
-    PY_ERR_TYPE("ordering not defined for complex numbers");
-
-  if (PyComplex_Check(B) || (X_Matrix_Check(B) && X_ID(B)==COMPLEX))
-    PY_ERR_TYPE("ordering not defined for complex numbers");
-
-  int a_is_number = PyNumber_Check(A) ||
-      (Matrix_Check(A) && MAT_LGT(A) == 1) ||
-      (SpMatrix_Check(A) && SP_LGT(A) == 1);
-  int b_is_number = PyNumber_Check(B) ||
-      (Matrix_Check(B) && MAT_LGT(B) == 1) ||
-      (SpMatrix_Check(B) && SP_LGT(B) == 1);
-
-  int ida = PyNumber_Check(A) ? PyFloat_Check(A) : X_ID(A);
-  int idb = PyNumber_Check(B) ? PyFloat_Check(B) : X_ID(B);
-  int id  = MAX( ida, idb );
-
-  number a, b;
-  if (a_is_number) {
-    if (PyNumber_Check(A) || Matrix_Check(A))
-      convert_num[id](&a, A, PyNumber_Check(A), 0);
-    else
-      a.d = (SP_LGT(A) ? SP_VALD(A)[0] : 0.0);
-  }
-  if (b_is_number) {
-    if (PyNumber_Check(B) || Matrix_Check(B))
-      convert_num[id](&b, B, PyNumber_Check(B), 0);
-    else
-      b.d = (SP_LGT(B) ? SP_VALD(B)[0] : 0.0);
-  }
-
-  if ((a_is_number && b_is_number) &&
-      (!X_Matrix_Check(A) && !X_Matrix_Check(B))) {
-    if (id == INT)
-      return Py_BuildValue("i", MAX(a.i, b.i) );
-    else
-      return Py_BuildValue("d", MAX(a.d, b.d) );
-  }
-
-  if (!(a_is_number || b_is_number)) {
-    if (X_NROWS(A) != X_NROWS(B) || X_NCOLS(A) != X_NCOLS(B))
-      PY_ERR_TYPE("incompatible dimensions");
-  }
-
-  int_t m = ( !a_is_number ? X_NROWS(A) : (!b_is_number ? X_NROWS(B) : 1));
-  int_t n = ( !a_is_number ? X_NCOLS(A) : (!b_is_number ? X_NCOLS(B) : 1));
-
-  if ((Matrix_Check(A) || a_is_number) || (Matrix_Check(B) || b_is_number)) {
-
-    int freeA = SpMatrix_Check(A) && (SP_LGT(A) > 1);
-    int freeB = SpMatrix_Check(B) && (SP_LGT(B) > 1);
-    if (freeA) {
-      if (!(A = (PyObject *)dense((spmatrix *)A)) ) return PyErr_NoMemory();
-    }
-    if (freeB) {
-      if (!(B = (PyObject *)dense((spmatrix *)B)) ) return PyErr_NoMemory();
-    }
-
-    PyObject *ret = (PyObject *)Matrix_New((int)m, (int)n, id);
-    if (!ret) {
-      if (freeA) { Py_DECREF(A); }
-      if (freeB) { Py_DECREF(B); }
-      return PyErr_NoMemory();
-    }
-    int_t i;
-    for (i=0; i<m*n; i++) {
-      if (!a_is_number) convert_num[id](&a, A, 0, i);
-      if (!b_is_number) convert_num[id](&b, B, 0, i);
-
-      if (id == INT)
-        MAT_BUFI(ret)[i] = MAX(a.i, b.i);
-      else
-        MAT_BUFD(ret)[i] = MAX(a.d, b.d);
-    }
-
-    if (freeA) { Py_DECREF(A); }
-    if (freeB) { Py_DECREF(B); }
-    return ret;
-
-  } else {
-
-    spmatrix *ret = SpMatrix_New(m, n, 0, DOUBLE);
-    if (!ret) return PyErr_NoMemory();
-
-    int_t j, ka = 0, kb = 0, kret = 0;
-    for (j=0; j<n; j++) {
-
-      while (ka < SP_COL(A)[j+1] && kb < SP_COL(B)[j+1]) {
-
-        if (SP_ROW(A)[ka] < SP_ROW(B)[kb]) {
-          if (SP_VALD(A)[ka++] > 0.0) SP_COL(ret)[j+1]++;
-        }
-        else if (SP_ROW(A)[ka] > SP_ROW(B)[kb]) {
-          if (SP_VALD(B)[kb++] > 0.0) SP_COL(ret)[j+1]++;
-        }
-        else {
-          SP_COL(ret)[j+1]++; ka++; kb++;
-        }
-      }
-
-      while (ka < SP_COL(A)[j+1]) {
-        if (SP_VALD(A)[ka++] > 0.0) SP_COL(ret)[j+1]++;
-      }
-
-      while (kb < SP_COL(B)[j+1]) {
-        if (SP_VALD(B)[kb++] > 0.0) SP_COL(ret)[j+1]++;
-      }
-
-    }
-
-    for (j=0; j<n; j++) SP_COL(ret)[j+1] += SP_COL(ret)[j];
-
-    int_t *newrow = malloc( sizeof(int_t)*SP_COL(ret)[n] );
-    double *newval = malloc( sizeof(double)*SP_COL(ret)[n] );
-    if (!newrow || !newval) {
-      free(newrow); free(newval); Py_DECREF(ret);
-      return PyErr_NoMemory();
-    }
-    free( ret->obj->rowind );
-    free( ret->obj->values );
-    ret->obj->rowind = newrow;
-    ret->obj->values = newval;
-
-    ka = 0; kb = 0;
-    for (j=0; j<n; j++) {
-
-      while (ka < SP_COL(A)[j+1] && kb < SP_COL(B)[j+1]) {
-
-        if (SP_ROW(A)[ka] < SP_ROW(B)[kb]) {
-          if (SP_VALD(A)[ka] > 0.0) {
-            SP_ROW(ret)[kret] = SP_ROW(A)[ka];
-            SP_VALD(ret)[kret++] = SP_VALD(A)[ka];
-          }
-          ka++;
-        }
-        else if (SP_ROW(A)[ka] > SP_ROW(B)[kb]) {
-          if (SP_VALD(B)[kb] > 0.0) {
-            SP_ROW(ret)[kret] = SP_ROW(B)[kb];
-            SP_VALD(ret)[kret++] = SP_VALD(B)[kb];
-          }
-          kb++;
-        }
-        else {
-          SP_ROW(ret)[kret] = SP_ROW(A)[ka];
-          SP_VALD(ret)[kret] = MAX(SP_VALD(A)[ka], SP_VALD(B)[kb]);
-          kret++; ka++; kb++;
-        }
-      }
-
-      while (ka < SP_COL(A)[j+1]) {
-        if (SP_VALD(A)[ka] > 0.0) {
-          SP_ROW(ret)[kret] = SP_ROW(A)[ka];
-          SP_VALD(ret)[kret++] = SP_VALD(A)[ka];
-        }
-        ka++;
-      }
-
-      while (kb < SP_COL(B)[j+1]) {
-        if (SP_VALD(B)[kb] > 0.0) {
-          SP_ROW(ret)[kret] = SP_ROW(B)[kb];
-          SP_VALD(ret)[kret++] = SP_VALD(B)[kb];
-        }
-        kb++;
-      }
-    }
-
-    return (PyObject *)ret;
-  }
-}
-
-PyObject * matrix_elem_min(PyObject *self, PyObject *args, PyObject *kwrds)
-{
-  PyObject *A, *B;
-  if (!PyArg_ParseTuple(args, "OO:emin", &A, &B)) return NULL;
-
-  if (!(X_Matrix_Check(A) || PyNumber_Check(A)) ||
-      !(X_Matrix_Check(B) || PyNumber_Check(B)))
-    PY_ERR_TYPE("arguments must be either matrices or python numbers");
-
-  if (PyComplex_Check(A) || (X_Matrix_Check(A) && X_ID(A)==COMPLEX))
-    PY_ERR_TYPE("ordering not defined for complex numbers");
-
-  if (PyComplex_Check(B) || (X_Matrix_Check(B) && X_ID(B)==COMPLEX))
-    PY_ERR_TYPE("ordering not defined for complex numbers");
-
-  int a_is_number = PyNumber_Check(A) ||
-      (Matrix_Check(A) && MAT_LGT(A) == 1) ||
-      (SpMatrix_Check(A) && SP_LGT(A) == 1);
-  int b_is_number = PyNumber_Check(B) ||
-      (Matrix_Check(B) && MAT_LGT(B) == 1) ||
-      (SpMatrix_Check(B) && SP_LGT(B) == 1);
-
-  int ida = PyNumber_Check(A) ? PyFloat_Check(A) : X_ID(A);
-  int idb = PyNumber_Check(B) ? PyFloat_Check(B) : X_ID(B);
-  int id  = MAX( ida, idb );
-
-  number a, b;
-  if (a_is_number) {
-    if (PyNumber_Check(A) || Matrix_Check(A))
-      convert_num[id](&a, A, PyNumber_Check(A), 0);
-    else
-      a.d = (SP_LGT(A) ? SP_VALD(A)[0] : 0.0);
-  }
-  if (b_is_number) {
-    if (PyNumber_Check(B) || Matrix_Check(B))
-      convert_num[id](&b, B, PyNumber_Check(B), 0);
-    else
-      b.d = (SP_LGT(B) ? SP_VALD(B)[0] : 0.0);
-  }
-
-  if ((a_is_number && b_is_number) &&
-      (!X_Matrix_Check(A) && !X_Matrix_Check(B))) {
-    if (id == INT)
-      return Py_BuildValue("i", MIN(a.i, b.i) );
-    else
-      return Py_BuildValue("d", MIN(a.d, b.d) );
-  }
-
-  if (!(a_is_number || b_is_number)) {
-    if (X_NROWS(A) != X_NROWS(B) || X_NCOLS(A) != X_NCOLS(B))
-      PY_ERR_TYPE("incompatible dimensions");
-  }
-
-  int_t m = ( !a_is_number ? X_NROWS(A) : (!b_is_number ? X_NROWS(B) : 1));
-  int_t n = ( !a_is_number ? X_NCOLS(A) : (!b_is_number ? X_NCOLS(B) : 1));
-
-  if ((Matrix_Check(A) || a_is_number) || (Matrix_Check(B) || b_is_number)) {
-
-    int freeA = SpMatrix_Check(A) && (SP_LGT(A) > 1);
-    int freeB = SpMatrix_Check(B) && (SP_LGT(B) > 1);
-    if (freeA) {
-      if (!(A = (PyObject *)dense((spmatrix *)A)) ) return PyErr_NoMemory();
-    }
-    if (freeB) {
-      if (!(B = (PyObject *)dense((spmatrix *)B)) ) return PyErr_NoMemory();
-    }
-
-    PyObject *ret = (PyObject *)Matrix_New(m, n, id);
-    if (!ret) {
-      if (freeA) { Py_DECREF(A); }
-      if (freeB) { Py_DECREF(B); }
-      return PyErr_NoMemory();
-    }
-    int_t i;
-    for (i=0; i<m*n; i++) {
-      if (!a_is_number) convert_num[id](&a, A, 0, i);
-      if (!b_is_number) convert_num[id](&b, B, 0, i);
-
-      if (id == INT)
-        MAT_BUFI(ret)[i] = MIN(a.i, b.i);
-      else
-        MAT_BUFD(ret)[i] = MIN(a.d, b.d);
-    }
-
-    if (freeA) { Py_DECREF(A); }
-    if (freeB) { Py_DECREF(B); }
-    return ret;
-
-  } else {
-
-    spmatrix *ret = SpMatrix_New(m, n, 0, DOUBLE);
-    if (!ret) return PyErr_NoMemory();
-
-    int_t j, ka = 0, kb = 0, kret = 0;
-    for (j=0; j<n; j++) {
-
-      while (ka < SP_COL(A)[j+1] && kb < SP_COL(B)[j+1]) {
-
-        if (SP_ROW(A)[ka] < SP_ROW(B)[kb]) {
-          if (SP_VALD(A)[ka++] < 0.0) SP_COL(ret)[j+1]++;
-        }
-        else if (SP_ROW(A)[ka] > SP_ROW(B)[kb]) {
-          if (SP_VALD(B)[kb++] < 0.0) SP_COL(ret)[j+1]++;
-        }
-        else {
-          SP_COL(ret)[j+1]++; ka++; kb++;
-        }
-      }
-
-      while (ka < SP_COL(A)[j+1]) {
-        if (SP_VALD(A)[ka++] < 0.0) SP_COL(ret)[j+1]++;
-      }
-
-      while (kb < SP_COL(B)[j+1]) {
-        if (SP_VALD(B)[kb++] < 0.0) SP_COL(ret)[j+1]++;
-      }
-
-    }
-
-    for (j=0; j<n; j++) SP_COL(ret)[j+1] += SP_COL(ret)[j];
-
-    int_t *newrow = malloc( sizeof(int_t)*SP_COL(ret)[n] );
-    double *newval = malloc( sizeof(double)*SP_COL(ret)[n] );
-    if (!newrow || !newval) {
-      free(newrow); free(newval); Py_DECREF(ret);
-      return PyErr_NoMemory();
-    }
-    free( ret->obj->rowind );
-    free( ret->obj->values );
-    ret->obj->rowind = newrow;
-    ret->obj->values = newval;
-
-    ka = 0; kb = 0;
-    for (j=0; j<n; j++) {
-
-      while (ka < SP_COL(A)[j+1] && kb < SP_COL(B)[j+1]) {
-
-        if (SP_ROW(A)[ka] < SP_ROW(B)[kb]) {
-          if (SP_VALD(A)[ka] < 0.0) {
-            SP_ROW(ret)[kret] = SP_ROW(A)[ka];
-            SP_VALD(ret)[kret++] = SP_VALD(A)[ka];
-          }
-          ka++;
-        }
-        else if (SP_ROW(A)[ka] > SP_ROW(B)[kb]) {
-          if (SP_VALD(B)[kb] < 0.0) {
-            SP_ROW(ret)[kret] = SP_ROW(B)[kb];
-            SP_VALD(ret)[kret++] = SP_VALD(B)[kb];
-          }
-          kb++;
-        }
-        else {
-          SP_ROW(ret)[kret] = SP_ROW(A)[ka];
-          SP_VALD(ret)[kret] = MIN(SP_VALD(A)[ka], SP_VALD(B)[kb]);
-          kret++; ka++; kb++;
-        }
-      }
-
-      while (ka < SP_COL(A)[j+1]) {
-        if (SP_VALD(A)[ka] < 0.0) {
-          SP_ROW(ret)[kret] = SP_ROW(A)[ka];
-          SP_VALD(ret)[kret++] = SP_VALD(A)[ka];
-        }
-        ka++;
-      }
-
-      while (kb < SP_COL(B)[j+1]) {
-        if (SP_VALD(B)[kb] < 0.0) {
-          SP_ROW(ret)[kret] = SP_ROW(B)[kb];
-          SP_VALD(ret)[kret++] = SP_VALD(B)[kb];
-        }
-        kb++;
-      }
-    }
-
-    return (PyObject *)ret;
-  }
-}
-
-PyObject * matrix_elem_mul(matrix *self, PyObject *args, PyObject *kwrds)
-{
-  PyObject *A, *B;
-  if (!PyArg_ParseTuple(args, "OO:emul", &A, &B)) return NULL;
-
-  if (!(X_Matrix_Check(A) || PyNumber_Check(A)) ||
-      !(X_Matrix_Check(B) || PyNumber_Check(B)))
-    PY_ERR_TYPE("arguments must be either matrices or python numbers");
-
-  int a_is_number = PyNumber_Check(A) || (Matrix_Check(A) && MAT_LGT(A) == 1);
-  int b_is_number = PyNumber_Check(B) || (Matrix_Check(B) && MAT_LGT(B) == 1);
-
-  int ida, idb;
-#if PY_MAJOR_VERSION >= 3
-  if (PyLong_Check(A)) { ida = INT; }
-#else
-  if (PyInt_Check(A)) { ida = INT; }
-#endif
-  else if (PyFloat_Check(A)) { ida = DOUBLE; }
-  else if (PyComplex_Check(A)) { ida = COMPLEX; }
-  else { ida = X_ID(A); }
-
-#if PY_MAJOR_VERSION >= 3
-  if (PyLong_Check(B)) { idb = INT; }
-#else
-  if (PyInt_Check(B)) { idb = INT; }
-#endif
-  else if (PyFloat_Check(B)) { idb = DOUBLE; }
-  else if (PyComplex_Check(B)) { idb = COMPLEX; }
-  else { idb = X_ID(B); }
-
-  int id  = MAX( ida, idb );
-
-  number a, b;
-  if (a_is_number) convert_num[id](&a, A, PyNumber_Check(A), 0);
-  if (b_is_number) convert_num[id](&b, B, PyNumber_Check(B), 0);
-
-  if (a_is_number && b_is_number &&
-      (!X_Matrix_Check(A) && !X_Matrix_Check(B))) {
-    if (!X_Matrix_Check(A) && !X_Matrix_Check(B)) {
-      if (id == INT)
-        return Py_BuildValue("i", a.i*b.i );
-      else if (id == DOUBLE)
-        return Py_BuildValue("d", a.d*b.d );
-      else {
-        number c;
-        c.z = a.z*b.z;
-        return znum2PyObject(&c, 0);
-      }
-    }
-  }
-
-  if (!(a_is_number || b_is_number)) {
-    if (X_NROWS(A) != X_NROWS(B) || X_NCOLS(A) != X_NCOLS(B))
-      PY_ERR_TYPE("incompatible dimensions");
-  }
-
-  int_t m = ( !a_is_number ? X_NROWS(A) : (!b_is_number ? X_NROWS(B) : 1));
-  int_t n = ( !a_is_number ? X_NCOLS(A) : (!b_is_number ? X_NCOLS(B) : 1));
-
-  if ((Matrix_Check(A) || a_is_number) && (Matrix_Check(B) || b_is_number)) {
-
-    PyObject *ret = (PyObject *)Matrix_New(m, n, id);
-    if (!ret) return PyErr_NoMemory();
-
-    int_t i;
-    for (i=0; i<m*n; i++) {
-      if (!a_is_number) convert_num[id](&a, A, 0, i);
-      if (!b_is_number) convert_num[id](&b, B, 0, i);
-
-      if (id == INT)
-        MAT_BUFI(ret)[i] = a.i*b.i;
-      else if (id == DOUBLE)
-        MAT_BUFD(ret)[i] = a.d*b.d;
-      else
-        MAT_BUFZ(ret)[i] = a.z*b.z;
-    }
-
-    return ret;
-
-  }
-  else if (SpMatrix_Check(A) && !SpMatrix_Check(B)) {
-
-    PyObject *ret = (PyObject *)SpMatrix_NewFromSpMatrix((spmatrix *)A, id);
-    if (!ret) return PyErr_NoMemory();
-
-    int_t j, k;
-    for (j=0; j<SP_NCOLS(A); j++) {
-      for (k=SP_COL(A)[j]; k<SP_COL(A)[j+1]; k++) {
-        if (!b_is_number) convert_num[id](&b, B, 0, j*m + SP_ROW(A)[k]);
-
-        if (id == DOUBLE)
-          SP_VALD(ret)[k] *= b.d;
-        else
-          SP_VALZ(ret)[k] *= b.z;
-      }
-    }
-
-    return ret;
-  }
-  else if (SpMatrix_Check(B) && !SpMatrix_Check(A)) {
-
-    PyObject *ret = (PyObject *)SpMatrix_NewFromSpMatrix((spmatrix *)B, id);
-    if (!ret) return PyErr_NoMemory();
-
-    int_t j, k;
-    for (j=0; j<SP_NCOLS(B); j++) {
-      for (k=SP_COL(B)[j]; k<SP_COL(B)[j+1]; k++) {
-        if (!a_is_number) convert_num[id](&a, A, 0, j*m + SP_ROW(B)[k]);
-
-        if (id == DOUBLE)
-          SP_VALD(ret)[k] *= a.d;
-        else
-          SP_VALZ(ret)[k] *= a.z;
-      }
-    }
-
-    return ret;
-  }
-
-  else {
-
-    spmatrix *ret = SpMatrix_New(m, n, 0, id);
-    if (!ret) return PyErr_NoMemory();
-
-    int_t j, ka = 0, kb = 0, kret = 0;
-    for (j=0; j<n; j++) {
-
-      while (ka < SP_COL(A)[j+1] && kb < SP_COL(B)[j+1]) {
-
-        if (SP_ROW(A)[ka] < SP_ROW(B)[kb]) {
-          ka++;
-        }
-        else if (SP_ROW(A)[ka] > SP_ROW(B)[kb]) {
-          kb++;
-        }
-        else {
-          SP_COL(ret)[j+1]++; ka++; kb++;
-        }
-      }
-
-      ka = SP_COL(A)[j+1];
-      kb = SP_COL(B)[j+1];
-    }
-
-    for (j=0; j<n; j++) SP_COL(ret)[j+1] += SP_COL(ret)[j];
-
-    int_t *newrow = malloc( sizeof(int_t)*SP_COL(ret)[n] );
-    double *newval = malloc( E_SIZE[id]*SP_COL(ret)[n] );
-    if (!newrow || !newval) {
-      free(newrow); free(newval); Py_DECREF(ret);
-      return PyErr_NoMemory();
-    }
-    free( ret->obj->rowind );
-    free( ret->obj->values );
-    ret->obj->rowind = newrow;
-    ret->obj->values = newval;
-
-    ka = 0; kb = 0;
-    for (j=0; j<n; j++) {
-
-      while (ka < SP_COL(A)[j+1] && kb < SP_COL(B)[j+1]) {
-
-        if (SP_ROW(A)[ka] < SP_ROW(B)[kb]) {
-          ka++;
-        }
-        else if (SP_ROW(A)[ka] > SP_ROW(B)[kb]) {
-          kb++;
-        }
-        else {
-          SP_ROW(ret)[kret] = SP_ROW(A)[ka];
-          if (id == DOUBLE)
-            SP_VALD(ret)[kret] = SP_VALD(A)[ka]*SP_VALD(B)[kb];
-          else
-            SP_VALZ(ret)[kret] =
-                (X_ID(A) == DOUBLE ? SP_VALD(A)[ka] : SP_VALZ(A)[ka])*
-                (X_ID(B) == DOUBLE ? SP_VALD(B)[kb] : SP_VALZ(B)[kb]);
-
-          kret++; ka++; kb++;
-        }
-      }
-
-      ka = SP_COL(A)[j+1];
-      kb = SP_COL(B)[j+1];
-    }
-
-    return (PyObject *)ret;
-  }
-}
-
-PyObject * matrix_elem_div(matrix *self, PyObject *args, PyObject *kwrds)
-{
-  PyObject *A, *B, *ret;
-  if (!PyArg_ParseTuple(args, "OO:ediv", &A, &B)) return NULL;
-
-  if (!(X_Matrix_Check(A) || PyNumber_Check(A)) ||
-      !(X_Matrix_Check(B) || PyNumber_Check(B)))
-    PY_ERR_TYPE("arguments must be either matrices or python numbers");
-
-  if (SpMatrix_Check(B))
-    PY_ERR_TYPE("elementwise division with sparse matrix\n");
-
-  int a_is_number = PyNumber_Check(A) || (Matrix_Check(A) && MAT_LGT(A) == 1);
-  int b_is_number = PyNumber_Check(B) || (Matrix_Check(B) && MAT_LGT(B) == 1);
-
-  int ida, idb;
-#if PY_MAJOR_VERSION >= 3
-  if (PyLong_Check(A)) { ida = INT; }
-#else
-  if (PyInt_Check(A)) { ida = INT; }
-#endif
-  else if (PyFloat_Check(A)) { ida = DOUBLE; }
-  else if (PyComplex_Check(A)) { ida = COMPLEX; }
-  else { ida = X_ID(A); }
-
-#if PY_MAJOR_VERSION >= 3
-  if (PyLong_Check(B)) { idb = INT; }
-#else
-  if (PyInt_Check(B)) { idb = INT; }
-#endif
-  else if (PyFloat_Check(B)) { idb = DOUBLE; }
-  else if (PyComplex_Check(B)) { idb = COMPLEX; }
-  else { idb = X_ID(B); }
-
-#if PY_MAJOR_VERSION >= 3
-  int id  = MAX( DOUBLE, MAX( ida, idb ) ) ;
-#else
-  int id  = MAX( ida, idb );
-#endif
-
-  number a, b;
-  if (a_is_number) convert_num[id](&a, A, PyNumber_Check(A), 0);
-  if (b_is_number) convert_num[id](&b, B, PyNumber_Check(B), 0);
-
-  if ((a_is_number && b_is_number) &&
-      (!X_Matrix_Check(A) && !Matrix_Check(B))) {
-    if (id == INT) {
-      if (b.i == 0) PY_ERR(PyExc_ArithmeticError, "division by zero");
-      return Py_BuildValue("i", a.i/b.i );
-    }
-    else if (id == DOUBLE) {
-      if (b.d == 0.0) PY_ERR(PyExc_ArithmeticError, "division by zero");
-      return Py_BuildValue("d", a.d/b.d );
-    }
-    else {
-      if (b.z == 0.0) PY_ERR(PyExc_ArithmeticError, "division by zero");
-      number c;
-      c.z = a.z/b.z;
-      return znum2PyObject(&c, 0);
-    }
-  }
-
-  if (!(a_is_number || b_is_number)) {
-    if (X_NROWS(A) != MAT_NROWS(B) || X_NCOLS(A) != MAT_NCOLS(B))
-      PY_ERR_TYPE("incompatible dimensions");
-  }
-
-  int m = ( !a_is_number ? X_NROWS(A) : (!b_is_number ? X_NROWS(B) : 1));
-  int n = ( !a_is_number ? X_NCOLS(A) : (!b_is_number ? X_NCOLS(B) : 1));
-
-  if ((Matrix_Check(A) || a_is_number) && (Matrix_Check(B) || b_is_number)) {
-
-    if (!(ret = (PyObject *)Matrix_New(m, n, id)))
-      return PyErr_NoMemory();
-
-    int i;
-    for (i=0; i<m*n; i++) {
-      if (!a_is_number) convert_num[id](&a, A, 0, i);
-      if (!b_is_number) convert_num[id](&b, B, 0, i);
-
-      if (id == INT) {
-        if (b.i == 0) goto divzero;
-        MAT_BUFI(ret)[i] = a.i/b.i;
-      }
-      else if (id == DOUBLE) {
-        if (b.d == 0) goto divzero;
-        MAT_BUFD(ret)[i] = a.d/b.d;
-      }
-      else {
-        if (b.z == 0) goto divzero;
-        MAT_BUFZ(ret)[i] = a.z/b.z;
-      }
-    }
-
-    return ret;
-  }
-  else { // (SpMatrix_Check(A) && !SpMatrix_Check(B)) {
-
-    if (!(ret = (PyObject *)SpMatrix_NewFromSpMatrix((spmatrix *)A, id)))
-      return PyErr_NoMemory();
-
-    int j, k;
-    for (j=0; j<SP_NCOLS(A); j++) {
-      for (k=SP_COL(A)[j]; k<SP_COL(A)[j+1]; k++) {
-        if (!b_is_number) convert_num[id](&b, B, 0, j*m + SP_ROW(A)[k]);
-
-        if (id == DOUBLE) {
-          if (b.d == 0.0) goto divzero;
-          SP_VALD(ret)[k] /= b.d;
-        }
-        else {
-          if (b.z == 0.0) goto divzero;
-          SP_VALZ(ret)[k] /= b.z;
-        }
-      }
-    }
-
-    return ret;
-  }
-
-  divzero:
-  Py_DECREF(ret);
-  PY_ERR(PyExc_ArithmeticError, "division by zero");
-}
-
-extern PyObject * matrix_exp(matrix *, PyObject *, PyObject *) ;
-extern PyObject * matrix_log(matrix *, PyObject *, PyObject *) ;
-extern PyObject * matrix_sqrt(matrix *, PyObject *, PyObject *) ;
-extern PyObject * matrix_cos(matrix *, PyObject *, PyObject *) ;
-extern PyObject * matrix_sin(matrix *, PyObject *, PyObject *) ;
-
-static PyMethodDef base_functions[] = {
-    {"exp", (PyCFunction)matrix_exp, METH_VARARGS|METH_KEYWORDS,
-        "Computes the element-wise expontial of a matrix"},
-    {"log", (PyCFunction)matrix_log, METH_VARARGS|METH_KEYWORDS,
-        "Computes the element-wise logarithm of a matrix"},
-    {"sqrt", (PyCFunction)matrix_sqrt, METH_VARARGS|METH_KEYWORDS,
-        "Computes the element-wise square-root of a matrix"},
-    {"cos", (PyCFunction)matrix_cos, METH_VARARGS|METH_KEYWORDS,
-        "Computes the element-wise cosine of a matrix"},
-    {"sin", (PyCFunction)matrix_sin, METH_VARARGS|METH_KEYWORDS,
-        "Computes the element-wise sine of a matrix"},
-    {"axpy", (PyCFunction)base_axpy, METH_VARARGS|METH_KEYWORDS, doc_axpy},
-    {"gemm", (PyCFunction)base_gemm, METH_VARARGS|METH_KEYWORDS, doc_gemm},
-    {"gemv", (PyCFunction)base_gemv, METH_VARARGS|METH_KEYWORDS, doc_gemv},
-    {"syrk", (PyCFunction)base_syrk, METH_VARARGS|METH_KEYWORDS, doc_syrk},
-    {"symv", (PyCFunction)base_symv, METH_VARARGS|METH_KEYWORDS, doc_symv},
-    {"emul", (PyCFunction)matrix_elem_mul, METH_VARARGS|METH_KEYWORDS,
-        "elementwise product of two matrices"},
-    {"ediv", (PyCFunction)matrix_elem_div, METH_VARARGS|METH_KEYWORDS,
-        "elementwise division between two matrices"},
-    {"emin", (PyCFunction)matrix_elem_min, METH_VARARGS|METH_KEYWORDS,
-        "elementwise minimum between two matrices"},
-    {"emax", (PyCFunction)matrix_elem_max, METH_VARARGS|METH_KEYWORDS,
-        "elementwise maximum between two matrices"},
-    {"sparse", (PyCFunction)sparse, METH_VARARGS|METH_KEYWORDS, doc_sparse},
-    {"spdiag", (PyCFunction)spdiag, METH_VARARGS|METH_KEYWORDS, doc_spdiag},
-    {NULL}		/* sentinel */
-};
-
-#if PY_MAJOR_VERSION >= 3
-
-static PyModuleDef base_module = {
-    PyModuleDef_HEAD_INIT,
-    "base",
-    base__doc__,
-    -1,
-    base_functions,
-    NULL, NULL, NULL, NULL
-};
-#define INITERROR return NULL
-PyMODINIT_FUNC PyInit_base(void)
-
-#else
-
-#define INITERROR return 
-PyMODINIT_FUNC initbase(void)
-
-#endif
-{
-  static void *base_API[8];
-  PyObject *base_mod, *c_api_object;
-
-#if PY_MAJOR_VERSION >= 3
-  base_mod = PyModule_Create(&base_module);
-  if (base_mod == NULL)
-#else
-  if (!(base_mod = Py_InitModule3("base", base_functions, base__doc__)))
-#endif
-    INITERROR;
-
-  /* for MS VC++ compatibility */
-  matrix_tp.tp_alloc = PyType_GenericAlloc;
-  matrix_tp.tp_free = PyObject_Del;
-  if (PyType_Ready(&matrix_tp) < 0)
-    INITERROR;
-
-  if (PyType_Ready(&matrix_tp) < 0)
-    INITERROR;
-
-  Py_INCREF(&matrix_tp);
-  if (PyModule_AddObject(base_mod, "matrix", (PyObject *) &matrix_tp) < 0)
-    INITERROR;
-
-  spmatrix_tp.tp_alloc = PyType_GenericAlloc;
-  spmatrix_tp.tp_free = PyObject_Del;
-  if (PyType_Ready(&spmatrix_tp) < 0)
-    INITERROR;
-
-  Py_INCREF(&spmatrix_tp);
-  if (PyModule_AddObject(base_mod, "spmatrix", (PyObject *) &spmatrix_tp) < 0)
-    INITERROR;
-
-  One[INT].i = 1; One[DOUBLE].d = 1.0; One[COMPLEX].z = 1.0;
-
-  MinusOne[INT].i = -1; MinusOne[DOUBLE].d = -1.0; MinusOne[COMPLEX].z = -1.0;
-
-  Zero[INT].i = 0; Zero[DOUBLE].d = 0.0; Zero[COMPLEX].z = 0.0;
-
-  /* initialize the C API object */
-  base_API[0] = (void *)Matrix_New;
-  base_API[1] = (void *)Matrix_NewFromMatrix;
-  base_API[2] = (void *)Matrix_NewFromSequence;
-  base_API[3] = (void *)Matrix_Check_func;
-  base_API[4] = (void *)SpMatrix_New;
-  base_API[5] = (void *)SpMatrix_NewFromSpMatrix;
-  base_API[6] = (void *)SpMatrix_NewFromIJV;
-  base_API[7] = (void *)SpMatrix_Check_func;
-
-#if PY_MAJOR_VERSION >= 3
-  /* Create a Capsule containing the API pointer array's address */
-  c_api_object = PyCapsule_New((void *)base_API, "base_API", NULL);
-#else
-  /* Create a CObject containing the API pointer array's address */
-  c_api_object = PyCObject_FromVoidPtr((void *)base_API, NULL);
-#endif
-
-  if (c_api_object != NULL)
-    PyModule_AddObject(base_mod, "_C_API", c_api_object);
-
-#if PY_MAJOR_VERSION >= 3
-  return base_mod;
-#endif
-}
-=======
-/*
- * Copyright 2012-2016 M. Andersen and L. Vandenberghe.
- * Copyright 2010-2011 L. Vandenberghe.
- * Copyright 2004-2009 J. Dahl and L. Vandenberghe.
- *
- * This file is part of CVXOPT.
- *
- * CVXOPT is free software; you can redistribute it and/or modify
- * it under the terms of the GNU General Public License as published by
- * the Free Software Foundation; either version 3 of the License, or
- * (at your option) any later version.
- *
- * CVXOPT is distributed in the hope that it will be useful,
- * but WITHOUT ANY WARRANTY; without even the implied warranty of
- * MERCHANTABILITY or FITNESS FOR A PARTICULAR PURPOSE.  See the
- * GNU General Public License for more details.
- *
- * You should have received a copy of the GNU General Public License
- * along with this program.  If not, see <http://www.gnu.org/licenses/>.
- */
-
-#define BASE_MODULE
-
-#include "Python.h"
-#include "cvxopt.h"
-#include "misc.h"
-
-#include <complexobject.h>
-
-PyDoc_STRVAR(base__doc__,"Convex optimization package");
-
-extern PyTypeObject matrix_tp ;
-matrix * Matrix_New(int, int, int) ;
-matrix * Matrix_NewFromMatrix(matrix *, int) ;
-matrix * Matrix_NewFromSequence(PyObject *, int) ;
-matrix * Matrix_NewFromPyBuffer(PyObject *, int, int *) ;
-
-extern PyTypeObject spmatrix_tp ;
-spmatrix * SpMatrix_New(int_t, int_t, int_t, int ) ;
-spmatrix * SpMatrix_NewFromMatrix(matrix *, int) ;
-spmatrix * SpMatrix_NewFromSpMatrix(spmatrix *, int) ;
-spmatrix * SpMatrix_NewFromIJV(matrix *, matrix *, matrix *, int_t, int_t, int) ;
-void free_ccs(ccs *);
-int get_id(void *val, int val_type);
-
-extern int (*sp_axpy[])(number, void *, void *, int, int, int, void **) ;
-
-extern int (*sp_gemm[])(char, char, number, void *, void *, number, void *,
-    int, int, int, int, void **, int, int, int);
-
-extern int (*sp_gemv[])(char, int, int, number, void *, int, void *, int,
-    number, void *, int) ;
-
-extern int (*sp_symv[])(char, int, number, ccs *, int, void *, int,
-    number, void *, int) ;
-
-extern int (*sp_syrk[])(char, char, number, void *, number,
-    void *, int, int, int, int, void **) ;
-
-const int  E_SIZE[] = { sizeof(int_t), sizeof(double), sizeof(double complex) };
-const char TC_CHAR[][2] = {"i","d","z"} ;
-
-/*
- *  Helper routines and definitions to implement type transparency.
- */
-
-number One[3], MinusOne[3], Zero[3];
-int intOne = 1;
-
-static void write_inum(void *dest, int i, void *src, int j) {
-  ((int_t *)dest)[i]  = ((int_t *)src)[j];
-}
-
-static void write_dnum(void *dest, int i, void *src, int j) {
-  ((double *)dest)[i]  = ((double *)src)[j];
-}
-
-static void write_znum(void *dest, int i, void *src, int j) {
-  ((double complex *)dest)[i]  = ((double complex *)src)[j];
-}
-
-void (*write_num[])(void *, int, void *, int) = {
-    write_inum, write_dnum, write_znum };
-
-static PyObject * inum2PyObject(void *src, int i) {
-  return Py_BuildValue("l", ((int_t *)src)[i]);
-}
-
-static PyObject * dnum2PyObject(void *src, int i) {
-  return Py_BuildValue("d", ((double *)src)[i]);
-}
-
-static PyObject * znum2PyObject(void *src, int i) {
-  Py_complex z;
-  z.real = creal (((double complex *)src)[i]);
-  z.imag = cimag (((double complex *)src)[i]);
-  return Py_BuildValue("D", &z);
-}
-
-PyObject * (*num2PyObject[])(void *, int) = {
-    inum2PyObject, dnum2PyObject, znum2PyObject };
-
-/* val_id: 0 = matrix, 1 = PyNumber */
-static int
-convert_inum(void *dest, void *val, int val_id, int offset)
-{
-  if (val_id==0) { /* 1x1 matrix */
-    switch (MAT_ID(val)) {
-    case INT:
-      *(int_t *)dest = MAT_BUFI(val)[offset]; return 0;
-      //case DOUBLE:
-      //*(int_t *)dest = (int_t)round(MAT_BUFD(val)[offset]); return 0;
-    default: PY_ERR_INT(PyExc_TypeError,"cannot cast argument as integer");
-    }
-  } else { /* PyNumber */
-#if PY_MAJOR_VERSION >= 3
-    if (PyLong_Check((PyObject *)val)) {
-      *(int_t *)dest = PyLong_AS_LONG((PyObject *)val); return 0;
-    }
-#else
-    if (PyInt_Check((PyObject *)val)) {
-      *(int_t *)dest = PyInt_AS_LONG((PyObject *)val); return 0;
-    }
-#endif
-    else PY_ERR_INT(PyExc_TypeError,"cannot cast argument as integer");
-  }
-}
-
-static int
-convert_dnum(void *dest, void *val, int val_id, int offset)
-{
-  if (val_id==0) { /* matrix */
-    switch (MAT_ID(val)) {
-    case INT:    *(double *)dest = MAT_BUFI(val)[offset]; return 0;
-    case DOUBLE: *(double *)dest = MAT_BUFD(val)[offset]; return 0;
-    default: PY_ERR_INT(PyExc_TypeError, "cannot cast argument as double");
-    }
-  } else { /* PyNumber */
-#if PY_MAJOR_VERSION >= 3
-    if (PyLong_Check((PyObject *)val) || PyFloat_Check((PyObject *)val)) {
-#else
-    if (PyInt_Check((PyObject *)val) || PyFloat_Check((PyObject *)val)) {
-#endif
-      *(double *)dest = PyFloat_AsDouble((PyObject *)val);
-      return 0;
-    }
-    else PY_ERR_INT(PyExc_TypeError,"cannot cast argument as double");
-  }
-}
-
-static int
-convert_znum(void *dest, void *val, int val_id, int offset)
-{
-  if (val_id==0) { /* 1x1 matrix */
-    switch (MAT_ID(val)) {
-    case INT:
-      *(double complex *)dest = MAT_BUFI(val)[offset]; return 0;
-    case DOUBLE:
-      *(double complex *)dest = MAT_BUFD(val)[offset]; return 0;
-    case COMPLEX:
-      *(double complex *)dest = MAT_BUFZ(val)[offset]; return 0;
-    default: return -1;
-    }
-  } else { /* PyNumber */
-    Py_complex c = PyComplex_AsCComplex((PyObject *)val);
-    *(double complex *)dest = c.real + I*c.imag;
-    return 0;
-  }
-}
-
-int (*convert_num[])(void *, void *, int, int) = {
-    convert_inum, convert_dnum, convert_znum };
-
-extern void daxpy_(int *, void *, void *, int *, void *, int *) ;
-extern void zaxpy_(int *, void *, void *, int *, void *, int *) ;
-
-static void i_axpy(int *n, void *a, void *x, int *incx, void *y, int *incy) {
-  int i;
-  for (i=0; i < *n; i++) {
-    ((int_t *)y)[i*(*incy)] += *((int_t *)a)*((int_t *)x)[i*(*incx)];
-  }
-}
-
-void (*axpy[])(int *, void *, void *, int *, void *, int *) = {
-    i_axpy, daxpy_, zaxpy_ };
-
-extern void dscal_(int *, void *, void *, int *) ;
-extern void zscal_(int *, void *, void *, int *) ;
-
-/* we dont implement a BLAS iscal */
-static void i_scal(int *n, void *a, void *x, int *incx) {
-  int i;
-  for (i=0; i < *n; i++) {
-    ((int_t *)x)[i*(*incx)] *= *((int_t *)a);
-  }
-}
-
-void (*scal[])(int *, void *, void *, int *) = { i_scal, dscal_, zscal_ };
-
-extern void dgemm_(char *, char *, int *, int *, int *, void *, void *,
-    int *, void *, int *, void *, void *, int *) ;
-extern void zgemm_(char *, char *, int *, int *, int *, void *, void *,
-    int *, void *, int *, void *, void *, int *) ;
-
-/* we dont implement a BLAS igemm */
-static void i_gemm(char *transA, char *transB, int *m, int *n, int *k,
-    void *alpha, void *A, int *ldA, void *B, int *ldB, void *beta,
-    void *C, int *ldC)
-{
-  int i, j, l;
-  for (j=0; j<*n; j++) {
-    for (i=0; i<*m; i++) {
-      ((int_t *)C)[i+j*(*m)] = 0;
-      for (l=0; l<*k; l++)
-        ((int_t *)C)[i+j*(*m)]+=((int_t *)A)[i+l*(*m)]*((int_t *)B)[j*(*k)+l];
-    }
-  }
-}
-
-void (*gemm[])(char *, char *, int *, int *, int *, void *, void *, int *,
-    void *, int *, void *, void *, int *) = { i_gemm, dgemm_, zgemm_ };
-
-extern void dgemv_(char *, int *, int *, void *, void *, int *, void *,
-    int *, void *, void *, int *);
-extern void zgemv_(char *, int *, int *, void *, void *, int *, void *,
-    int *, void *, void *, int *);
-static void (*gemv[])(char *, int *, int *, void *, void *, int *, void *,
-    int *, void *, void *, int *) = { NULL, dgemv_, zgemv_ };
-
-extern void dsyrk_(char *, char *, int *, int *, void *, void *,
-    int *, void *, void *, int *);
-extern void zsyrk_(char *, char *, int *, int *, void *, void *,
-    int *, void *, void *, int *);
-void (*syrk[])(char *, char *, int *, int *, void *, void *,
-    int *, void *, void *, int *) = { NULL, dsyrk_, zsyrk_ };
-
-extern void dsymv_(char *, int *, void *, void *, int *, void *, int *,
-    void *, void *, int *);
-extern void zsymv_(char *, int *, void *, void *, int *, void *, int *,
-    void *, void *, int *);
-void (*symv[])(char *, int *, void *, void *, int *, void *, int *,
-    void *, void *, int *) = { NULL, dsymv_, zsymv_ };
-
-static void mtx_iabs(void *src, void *dest, int n) {
-  int i;
-  for (i=0; i<n; i++)
-    ((int_t *)dest)[i] = labs(((int_t *)src)[i]);
-}
-
-static void mtx_dabs(void *src, void *dest, int n) {
-  int i;
-  for (i=0; i<n; i++)
-    ((double *)dest)[i] = fabs(((double *)src)[i]);
-}
-
-static void mtx_zabs(void *src, void *dest, int n) {
-  int i;
-  for (i=0; i<n; i++)
-    ((double *)dest)[i] = cabs(((double complex *)src)[i]);
-}
-
-void (*mtx_abs[])(void *, void *, int) = { mtx_iabs, mtx_dabs, mtx_zabs };
-
-static int idiv(void *dest, number a, int n) {
-  if (a.i==0) PY_ERR_INT(PyExc_ZeroDivisionError, "division by zero");
-  int i;
-  for (i=0; i<n; i++)
-    ((int_t *)dest)[i] /= a.i;
-
-  return 0;
-}
-
-static int ddiv(void *dest, number a, int n) {
-  if (a.d==0.0) PY_ERR_INT(PyExc_ZeroDivisionError, "division by zero");
-  int _n = n, int1 = 1;
-  double _a = 1/a.d;
-  dscal_(&_n, (void *)&_a, dest, &int1);
-  return 0;
-}
-
-static int zdiv(void *dest, number a, int n) {
-  if (cabs(a.z) == 0.0)
-    PY_ERR_INT(PyExc_ZeroDivisionError, "division by zero");
-
-  int _n = n, int1 = 1;
-  double complex _a = 1.0/a.z;
-  zscal_(&_n, (void *)&_a, dest, &int1);
-  return 0;
-}
-
-int (*div_array[])(void *, number, int) = { idiv, ddiv, zdiv };
-
-static int mtx_irem(void *dest, number a, int n) {
-  if (a.i==0) PY_ERR_INT(PyExc_ZeroDivisionError, "division by zero");
-  int i;
-  for (i=0; i<n; i++)
-    ((int_t *)dest)[i] %= a.i;
-
-  return 0;
-}
-
-static int mtx_drem(void *dest, number a, int n) {
-  if (a.d==0.0) PY_ERR_INT(PyExc_ZeroDivisionError, "division by zero");
-  int i;
-  for (i=0; i<n; i++)
-    ((double *)dest)[i] -= floor(((double *)dest)[i]/a.d)*a.d;
-
-  return 0;
-}
-
-int (*mtx_rem[])(void *, number, int) = { mtx_irem, mtx_drem };
-
-/* val_type = 0: (sp)matrix if type = 0, PY_NUMBER if type = 1 */
-int get_id(void *val, int val_type) {
-  if (!val_type) {
-    if Matrix_Check((PyObject *)val)
-    return MAT_ID((matrix *)val);
-    else
-      return SP_ID((spmatrix *)val);
-  }
-#if PY_MAJOR_VERSION >= 3
-  else if (PyLong_Check((PyObject *)val))
-#else
-  else if (PyInt_Check((PyObject *)val))
-#endif
-    return INT;
-  else if (PyFloat_Check((PyObject *)val))
-    return DOUBLE;
-  else
-    return COMPLEX;
-}
-
-
-
-static int Matrix_Check_func(void *o) {
-  return Matrix_Check((PyObject*)o);
-}
-
-static int SpMatrix_Check_func(void *o) {
-  return SpMatrix_Check((PyObject *)o);
-}
-
-
-static char doc_axpy[] =
-    "Constant times a vector plus a vector (y := alpha*x+y).\n\n"
-    "axpy(x, y, n=None, alpha=1.0)\n\n"
-    "ARGUMENTS\n"
-    "x         'd' or 'z' (sp)matrix\n\n"
-    "y         'd' or 'z' (sp)matrix.  Must have the same type as x.\n\n"
-    "n         integer.  If n<0, the default value of n is used.\n"
-    "          The default value is equal to\n"
-    "          (len(x)>=offsetx+1) ? 1+(len(x)-offsetx-1)/incx : 0.\n\n"
-    "alpha     number (int, float or complex).  Complex alpha is only\n"
-    "          allowed if x is complex";
-
-PyObject * base_axpy(PyObject *self, PyObject *args, PyObject *kwrds)
-{
-  PyObject *x, *y, *partial = NULL;
-  PyObject *ao=NULL;
-  number a;
-  char *kwlist[] = {"x", "y", "alpha", "partial", NULL};
-
-  if (!PyArg_ParseTupleAndKeywords(args, kwrds, "OO|OO:axpy", kwlist,
-      &x, &y, &ao, &partial)) return NULL;
-
-  if (!Matrix_Check(x) && !SpMatrix_Check(x)) err_mtrx("x");
-  if (!Matrix_Check(y) && !SpMatrix_Check(y)) err_mtrx("y");
-  if (partial && !PyBool_Check(partial)) err_bool("partial");
-
-  if (X_ID(x) != X_ID(y)) err_conflicting_ids;
-  int id = X_ID(x);
-
-  if (X_NROWS(x) != X_NROWS(y) || X_NCOLS(x) != X_NCOLS(y))
-    PY_ERR_TYPE("dimensions of x and y do not match");
-
-  if (ao && convert_num[id](&a, ao, 1, 0)) err_type("alpha");
-
-  if (Matrix_Check(x) && Matrix_Check(y)) {
-    int n = X_NROWS(x)*X_NCOLS(x);
-    axpy[id](&n, (ao ? &a : &One[id]), MAT_BUF(x), &intOne,
-        MAT_BUF(y), &intOne);
-  }
-  else {
-
-    void *z = NULL;
-    if (sp_axpy[id]((ao ? a : One[id]),
-        Matrix_Check(x) ? MAT_BUF(x): ((spmatrix *)x)->obj,
-            Matrix_Check(y) ? MAT_BUF(y): ((spmatrix *)y)->obj,
-                SpMatrix_Check(x), SpMatrix_Check(y),
-#if PY_MAJOR_VERSION >= 3
-                partial ? PyLong_AS_LONG(partial) : 0, &z))
-#else
-                partial ? PyInt_AS_LONG(partial) : 0, &z))
-#endif
-      return PyErr_NoMemory();
-
-    if (z) {
-      free_ccs( ((spmatrix *)y)->obj );
-      ((spmatrix *)y)->obj = z;
-    }
-  }
-
-  return Py_BuildValue("");
-}
-
-static char doc_gemm[] =
-    "General matrix-matrix product.\n\n"
-    "gemm(A, B, C, transA='N', transB='N', alpha=1.0, beta=0.0, \n"
-    "     partial=False) \n\n"
-    "PURPOSE\n"
-    "Computes \n"
-    "C := alpha*A*B + beta*C     if transA = 'N' and transB = 'N'.\n"
-    "C := alpha*A^T*B + beta*C   if transA = 'T' and transB = 'N'.\n"
-    "C := alpha*A^H*B + beta*C   if transA = 'C' and transB = 'N'.\n"
-    "C := alpha*A*B^T + beta*C   if transA = 'N' and transB = 'T'.\n"
-    "C := alpha*A^T*B^T + beta*C if transA = 'T' and transB = 'T'.\n"
-    "C := alpha*A^H*B^T + beta*C if transA = 'C' and transB = 'T'.\n"
-    "C := alpha*A*B^H + beta*C   if transA = 'N' and transB = 'C'.\n"
-    "C := alpha*A^T*B^H + beta*C if transA = 'T' and transB = 'C'.\n"
-    "C := alpha*A^H*B^H + beta*C if transA = 'C' and transB = 'C'.\n"
-    "If k=0, this reduces to C := beta*C.\n\n"
-    "ARGUMENTS\n\n"
-    "A         'd' or 'z' matrix\n\n"
-    "B         'd' or 'z' matrix.  Must have the same type as A.\n\n"
-    "C         'd' or 'z' matrix.  Must have the same type as A.\n\n"
-    "transA    'N', 'T' or 'C'\n\n"
-    "transB    'N', 'T' or 'C'\n\n"
-    "alpha     number (int, float or complex).  Complex alpha is only\n"
-    "          allowed if A is complex.\n\n"
-    "beta      number (int, float or complex).  Complex beta is only\n"
-    "          allowed if A is complex.\n\n"
-    "partial   boolean. If C is sparse and partial is True, then only the\n"
-    "          nonzero elements of C are updated irrespective of the\n"
-    "          sparsity patterns of A and B.";
-
-PyObject* base_gemm(PyObject *self, PyObject *args, PyObject *kwrds)
-{
-  PyObject *A, *B, *C, *partial=NULL;
-  PyObject *ao=NULL, *bo=NULL;
-  number a, b;
-  int m, n, k;
-#if PY_MAJOR_VERSION >= 3
-  int transA='N', transB='N';
-  char transA_, transB_;
-#else
-  char transA='N', transB='N';
-#endif
-  char *kwlist[] = {"A", "B", "C", "transA", "transB", "alpha", "beta",
-      "partial", NULL};
-
-#if PY_MAJOR_VERSION >= 3
-  if (!PyArg_ParseTupleAndKeywords(args, kwrds, "OOO|CCOOO:gemm",
-      kwlist, &A, &B, &C, &transA, &transB, &ao, &bo, &partial))
-#else
-  if (!PyArg_ParseTupleAndKeywords(args, kwrds, "OOO|ccOOO:gemm",
-      kwlist, &A, &B, &C, &transA, &transB, &ao, &bo, &partial))
-#endif
-    return NULL;
-
-  if (!(Matrix_Check(A) || SpMatrix_Check(A)))
-    PY_ERR_TYPE("A must a matrix or spmatrix");
-  if (!(Matrix_Check(B) || SpMatrix_Check(B)))
-    PY_ERR_TYPE("B must a matrix or spmatrix");
-  if (!(Matrix_Check(C) || SpMatrix_Check(C)))
-    PY_ERR_TYPE("C must a matrix or spmatrix");
-  if (partial && !PyBool_Check(partial)) err_bool("partial");
-
-  if (X_ID(A) != X_ID(B) || X_ID(A) != X_ID(C) ||
-      X_ID(B) != X_ID(C)) err_conflicting_ids;
-
-  if (transA != 'N' && transA != 'T' && transA != 'C')
-    err_char("transA", "'N', 'T', 'C'");
-  if (transB != 'N' && transB != 'T' && transB != 'C')
-    err_char("transB", "'N', 'T', 'C'");
-
-  m = (transA == 'N') ? X_NROWS(A) : X_NCOLS(A);
-  n = (transB == 'N') ? X_NCOLS(B) : X_NROWS(B);
-  k = (transA == 'N') ? X_NCOLS(A) : X_NROWS(A);
-  if (k != ((transB == 'N') ? X_NROWS(B) : X_NCOLS(B)))
-    PY_ERR_TYPE("dimensions of A and B do not match");
-
-  if (m == 0 || n == 0) return Py_BuildValue("");
-
-  if (ao && convert_num[X_ID(A)](&a, ao, 1, 0)) err_type("alpha");
-  if (bo && convert_num[X_ID(A)](&b, bo, 1, 0)) err_type("beta");
-
-#if PY_MAJOR_VERSION >= 3
-  transA_ = transA;
-  transB_ = transB;
-#endif
-
-  int id = X_ID(A);
-  if (Matrix_Check(A) && Matrix_Check(B) && Matrix_Check(C)) {
-
-    int ldA = MAX(1,MAT_NROWS(A));
-    int ldB = MAX(1,MAT_NROWS(B));
-    int ldC = MAX(1,MAT_NROWS(C));
-    if (id == INT) err_invalid_id;
-#if PY_MAJOR_VERSION >= 3
-    gemm[id](&transA_, &transB_, &m, &n, &k, (ao ? &a : &One[id]),
-        MAT_BUF(A), &ldA, MAT_BUF(B), &ldB, (bo ? &b : &Zero[id]),
-        MAT_BUF(C), &ldC);
-#else
-    gemm[id](&transA, &transB, &m, &n, &k, (ao ? &a : &One[id]),
-        MAT_BUF(A), &ldA, MAT_BUF(B), &ldB, (bo ? &b : &Zero[id]),
-        MAT_BUF(C), &ldC);
-#endif
-  } else {
-
-    void *z = NULL;
-#if PY_MAJOR_VERSION >= 3
-    if (sp_gemm[id](transA_, transB_, (ao ? a : One[id]),
-        Matrix_Check(A) ? MAT_BUF(A) : ((spmatrix *)A)->obj,
-            Matrix_Check(B) ? MAT_BUF(B) : ((spmatrix *)B)->obj,
-                (bo ? b : Zero[id]),
-                Matrix_Check(C) ? MAT_BUF(C) : ((spmatrix *)C)->obj,
-                    SpMatrix_Check(A), SpMatrix_Check(B), SpMatrix_Check(C),
-                    partial ? PyLong_AS_LONG(partial) : 0, &z, m, n, k))
-      return PyErr_NoMemory();
-#else
-    if (sp_gemm[id](transA, transB, (ao ? a : One[id]),
-        Matrix_Check(A) ? MAT_BUF(A) : ((spmatrix *)A)->obj,
-            Matrix_Check(B) ? MAT_BUF(B) : ((spmatrix *)B)->obj,
-                (bo ? b : Zero[id]),
-                Matrix_Check(C) ? MAT_BUF(C) : ((spmatrix *)C)->obj,
-                    SpMatrix_Check(A), SpMatrix_Check(B), SpMatrix_Check(C),
-                    partial ? PyInt_AS_LONG(partial) : 0, &z, m, n, k))
-      return PyErr_NoMemory();
-#endif
-
-    if (z) {
-      free_ccs( ((spmatrix *)C)->obj );
-      ((spmatrix *)C)->obj = z;
-    }
-  }
-
-  return Py_BuildValue("");
-}
-
-static char doc_gemv[] =
-    "General matrix-vector product for sparse and dense matrices. \n\n"
-    "gemv(A, x, y, trans='N', alpha=1.0, beta=0.0, m=A.size[0],\n"
-    "     n=A.size[1], incx=1, incy=1, offsetA=0, offsetx=0, offsety=0)\n\n"
-    "PURPOSE\n"
-    "If trans is 'N', computes y := alpha*A*x + beta*y.\n"
-    "If trans is 'T', computes y := alpha*A^T*x + beta*y.\n"
-    "If trans is 'C', computes y := alpha*A^H*x + beta*y.\n"
-    "The matrix A is m by n.\n"
-    "Returns immediately if n=0 and trans is 'T' or 'C', or if m=0 \n"
-    "and trans is 'N'.\n"
-    "Computes y := beta*y if n=0, m>0 and trans is 'N', or if m=0, \n"
-    "n>0 and trans is 'T' or 'C'.\n\n"
-    "ARGUMENTS\n"
-    "A         'd' or 'z' (sp)matrix\n\n"
-    "x         'd' or 'z' matrix.  Must have the same type as A.\n\n"
-    "y         'd' or 'z' matrix.  Must have the same type as A.\n\n"
-    "trans     'N', 'T' or 'C'\n\n"
-    "alpha     number (int, float or complex).  Complex alpha is only\n"
-    "          allowed if A is complex.\n\n"
-    "beta      number (int, float or complex).  Complex beta is only\n"
-    "          allowed if A is complex.\n\n"
-    "m         integer.  If negative, the default value is used.\n\n"
-    "n         integer.  If negative, the default value is used.\n\n"
-    "          If zero, the default value is used.\n\n"
-    "incx      nonzero integer\n\n"
-    "incy      nonzero integer\n\n"
-    "offsetA   nonnegative integer\n\n"
-    "offsetx   nonnegative integer\n\n"
-    "offsety   nonnegative integer\n\n"
-    "This sparse version of GEMV requires that\n"
-    "  m <= A.size[0] - (offsetA % A.size[0])";
-
-static PyObject* base_gemv(PyObject *self, PyObject *args, PyObject *kwrds)
-{
-  matrix *x, *y;
-  PyObject *A;
-  PyObject *ao=NULL, *bo=NULL;
-  number a, b;
-  int m=-1, n=-1, ix=1, iy=1, oA=0, ox=0, oy=0;
-#if PY_MAJOR_VERSION >= 3
-  int trans='N';
-  char trans_;
-#else
-  char trans='N';
-#endif
-  char *kwlist[] = {"A", "x", "y", "trans", "alpha", "beta", "m", "n",
-      "incx", "incy", "offsetA", "offsetx",
-      "offsety", NULL};
-
-#if PY_MAJOR_VERSION >= 3
-  if (!PyArg_ParseTupleAndKeywords(args, kwrds, "OOO|COOiiiiiii:gemv",
-      kwlist, &A, &x, &y, &trans, &ao, &bo, &m, &n, &ix, &iy,
-      &oA, &ox, &oy))
-    return NULL;
-#else
-  if (!PyArg_ParseTupleAndKeywords(args, kwrds, "OOO|cOOiiiiiii:gemv",
-      kwlist, &A, &x, &y, &trans, &ao, &bo, &m, &n, &ix, &iy,
-      &oA, &ox, &oy))
-    return NULL;
-#endif
-
-  if (!Matrix_Check(A) && !SpMatrix_Check(A))
-    PY_ERR(PyExc_TypeError, "A must be a dense or sparse matrix");
-  if (!Matrix_Check(x)) err_mtrx("x");
-  if (!Matrix_Check(y)) err_mtrx("y");
-
-  if (MAT_ID(x) == INT || MAT_ID(y) == INT || X_ID(A) == INT)
-    PY_ERR_TYPE("invalid matrix types");
-
-  if (X_ID(A) != MAT_ID(x) || X_ID(A) != MAT_ID(y))
-    err_conflicting_ids;
-
-  if (trans != 'N' && trans != 'T' && trans != 'C')
-    err_char("trans", "'N','T','C'");
-
-  if (ix == 0) err_nz_int("incx");
-  if (iy == 0) err_nz_int("incy");
-
-  int id = MAT_ID(x);
-  if (m < 0) m = X_NROWS(A);
-  if (n < 0) n = X_NCOLS(A);
-  if ((!m && trans == 'N') || (!n && (trans == 'T' || trans == 'C')))
-    return Py_BuildValue("");
-
-  if (oA < 0) err_nn_int("offsetA");
-  if (n > 0 && m > 0 && oA + (n-1)*MAX(1,X_NROWS(A)) + m >
-  X_NROWS(A)*X_NCOLS(A))
-    err_buf_len("A");
-
-  if (ox < 0) err_nn_int("offsetx");
-  if ((trans == 'N' && n > 0 && ox + (n-1)*abs(ix) + 1 > MAT_LGT(x)) ||
-      ((trans == 'T' || trans == 'C') && m > 0 &&
-          ox + (m-1)*abs(ix) + 1 > MAT_LGT(x))) err_buf_len("x");
-
-  if (oy < 0) err_nn_int("offsety");
-  if ((trans == 'N' && oy + (m-1)*abs(iy) + 1 > MAT_LGT(y)) ||
-      ((trans == 'T' || trans == 'C') &&
-          oy + (n-1)*abs(iy) + 1 > MAT_LGT(y))) err_buf_len("y");
-
-  if (ao && convert_num[MAT_ID(x)](&a, ao, 1, 0)) err_type("alpha");
-  if (bo && convert_num[MAT_ID(x)](&b, bo, 1, 0)) err_type("beta");
-
-#if PY_MAJOR_VERSION >= 3
-  trans_ = trans;
-#endif
-
-  if (Matrix_Check(A)) {
-    int ldA = MAX(1,X_NROWS(A));
-    if (trans == 'N' && n == 0)
-      scal[id](&m, (bo ? &b : &Zero[id]), (unsigned char*)MAT_BUF(y)+oy*E_SIZE[id], &iy);
-    else if ((trans == 'T' || trans == 'C') && m == 0)
-      scal[id](&n, (bo ? &b : &Zero[id]), (unsigned char*)MAT_BUF(y)+oy*E_SIZE[id], &iy);
-    else
-#if PY_MAJOR_VERSION >= 3
-      gemv[id](&trans_, &m, &n, (ao ? &a : &One[id]),
-	       (unsigned char*)MAT_BUF(A) + oA*E_SIZE[id], &ldA,
-	       (unsigned char*)MAT_BUF(x) + ox*E_SIZE[id], &ix, (bo ? &b : &Zero[id]),
-	       (unsigned char*)MAT_BUF(y) + oy*E_SIZE[id], &iy);
-#else
-      gemv[id](&trans, &m, &n, (ao ? &a : &One[id]),
-	       (unsigned char*)MAT_BUF(A) + oA*E_SIZE[id], &ldA,
-	       (unsigned char*)MAT_BUF(x) + ox*E_SIZE[id], &ix, (bo ? &b : &Zero[id]),
-	       (unsigned char*)MAT_BUF(y) + oy*E_SIZE[id], &iy);
-#endif
-  } else {
-#if PY_MAJOR_VERSION >= 3
-    if (sp_gemv[id](trans_, m, n, (ao ? a : One[id]), ((spmatrix *)A)->obj,
-		    oA, (unsigned char*)MAT_BUF(x) + ox*E_SIZE[id], ix, (bo ? b : Zero[id]),
-		    (unsigned char*)MAT_BUF(y) + oy*E_SIZE[id], iy))
-      return PyErr_NoMemory();
-#else
-    if (sp_gemv[id](trans, m, n, (ao ? a : One[id]), ((spmatrix *)A)->obj,
-		    oA, (unsigned char*)MAT_BUF(x) + ox*E_SIZE[id], ix, (bo ? b : Zero[id]),
-		    (unsigned char*)MAT_BUF(y) + oy*E_SIZE[id], iy))
-      return PyErr_NoMemory();
-#endif
-  }
-
-  return Py_BuildValue("");
-}
-
-static char doc_syrk[] =
-    "Rank-k update of symmetric sparse or dense matrix.\n\n"
-    "syrk(A, C, uplo='L', trans='N', alpha=1.0, beta=0.0, partial=False)\n\n"
-    "PURPOSE   \n"
-    "If trans is 'N', computes C := alpha*A*A^T + beta*C.\n"
-    "If trans is 'T', computes C := alpha*A^T*A + beta*C.\n"
-    "C is symmetric (real or complex) of order n. \n"
-    "ARGUMENTS\n"
-    "A         'd' or 'z' (sp)matrix\n\n"
-    "C         'd' or 'z' (sp)matrix.  Must have the same type as A.\n\n"
-    "uplo      'L' or 'U'\n\n"
-    "trans     'N' or 'T'\n\n"
-    "alpha     number (int, float or complex).  Complex alpha is only\n"
-    "          allowed if A is complex.\n\n"
-    "beta      number (int, float or complex).  Complex beta is only\n"
-    "          allowed if A is complex.\n\n"
-    "partial   boolean. If C is sparse and partial is True, then only the\n"
-    "          nonzero elements of C are updated irrespective of the\n"
-    "          sparsity patterns of A.";
-
-static PyObject* base_syrk(PyObject *self, PyObject *args, PyObject *kwrds)
-{
-  PyObject *A, *C, *partial=NULL, *ao=NULL, *bo=NULL;
-  number a, b;
-#if PY_MAJOR_VERSION >= 3
-  int trans='N', uplo='L';
-  char trans_, uplo_;
-#else
-  char trans='N', uplo='L';
-#endif
-  char *kwlist[] = {"A", "C", "uplo", "trans", "alpha", "beta", "partial",
-      NULL};
-
-#if PY_MAJOR_VERSION >= 3
-  if (!PyArg_ParseTupleAndKeywords(args, kwrds, "OO|CCOOO:syrk", kwlist,
-      &A, &C, &uplo, &trans, &ao, &bo, &partial))
-#else
-  if (!PyArg_ParseTupleAndKeywords(args, kwrds, "OO|ccOOO:syrk", kwlist,
-      &A, &C, &uplo, &trans, &ao, &bo, &partial))
-#endif
-    return NULL;
-
-  if (!(Matrix_Check(A) || SpMatrix_Check(A)))
-    PY_ERR_TYPE("A must be a dense or sparse matrix");
-  if (!(Matrix_Check(C) || SpMatrix_Check(C)))
-    PY_ERR_TYPE("C must be a dense or sparse matrix");
-
-  int id = X_ID(A);
-  if (id == INT) PY_ERR_TYPE("invalid matrix types");
-  if (id != X_ID(C)) err_conflicting_ids;
-
-  if (uplo != 'L' && uplo != 'U') err_char("uplo", "'L', 'U'");
-  if (id == DOUBLE && trans != 'N' && trans != 'T' &&
-      trans != 'C') err_char("trans", "'N', 'T', 'C'");
-  if (id == COMPLEX && trans != 'N' && trans != 'T')
-    err_char("trans", "'N', 'T'");
-
-  if (partial && !PyBool_Check(partial)) err_bool("partial");
-
-  int n = (trans == 'N') ? X_NROWS(A) : X_NCOLS(A);
-  int k = (trans == 'N') ? X_NCOLS(A) : X_NROWS(A);
-  if (n == 0) return Py_BuildValue("");
-
-  if (ao && convert_num[id](&a, ao, 1, 0)) err_type("alpha");
-  if (bo && convert_num[id](&b, bo, 1, 0)) err_type("beta");
-
-#if PY_MAJOR_VERSION >= 3
-  trans_ = trans;
-  uplo_ = uplo;
-#endif
-
-  if (Matrix_Check(A) && Matrix_Check(C)) {
-
-    int ldA = MAX(1,MAT_NROWS(A));
-    int ldC = MAX(1,MAT_NROWS(C));
-
-#if PY_MAJOR_VERSION >= 3
-    syrk[id](&uplo_, &trans_, &n, &k, (ao ? &a : &One[id]),
-        MAT_BUF(A), &ldA, (bo ? &b : &Zero[id]), MAT_BUF(C), &ldC);
-#else
-    syrk[id](&uplo, &trans, &n, &k, (ao ? &a : &One[id]),
-        MAT_BUF(A), &ldA, (bo ? &b : &Zero[id]), MAT_BUF(C), &ldC);
-#endif
-  } else {
-
-    void *z = NULL;
-#if PY_MAJOR_VERSION >= 3
-    if (sp_syrk[id](uplo_, trans_,
-        (ao ? a : One[id]),
-        Matrix_Check(A) ? MAT_BUF(A) : ((spmatrix *)A)->obj,
-            (bo ? b : Zero[id]),
-            Matrix_Check(C) ? MAT_BUF(C) : ((spmatrix *)C)->obj,
-                SpMatrix_Check(A), SpMatrix_Check(C),
-                partial ? PyLong_AS_LONG(partial) : 0,
-                    (trans == 'N' ? X_NCOLS(A) : X_NROWS(A)), &z))
-#else
-    if (sp_syrk[id](uplo, trans,
-        (ao ? a : One[id]),
-        Matrix_Check(A) ? MAT_BUF(A) : ((spmatrix *)A)->obj,
-            (bo ? b : Zero[id]),
-            Matrix_Check(C) ? MAT_BUF(C) : ((spmatrix *)C)->obj,
-                SpMatrix_Check(A), SpMatrix_Check(C),
-                partial ? PyInt_AS_LONG(partial) : 0,
-                    (trans == 'N' ? X_NCOLS(A) : X_NROWS(A)), &z))
-#endif
-      return PyErr_NoMemory();
-
-    if (z) {
-      free_ccs( ((spmatrix *)C)->obj );
-      ((spmatrix *)C)->obj = z;
-    }
-  }
-
-  return Py_BuildValue("");
-}
-
-static char doc_symv[] =
-    "Matrix-vector product with a real symmetric dense or sparse matrix.\n\n"
-    "symv(A, x, y, uplo='L', alpha=1.0, beta=0.0, n=A.size[0], \n"
-    "     ldA=max(1,A.size[0]), incx=1, incy=1, offsetA=0, offsetx=0,\n"
-    "     offsety=0)\n\n"
-    "PURPOSE\n"
-    "Computes y := alpha*A*x + beta*y with A real symmetric of order n."
-    "n\n"
-    "ARGUMENTS\n"
-    "A         'd' (sp)matrix\n\n"
-    "x         'd' matrix\n\n"
-    "y         'd' matrix\n\n"
-    "uplo      'L' or 'U'\n\n"
-    "alpha     real number (int or float)\n\n"
-    "beta      real number (int or float)\n\n"
-    "n         integer.  If negative, the default value is used.\n"
-    "          If the default value is used, we require that\n"
-    "          A.size[0]=A.size[1].\n\n"
-    "incx      nonzero integer\n\n"
-    "incy      nonzero integer\n\n"
-    "offsetA   nonnegative integer\n\n"
-    "offsetx   nonnegative integer\n\n"
-    "offsety   nonnegative integer\n\n"
-    "This sparse version of SYMV requires that\n"
-    "  m <= A.size[0] - (offsetA % A.size[0])";
-
-static PyObject* base_symv(PyObject *self, PyObject *args, PyObject *kwrds)
-{
-  PyObject *A, *ao=NULL, *bo=NULL;
-  matrix *x, *y;
-  number a, b;
-  int n=-1, ix=1, iy=1, oA=0, ox=0, oy=0, ldA;
-#if PY_MAJOR_VERSION >= 3
-  int uplo='L';
-  char uplo_;
-#else
-  char uplo='L';
-#endif
-  char *kwlist[] = {"A", "x", "y", "uplo", "alpha", "beta", "n",
-      "incx", "incy", "offsetA", "offsetx", "offsety", NULL};
-
-#if PY_MAJOR_VERSION >= 3
-  if (!PyArg_ParseTupleAndKeywords(args, kwrds, "OOO|COOiiiiii:symv",
-      kwlist, &A, &x, &y, &uplo, &ao, &bo, &n, &ix, &iy, &oA, &ox, &oy))
-#else
-  if (!PyArg_ParseTupleAndKeywords(args, kwrds, "OOO|cOOiiiiii:symv",
-      kwlist, &A, &x, &y, &uplo, &ao, &bo, &n, &ix, &iy, &oA, &ox, &oy))
-#endif
-    return NULL;
-
-  if (!Matrix_Check(A) && !SpMatrix_Check(A))
-    PY_ERR_TYPE("A must be a dense or sparse matrix");
-
-  ldA = MAX(1,X_NROWS(A));
-
-  if (!Matrix_Check(x)) err_mtrx("x");
-  if (!Matrix_Check(y)) err_mtrx("y");
-  if (X_ID(A) != MAT_ID(x) || X_ID(A) != MAT_ID(y) ||
-      MAT_ID(x) != MAT_ID(y)) err_conflicting_ids;
-
-  int id = X_ID(A);
-  if (id == INT) PY_ERR_TYPE("invalid matrix types");
-
-  if (uplo != 'L' && uplo != 'U') err_char("uplo", "'L', 'U'");
-
-  if (ix == 0) err_nz_int("incx");
-  if (iy == 0) err_nz_int("incy");
-
-  if (n < 0) {
-    if (X_NROWS(A) != X_NCOLS(A)) {
-      PyErr_SetString(PyExc_ValueError, "A is not square");
-      return NULL;
-    }
-    n = X_NROWS(A);
-  }
-  if (n == 0) return Py_BuildValue("");
-
-  if (oA < 0) err_nn_int("offsetA");
-  if (oA + (n-1)*ldA + n > len(A)) err_buf_len("A");
-  if (ox < 0) err_nn_int("offsetx");
-  if (ox + (n-1)*abs(ix) + 1 > len(x)) err_buf_len("x");
-  if (oy < 0) err_nn_int("offsety");
-  if (oy + (n-1)*abs(iy) + 1 > len(y)) err_buf_len("y");
-
-  if (ao && convert_num[id](&a, ao, 1, 0)) err_type("alpha");
-  if (bo && convert_num[id](&b, bo, 1, 0)) err_type("beta");
-
-#if PY_MAJOR_VERSION >= 3
-  uplo_ = uplo;
-#endif
-
-  if (Matrix_Check(A)) {
-
-#if PY_MAJOR_VERSION >= 3
-    symv[id](&uplo_, &n, (ao ? &a : &One[id]),
-	     (unsigned char*)MAT_BUF(A) + oA*E_SIZE[id], &ldA, (unsigned char*)MAT_BUF(x) + ox*E_SIZE[id],
-	     &ix, (bo ? &b : &Zero[id]), (unsigned char*)MAT_BUF(y) + oy*E_SIZE[id], &iy);
-#else
-    symv[id](&uplo, &n, (ao ? &a : &One[id]),
-	     (unsigned char*)MAT_BUF(A) + oA*E_SIZE[id], &ldA, ((char*)MAT_BUF(x)) + ox*E_SIZE[id],
-	     &ix, (bo ? &b : &Zero[id]), (unsigned char*)MAT_BUF(y) + oy*E_SIZE[id], &iy);
-#endif
-  }
-  else {
-
-#if PY_MAJOR_VERSION >= 3
-    if (sp_symv[id](uplo_, n, (ao ? a : One[id]), ((spmatrix *)A)->obj,
-		    oA, (unsigned char*)MAT_BUF(x) + ox*E_SIZE[id], ix,
-		    (bo ? b : Zero[id]), (unsigned char*)MAT_BUF(y) + oy*E_SIZE[id], iy))
-#else
-    if (sp_symv[id](uplo, n, (ao ? a : One[id]), ((spmatrix *)A)->obj,
-		    oA, (unsigned char*)MAT_BUF(x) + ox*E_SIZE[id], ix,
-		    (bo ? b : Zero[id]), (unsigned char*)MAT_BUF(y) + oy*E_SIZE[id], iy))
-#endif
-      return PyErr_NoMemory();
-  }
-
-  return Py_BuildValue("");
-}
-
-spmatrix * sparse_concat(PyObject *L, int id_arg) ;
-
-static char doc_sparse[] =
-    "Constructs a sparse block matrix.\n\n"
-    "sparse(x, tc = None)\n\n"
-    "PURPOSE\n"
-    "Constructs a sparse block matrix from a list of block matrices.  If a\n"
-    "single matrix is given as argument,  then the matrix is converted to\n"
-    "sparse format, optionally with a different typcode.  If a single list\n"
-    "of subblocks is specified, then a block column matrix is created;\n"
-    "otherwise when a list of lists is specified, then the inner lists\n"
-    "specify the different block-columns.  Each block element must be either\n"
-    "a dense or sparse matrix, or a scalar,  and dense matrices are converted\n"
-    "to sparse format by removing 0 elements.\n\n"
-    "ARGUMENTS\n"
-    "x       a single matrix, or a list of matrices and scalars, or a list of\n"
-    "        lists of matrices and scalars\n\n"
-    "tc      typecode character 'd' or 'z'.";
-
-
-static PyObject *
-sparse(PyTypeObject *type, PyObject *args, PyObject *kwds)
-{
-  PyObject *Objx = NULL;
-  static char *kwlist[] = { "x", "tc", NULL};
-  
-#if PY_MAJOR_VERSION >= 3
-  int tc = 0;
-  if (!PyArg_ParseTupleAndKeywords(args, kwds, "O|C:sparse", kwlist,
-      &Objx, &tc))
-#else
-  char tc = 0;
-  if (!PyArg_ParseTupleAndKeywords(args, kwds, "O|c:sparse", kwlist,
-      &Objx, &tc))
-#endif
-    return NULL;
-
-  if (tc && !(VALID_TC_SP(tc))) PY_ERR_TYPE("tc must be 'd' or 'z'");
-  int id = (tc ? TC2ID(tc) : -1);
-
-  spmatrix *ret = NULL;
-  /* a matrix */
-  if (Matrix_Check(Objx)) {
-
-    int m = MAT_NROWS(Objx), n = MAT_NCOLS(Objx);
-    ret = SpMatrix_NewFromMatrix((matrix *)Objx,
-        (id == -1 ? MAX(DOUBLE,MAT_ID(Objx)) : id));
-
-    MAT_NROWS(Objx) = m; MAT_NCOLS(Objx) = n;
-  }
-
-  /* sparse matrix */
-  else if (SpMatrix_Check(Objx)) {
-
-    int_t nnz = 0, ik, jk;
-
-    for (jk=0; jk<SP_NCOLS(Objx); jk++) {
-      for (ik=SP_COL(Objx)[jk]; ik<SP_COL(Objx)[jk+1]; ik++) {
-        if (((SP_ID(Objx) == DOUBLE) && (SP_VALD(Objx)[ik] != 0.0)) ||
-            ((SP_ID(Objx) == COMPLEX) && (SP_VALZ(Objx)[ik] != 0.0)))
-          nnz++;
-      }
-    }
-
-    ret = SpMatrix_New(SP_NROWS(Objx), SP_NCOLS(Objx), nnz, SP_ID(Objx));
-    if (!ret) return PyErr_NoMemory();
-
-    nnz = 0;
-    for (jk=0; jk<SP_NCOLS(Objx); jk++) {
-      for (ik=SP_COL(Objx)[jk]; ik<SP_COL(Objx)[jk+1]; ik++) {
-        if ((SP_ID(Objx) == DOUBLE) && (SP_VALD(Objx)[ik] != 0.0)) {
-          SP_VALD(ret)[nnz] = SP_VALD(Objx)[ik];
-          SP_ROW(ret)[nnz++] = SP_ROW(Objx)[ik];
-          SP_COL(ret)[jk+1]++;
-        }
-        else if ((SP_ID(Objx) == COMPLEX) && (SP_VALZ(Objx)[ik] != 0.0)) {
-          SP_VALZ(ret)[nnz] = SP_VALZ(Objx)[ik];
-          SP_ROW(ret)[nnz++] = SP_ROW(Objx)[ik];
-          SP_COL(ret)[jk+1]++;
-        }
-      }
-    }
-
-    for (jk=0; jk<SP_NCOLS(Objx); jk++)
-      SP_COL(ret)[jk+1] += SP_COL(ret)[jk];
-  }
-
-  /* x is a list of lists */
-  else if (PyList_Check(Objx))
-    ret = sparse_concat(Objx, id);
-
-  else PY_ERR_TYPE("invalid matrix initialization");
-
-  return (PyObject *)ret;
-}
-
-static char doc_spdiag[] =
-    "Constructs a square block diagonal sparse matrix.\n\n"
-    "spdiag(diag)\n\n"
-    "ARGUMENTS\n"
-    "diag      a matrix with a single row or column,  or a list of matrices\n"
-    "          and scalars.";
-
-static PyObject *
-spdiag(PyTypeObject *type, PyObject *args, PyObject *kwds)
-{
-  PyObject *diag = NULL, *Dk;
-  static char *kwlist[] = { "diag", NULL};
-
-  if (!PyArg_ParseTupleAndKeywords(args, kwds, "O:spdiag", kwlist, &diag))
-    return NULL;
-
-  if ((!PyList_Check(diag) && !Matrix_Check(diag) && !SpMatrix_Check(diag)) ||
-      (Matrix_Check(diag) &&
-          (MAT_LGT(diag) != MAX(MAT_NROWS(diag),MAT_NCOLS(diag)) )) ||
-          (SpMatrix_Check(diag) &&
-              (SP_LGT(diag) != MAX(SP_NROWS(diag),SP_NCOLS(diag)) )) )
-    PY_ERR_TYPE("invalid diag argument");
-
-  if (Matrix_Check(diag)) {
-    int j, id = MAX(DOUBLE, MAT_ID(diag)), n = MAT_LGT(diag);
-
-    spmatrix *ret = SpMatrix_New((int_t)n, (int_t)n, (int_t)n, id);
-    if (!ret) return PyErr_NoMemory();
-    SP_COL(ret)[0] = 0;
-
-    for (j=0; j<n; j++) {
-      SP_COL(ret)[j+1] = j+1;
-      SP_ROW(ret)[j] = j;
-
-      if (MAT_ID(diag) == INT)
-        SP_VALD(ret)[j] = MAT_BUFI(diag)[j];
-      else if (MAT_ID(diag) == DOUBLE)
-        SP_VALD(ret)[j] = MAT_BUFD(diag)[j];
-      else
-        SP_VALZ(ret)[j] = MAT_BUFZ(diag)[j];
-    }
-    return (PyObject *)ret;
-  }
-  else if (SpMatrix_Check(diag)) {
-
-    int k, id = MAX(DOUBLE, SP_ID(diag));
-    int_t n = SP_LGT(diag);
-
-    spmatrix *ret = SpMatrix_New(n, n, SP_NNZ(diag), id);
-    if (!ret) return PyErr_NoMemory();
-    SP_COL(ret)[0] = 0;
-
-    for (k=0; k<SP_NNZ(diag); k++) {
-
-      SP_COL(ret)[SP_ROW(diag)[k]+1] = 1;
-      SP_ROW(ret)[k] = SP_ROW(diag)[k];
-      if (SP_ID(diag) == DOUBLE)
-        SP_VALD(ret)[k] = SP_VALD(diag)[k];
-      else
-        SP_VALZ(ret)[k] = SP_VALZ(diag)[k];
-    }
-
-    for (k=0; k<n; k++) SP_COL(ret)[k+1] += SP_COL(ret)[k];
-
-    return (PyObject *)ret;
-
-  }
-
-  int j, k, l, idx, id=DOUBLE;
-  int_t n=0, nnz=0;
-
-  for (k=0; k<PyList_GET_SIZE(diag); k++) {
-    Dk = PyList_GET_ITEM(diag, k);
-    if (!Matrix_Check(Dk) && !SpMatrix_Check(Dk) && !PyNumber_Check(Dk))
-      PY_ERR_TYPE("invalid element in diag");
-
-    if (PyNumber_Check(Dk)) {
-      int scalarid = (PyComplex_Check(Dk) ? COMPLEX :
-      (PyFloat_Check(Dk) ? DOUBLE : INT));
-      id = MAX(id, scalarid);
-      nnz += 1;
-      n += 1;
-    } else {
-      if (X_NROWS(Dk) != X_NCOLS(Dk))
-        PY_ERR_TYPE("the elements in diag must be square");
-
-      n   += X_NCOLS(Dk);
-      nnz += (Matrix_Check(Dk) ? X_NROWS(Dk)*X_NROWS(Dk) : SP_NNZ(Dk));
-      id   = MAX(id, X_ID(Dk));
-    }
-  }
-
-  spmatrix *ret = SpMatrix_New(n, n, nnz, id);
-  if (!ret) return PyErr_NoMemory();
-  SP_COL(ret)[0] = 0;
-
-  n = 0, idx = 0;
-  for (k=0; k<PyList_GET_SIZE(diag); k++) {
-    Dk = PyList_GET_ITEM(diag, k);
-
-    if (PyNumber_Check(Dk)) {
-      SP_COL(ret)[n+1] = SP_COL(ret)[n] + 1;
-      SP_ROW(ret)[idx] = n;
-
-      number val;
-      convert_num[id](&val, Dk, 1, 0);
-      write_num[id](SP_VAL(ret), idx, &val, 0);
-      idx += 1;
-      n   += 1;
-    }
-    else {
-      for (j=0; j<X_NCOLS(Dk); j++) {
-
-        if (Matrix_Check(Dk)) {
-
-          SP_COL(ret)[j+n+1] = SP_COL(ret)[j+n] + X_NROWS(Dk);
-          for (l=0; l<X_NROWS(Dk); l++) {
-            SP_ROW(ret)[idx] = n + l;
-            if (id == DOUBLE)
-              SP_VALD(ret)[idx] = (MAT_ID(Dk) == DOUBLE ?
-                  MAT_BUFD(Dk)[l + j*MAT_NROWS(Dk)] :
-              MAT_BUFI(Dk)[l + j*MAT_NROWS(Dk)]);
-            else
-              SP_VALZ(ret)[idx] = (MAT_ID(Dk) == COMPLEX ?
-                  MAT_BUFZ(Dk)[l + j*MAT_NROWS(Dk)] :
-              (MAT_ID(Dk) == DOUBLE ? MAT_BUFD(Dk)[l + j*MAT_NROWS(Dk)] :
-              MAT_BUFI(Dk)[l + j*MAT_NROWS(Dk)]));
-
-            idx++;
-          }
-        } else {
-
-          SP_COL(ret)[j+n+1] = SP_COL(ret)[j+n] + SP_COL(Dk)[j+1]-SP_COL(Dk)[j];
-          for (l=SP_COL(Dk)[j]; l<SP_COL(Dk)[j+1]; l++) {
-            SP_ROW(ret)[idx] = n + SP_ROW(Dk)[l];
-            if (id == DOUBLE)
-              SP_VALD(ret)[idx] = SP_VALD(Dk)[l];
-            else
-              SP_VALZ(ret)[idx] = (SP_ID(Dk) == COMPLEX ?
-                  SP_VALZ(Dk)[l] : SP_VALD(Dk)[l]);
-            idx++;
-          }
-        }
-      }
-      n += X_NCOLS(Dk);
-    }
-  }
-  return (PyObject *)ret;
-}
-
-matrix * dense(spmatrix *self);
-
-PyObject * matrix_elem_max(PyObject *self, PyObject *args, PyObject *kwrds)
-{
-  PyObject *A, *B;
-  if (!PyArg_ParseTuple(args, "OO:emax", &A, &B)) return NULL;
-
-  if (!(X_Matrix_Check(A) || PyNumber_Check(A)) ||
-      !(X_Matrix_Check(B) || PyNumber_Check(B)))
-    PY_ERR_TYPE("arguments must be either matrices or python numbers");
-
-  if (PyComplex_Check(A) || (X_Matrix_Check(A) && X_ID(A)==COMPLEX))
-    PY_ERR_TYPE("ordering not defined for complex numbers");
-
-  if (PyComplex_Check(B) || (X_Matrix_Check(B) && X_ID(B)==COMPLEX))
-    PY_ERR_TYPE("ordering not defined for complex numbers");
-
-  int a_is_number = PyNumber_Check(A) ||
-      (Matrix_Check(A) && MAT_LGT(A) == 1) ||
-      (SpMatrix_Check(A) && SP_LGT(A) == 1);
-  int b_is_number = PyNumber_Check(B) ||
-      (Matrix_Check(B) && MAT_LGT(B) == 1) ||
-      (SpMatrix_Check(B) && SP_LGT(B) == 1);
-
-  int ida = PyNumber_Check(A) ? PyFloat_Check(A) : X_ID(A);
-  int idb = PyNumber_Check(B) ? PyFloat_Check(B) : X_ID(B);
-  int id  = MAX( ida, idb );
-
-  number a, b;
-  if (a_is_number) {
-    if (PyNumber_Check(A) || Matrix_Check(A))
-      convert_num[id](&a, A, PyNumber_Check(A), 0);
-    else
-      a.d = (SP_LGT(A) ? SP_VALD(A)[0] : 0.0);
-  }
-  if (b_is_number) {
-    if (PyNumber_Check(B) || Matrix_Check(B))
-      convert_num[id](&b, B, PyNumber_Check(B), 0);
-    else
-      b.d = (SP_LGT(B) ? SP_VALD(B)[0] : 0.0);
-  }
-
-  if ((a_is_number && b_is_number) &&
-      (!X_Matrix_Check(A) && !X_Matrix_Check(B))) {
-    if (id == INT)
-      return Py_BuildValue("i", MAX(a.i, b.i) );
-    else
-      return Py_BuildValue("d", MAX(a.d, b.d) );
-  }
-
-  if (!(a_is_number || b_is_number)) {
-    if (X_NROWS(A) != X_NROWS(B) || X_NCOLS(A) != X_NCOLS(B))
-      PY_ERR_TYPE("incompatible dimensions");
-  }
-
-  int_t m = ( !a_is_number ? X_NROWS(A) : (!b_is_number ? X_NROWS(B) : 1));
-  int_t n = ( !a_is_number ? X_NCOLS(A) : (!b_is_number ? X_NCOLS(B) : 1));
-
-  if ((Matrix_Check(A) || a_is_number) || (Matrix_Check(B) || b_is_number)) {
-
-    int freeA = SpMatrix_Check(A) && (SP_LGT(A) > 1);
-    int freeB = SpMatrix_Check(B) && (SP_LGT(B) > 1);
-    if (freeA) {
-      if (!(A = (PyObject *)dense((spmatrix *)A)) ) return PyErr_NoMemory();
-    }
-    if (freeB) {
-      if (!(B = (PyObject *)dense((spmatrix *)B)) ) return PyErr_NoMemory();
-    }
-
-    PyObject *ret = (PyObject *)Matrix_New((int)m, (int)n, id);
-    if (!ret) {
-      if (freeA) { Py_DECREF(A); }
-      if (freeB) { Py_DECREF(B); }
-      return PyErr_NoMemory();
-    }
-    int_t i;
-    for (i=0; i<m*n; i++) {
-      if (!a_is_number) convert_num[id](&a, A, 0, i);
-      if (!b_is_number) convert_num[id](&b, B, 0, i);
-
-      if (id == INT)
-        MAT_BUFI(ret)[i] = MAX(a.i, b.i);
-      else
-        MAT_BUFD(ret)[i] = MAX(a.d, b.d);
-    }
-
-    if (freeA) { Py_DECREF(A); }
-    if (freeB) { Py_DECREF(B); }
-    return ret;
-
-  } else {
-
-    spmatrix *ret = SpMatrix_New(m, n, 0, DOUBLE);
-    if (!ret) return PyErr_NoMemory();
-
-    int_t j, ka = 0, kb = 0, kret = 0;
-    for (j=0; j<n; j++) {
-
-      while (ka < SP_COL(A)[j+1] && kb < SP_COL(B)[j+1]) {
-
-        if (SP_ROW(A)[ka] < SP_ROW(B)[kb]) {
-          if (SP_VALD(A)[ka++] > 0.0) SP_COL(ret)[j+1]++;
-        }
-        else if (SP_ROW(A)[ka] > SP_ROW(B)[kb]) {
-          if (SP_VALD(B)[kb++] > 0.0) SP_COL(ret)[j+1]++;
-        }
-        else {
-          SP_COL(ret)[j+1]++; ka++; kb++;
-        }
-      }
-
-      while (ka < SP_COL(A)[j+1]) {
-        if (SP_VALD(A)[ka++] > 0.0) SP_COL(ret)[j+1]++;
-      }
-
-      while (kb < SP_COL(B)[j+1]) {
-        if (SP_VALD(B)[kb++] > 0.0) SP_COL(ret)[j+1]++;
-      }
-
-    }
-
-    for (j=0; j<n; j++) SP_COL(ret)[j+1] += SP_COL(ret)[j];
-
-    int_t *newrow = malloc( sizeof(int_t)*SP_COL(ret)[n] );
-    double *newval = malloc( sizeof(double)*SP_COL(ret)[n] );
-    if (!newrow || !newval) {
-      free(newrow); free(newval); Py_DECREF(ret);
-      return PyErr_NoMemory();
-    }
-    free( ret->obj->rowind );
-    free( ret->obj->values );
-    ret->obj->rowind = newrow;
-    ret->obj->values = newval;
-
-    ka = 0; kb = 0;
-    for (j=0; j<n; j++) {
-
-      while (ka < SP_COL(A)[j+1] && kb < SP_COL(B)[j+1]) {
-
-        if (SP_ROW(A)[ka] < SP_ROW(B)[kb]) {
-          if (SP_VALD(A)[ka] > 0.0) {
-            SP_ROW(ret)[kret] = SP_ROW(A)[ka];
-            SP_VALD(ret)[kret++] = SP_VALD(A)[ka];
-          }
-          ka++;
-        }
-        else if (SP_ROW(A)[ka] > SP_ROW(B)[kb]) {
-          if (SP_VALD(B)[kb] > 0.0) {
-            SP_ROW(ret)[kret] = SP_ROW(B)[kb];
-            SP_VALD(ret)[kret++] = SP_VALD(B)[kb];
-          }
-          kb++;
-        }
-        else {
-          SP_ROW(ret)[kret] = SP_ROW(A)[ka];
-          SP_VALD(ret)[kret] = MAX(SP_VALD(A)[ka], SP_VALD(B)[kb]);
-          kret++; ka++; kb++;
-        }
-      }
-
-      while (ka < SP_COL(A)[j+1]) {
-        if (SP_VALD(A)[ka] > 0.0) {
-          SP_ROW(ret)[kret] = SP_ROW(A)[ka];
-          SP_VALD(ret)[kret++] = SP_VALD(A)[ka];
-        }
-        ka++;
-      }
-
-      while (kb < SP_COL(B)[j+1]) {
-        if (SP_VALD(B)[kb] > 0.0) {
-          SP_ROW(ret)[kret] = SP_ROW(B)[kb];
-          SP_VALD(ret)[kret++] = SP_VALD(B)[kb];
-        }
-        kb++;
-      }
-    }
-
-    return (PyObject *)ret;
-  }
-}
-
-PyObject * matrix_elem_min(PyObject *self, PyObject *args, PyObject *kwrds)
-{
-  PyObject *A, *B;
-  if (!PyArg_ParseTuple(args, "OO:emin", &A, &B)) return NULL;
-
-  if (!(X_Matrix_Check(A) || PyNumber_Check(A)) ||
-      !(X_Matrix_Check(B) || PyNumber_Check(B)))
-    PY_ERR_TYPE("arguments must be either matrices or python numbers");
-
-  if (PyComplex_Check(A) || (X_Matrix_Check(A) && X_ID(A)==COMPLEX))
-    PY_ERR_TYPE("ordering not defined for complex numbers");
-
-  if (PyComplex_Check(B) || (X_Matrix_Check(B) && X_ID(B)==COMPLEX))
-    PY_ERR_TYPE("ordering not defined for complex numbers");
-
-  int a_is_number = PyNumber_Check(A) ||
-      (Matrix_Check(A) && MAT_LGT(A) == 1) ||
-      (SpMatrix_Check(A) && SP_LGT(A) == 1);
-  int b_is_number = PyNumber_Check(B) ||
-      (Matrix_Check(B) && MAT_LGT(B) == 1) ||
-      (SpMatrix_Check(B) && SP_LGT(B) == 1);
-
-  int ida = PyNumber_Check(A) ? PyFloat_Check(A) : X_ID(A);
-  int idb = PyNumber_Check(B) ? PyFloat_Check(B) : X_ID(B);
-  int id  = MAX( ida, idb );
-
-  number a, b;
-  if (a_is_number) {
-    if (PyNumber_Check(A) || Matrix_Check(A))
-      convert_num[id](&a, A, PyNumber_Check(A), 0);
-    else
-      a.d = (SP_LGT(A) ? SP_VALD(A)[0] : 0.0);
-  }
-  if (b_is_number) {
-    if (PyNumber_Check(B) || Matrix_Check(B))
-      convert_num[id](&b, B, PyNumber_Check(B), 0);
-    else
-      b.d = (SP_LGT(B) ? SP_VALD(B)[0] : 0.0);
-  }
-
-  if ((a_is_number && b_is_number) &&
-      (!X_Matrix_Check(A) && !X_Matrix_Check(B))) {
-    if (id == INT)
-      return Py_BuildValue("i", MIN(a.i, b.i) );
-    else
-      return Py_BuildValue("d", MIN(a.d, b.d) );
-  }
-
-  if (!(a_is_number || b_is_number)) {
-    if (X_NROWS(A) != X_NROWS(B) || X_NCOLS(A) != X_NCOLS(B))
-      PY_ERR_TYPE("incompatible dimensions");
-  }
-
-  int_t m = ( !a_is_number ? X_NROWS(A) : (!b_is_number ? X_NROWS(B) : 1));
-  int_t n = ( !a_is_number ? X_NCOLS(A) : (!b_is_number ? X_NCOLS(B) : 1));
-
-  if ((Matrix_Check(A) || a_is_number) || (Matrix_Check(B) || b_is_number)) {
-
-    int freeA = SpMatrix_Check(A) && (SP_LGT(A) > 1);
-    int freeB = SpMatrix_Check(B) && (SP_LGT(B) > 1);
-    if (freeA) {
-      if (!(A = (PyObject *)dense((spmatrix *)A)) ) return PyErr_NoMemory();
-    }
-    if (freeB) {
-      if (!(B = (PyObject *)dense((spmatrix *)B)) ) return PyErr_NoMemory();
-    }
-
-    PyObject *ret = (PyObject *)Matrix_New(m, n, id);
-    if (!ret) {
-      if (freeA) { Py_DECREF(A); }
-      if (freeB) { Py_DECREF(B); }
-      return PyErr_NoMemory();
-    }
-    int_t i;
-    for (i=0; i<m*n; i++) {
-      if (!a_is_number) convert_num[id](&a, A, 0, i);
-      if (!b_is_number) convert_num[id](&b, B, 0, i);
-
-      if (id == INT)
-        MAT_BUFI(ret)[i] = MIN(a.i, b.i);
-      else
-        MAT_BUFD(ret)[i] = MIN(a.d, b.d);
-    }
-
-    if (freeA) { Py_DECREF(A); }
-    if (freeB) { Py_DECREF(B); }
-    return ret;
-
-  } else {
-
-    spmatrix *ret = SpMatrix_New(m, n, 0, DOUBLE);
-    if (!ret) return PyErr_NoMemory();
-
-    int_t j, ka = 0, kb = 0, kret = 0;
-    for (j=0; j<n; j++) {
-
-      while (ka < SP_COL(A)[j+1] && kb < SP_COL(B)[j+1]) {
-
-        if (SP_ROW(A)[ka] < SP_ROW(B)[kb]) {
-          if (SP_VALD(A)[ka++] < 0.0) SP_COL(ret)[j+1]++;
-        }
-        else if (SP_ROW(A)[ka] > SP_ROW(B)[kb]) {
-          if (SP_VALD(B)[kb++] < 0.0) SP_COL(ret)[j+1]++;
-        }
-        else {
-          SP_COL(ret)[j+1]++; ka++; kb++;
-        }
-      }
-
-      while (ka < SP_COL(A)[j+1]) {
-        if (SP_VALD(A)[ka++] < 0.0) SP_COL(ret)[j+1]++;
-      }
-
-      while (kb < SP_COL(B)[j+1]) {
-        if (SP_VALD(B)[kb++] < 0.0) SP_COL(ret)[j+1]++;
-      }
-
-    }
-
-    for (j=0; j<n; j++) SP_COL(ret)[j+1] += SP_COL(ret)[j];
-
-    int_t *newrow = malloc( sizeof(int_t)*SP_COL(ret)[n] );
-    double *newval = malloc( sizeof(double)*SP_COL(ret)[n] );
-    if (!newrow || !newval) {
-      free(newrow); free(newval); Py_DECREF(ret);
-      return PyErr_NoMemory();
-    }
-    free( ret->obj->rowind );
-    free( ret->obj->values );
-    ret->obj->rowind = newrow;
-    ret->obj->values = newval;
-
-    ka = 0; kb = 0;
-    for (j=0; j<n; j++) {
-
-      while (ka < SP_COL(A)[j+1] && kb < SP_COL(B)[j+1]) {
-
-        if (SP_ROW(A)[ka] < SP_ROW(B)[kb]) {
-          if (SP_VALD(A)[ka] < 0.0) {
-            SP_ROW(ret)[kret] = SP_ROW(A)[ka];
-            SP_VALD(ret)[kret++] = SP_VALD(A)[ka];
-          }
-          ka++;
-        }
-        else if (SP_ROW(A)[ka] > SP_ROW(B)[kb]) {
-          if (SP_VALD(B)[kb] < 0.0) {
-            SP_ROW(ret)[kret] = SP_ROW(B)[kb];
-            SP_VALD(ret)[kret++] = SP_VALD(B)[kb];
-          }
-          kb++;
-        }
-        else {
-          SP_ROW(ret)[kret] = SP_ROW(A)[ka];
-          SP_VALD(ret)[kret] = MIN(SP_VALD(A)[ka], SP_VALD(B)[kb]);
-          kret++; ka++; kb++;
-        }
-      }
-
-      while (ka < SP_COL(A)[j+1]) {
-        if (SP_VALD(A)[ka] < 0.0) {
-          SP_ROW(ret)[kret] = SP_ROW(A)[ka];
-          SP_VALD(ret)[kret++] = SP_VALD(A)[ka];
-        }
-        ka++;
-      }
-
-      while (kb < SP_COL(B)[j+1]) {
-        if (SP_VALD(B)[kb] < 0.0) {
-          SP_ROW(ret)[kret] = SP_ROW(B)[kb];
-          SP_VALD(ret)[kret++] = SP_VALD(B)[kb];
-        }
-        kb++;
-      }
-    }
-
-    return (PyObject *)ret;
-  }
-}
-
-PyObject * matrix_elem_mul(matrix *self, PyObject *args, PyObject *kwrds)
-{
-  PyObject *A, *B;
-  if (!PyArg_ParseTuple(args, "OO:emul", &A, &B)) return NULL;
-
-  if (!(X_Matrix_Check(A) || PyNumber_Check(A)) ||
-      !(X_Matrix_Check(B) || PyNumber_Check(B)))
-    PY_ERR_TYPE("arguments must be either matrices or python numbers");
-
-  int a_is_number = PyNumber_Check(A) || (Matrix_Check(A) && MAT_LGT(A) == 1);
-  int b_is_number = PyNumber_Check(B) || (Matrix_Check(B) && MAT_LGT(B) == 1);
-
-  int ida, idb;
-#if PY_MAJOR_VERSION >= 3
-  if (PyLong_Check(A)) { ida = INT; }
-#else
-  if (PyInt_Check(A)) { ida = INT; }
-#endif
-  else if (PyFloat_Check(A)) { ida = DOUBLE; }
-  else if (PyComplex_Check(A)) { ida = COMPLEX; }
-  else { ida = X_ID(A); }
-
-#if PY_MAJOR_VERSION >= 3
-  if (PyLong_Check(B)) { idb = INT; }
-#else
-  if (PyInt_Check(B)) { idb = INT; }
-#endif
-  else if (PyFloat_Check(B)) { idb = DOUBLE; }
-  else if (PyComplex_Check(B)) { idb = COMPLEX; }
-  else { idb = X_ID(B); }
-
-  int id  = MAX( ida, idb );
-
-  number a, b;
-  if (a_is_number) convert_num[id](&a, A, PyNumber_Check(A), 0);
-  if (b_is_number) convert_num[id](&b, B, PyNumber_Check(B), 0);
-
-  if (a_is_number && b_is_number &&
-      (!X_Matrix_Check(A) && !X_Matrix_Check(B))) {
-    if (!X_Matrix_Check(A) && !X_Matrix_Check(B)) {
-      if (id == INT)
-        return Py_BuildValue("i", a.i*b.i );
-      else if (id == DOUBLE)
-        return Py_BuildValue("d", a.d*b.d );
-      else {
-        number c;
-        c.z = a.z*b.z;
-        return znum2PyObject(&c, 0);
-      }
-    }
-  }
-
-  if (!(a_is_number || b_is_number)) {
-    if (X_NROWS(A) != X_NROWS(B) || X_NCOLS(A) != X_NCOLS(B))
-      PY_ERR_TYPE("incompatible dimensions");
-  }
-
-  int_t m = ( !a_is_number ? X_NROWS(A) : (!b_is_number ? X_NROWS(B) : 1));
-  int_t n = ( !a_is_number ? X_NCOLS(A) : (!b_is_number ? X_NCOLS(B) : 1));
-
-  if ((Matrix_Check(A) || a_is_number) && (Matrix_Check(B) || b_is_number)) {
-
-    PyObject *ret = (PyObject *)Matrix_New(m, n, id);
-    if (!ret) return PyErr_NoMemory();
-
-    int_t i;
-    for (i=0; i<m*n; i++) {
-      if (!a_is_number) convert_num[id](&a, A, 0, i);
-      if (!b_is_number) convert_num[id](&b, B, 0, i);
-
-      if (id == INT)
-        MAT_BUFI(ret)[i] = a.i*b.i;
-      else if (id == DOUBLE)
-        MAT_BUFD(ret)[i] = a.d*b.d;
-      else
-        MAT_BUFZ(ret)[i] = a.z*b.z;
-    }
-
-    return ret;
-
-  }
-  else if (SpMatrix_Check(A) && !SpMatrix_Check(B)) {
-
-    PyObject *ret = (PyObject *)SpMatrix_NewFromSpMatrix((spmatrix *)A, id);
-    if (!ret) return PyErr_NoMemory();
-
-    int_t j, k;
-    for (j=0; j<SP_NCOLS(A); j++) {
-      for (k=SP_COL(A)[j]; k<SP_COL(A)[j+1]; k++) {
-        if (!b_is_number) convert_num[id](&b, B, 0, j*m + SP_ROW(A)[k]);
-
-        if (id == DOUBLE)
-          SP_VALD(ret)[k] *= b.d;
-        else
-          SP_VALZ(ret)[k] *= b.z;
-      }
-    }
-
-    return ret;
-  }
-  else if (SpMatrix_Check(B) && !SpMatrix_Check(A)) {
-
-    PyObject *ret = (PyObject *)SpMatrix_NewFromSpMatrix((spmatrix *)B, id);
-    if (!ret) return PyErr_NoMemory();
-
-    int_t j, k;
-    for (j=0; j<SP_NCOLS(B); j++) {
-      for (k=SP_COL(B)[j]; k<SP_COL(B)[j+1]; k++) {
-        if (!a_is_number) convert_num[id](&a, A, 0, j*m + SP_ROW(B)[k]);
-
-        if (id == DOUBLE)
-          SP_VALD(ret)[k] *= a.d;
-        else
-          SP_VALZ(ret)[k] *= a.z;
-      }
-    }
-
-    return ret;
-  }
-
-  else {
-
-    spmatrix *ret = SpMatrix_New(m, n, 0, id);
-    if (!ret) return PyErr_NoMemory();
-
-    int_t j, ka = 0, kb = 0, kret = 0;
-    for (j=0; j<n; j++) {
-
-      while (ka < SP_COL(A)[j+1] && kb < SP_COL(B)[j+1]) {
-
-        if (SP_ROW(A)[ka] < SP_ROW(B)[kb]) {
-          ka++;
-        }
-        else if (SP_ROW(A)[ka] > SP_ROW(B)[kb]) {
-          kb++;
-        }
-        else {
-          SP_COL(ret)[j+1]++; ka++; kb++;
-        }
-      }
-
-      ka = SP_COL(A)[j+1];
-      kb = SP_COL(B)[j+1];
-    }
-
-    for (j=0; j<n; j++) SP_COL(ret)[j+1] += SP_COL(ret)[j];
-
-    int_t *newrow = malloc( sizeof(int_t)*SP_COL(ret)[n] );
-    double *newval = malloc( E_SIZE[id]*SP_COL(ret)[n] );
-    if (!newrow || !newval) {
-      free(newrow); free(newval); Py_DECREF(ret);
-      return PyErr_NoMemory();
-    }
-    free( ret->obj->rowind );
-    free( ret->obj->values );
-    ret->obj->rowind = newrow;
-    ret->obj->values = newval;
-
-    ka = 0; kb = 0;
-    for (j=0; j<n; j++) {
-
-      while (ka < SP_COL(A)[j+1] && kb < SP_COL(B)[j+1]) {
-
-        if (SP_ROW(A)[ka] < SP_ROW(B)[kb]) {
-          ka++;
-        }
-        else if (SP_ROW(A)[ka] > SP_ROW(B)[kb]) {
-          kb++;
-        }
-        else {
-          SP_ROW(ret)[kret] = SP_ROW(A)[ka];
-          if (id == DOUBLE)
-            SP_VALD(ret)[kret] = SP_VALD(A)[ka]*SP_VALD(B)[kb];
-          else
-            SP_VALZ(ret)[kret] =
-                (X_ID(A) == DOUBLE ? SP_VALD(A)[ka] : SP_VALZ(A)[ka])*
-                (X_ID(B) == DOUBLE ? SP_VALD(B)[kb] : SP_VALZ(B)[kb]);
-
-          kret++; ka++; kb++;
-        }
-      }
-
-      ka = SP_COL(A)[j+1];
-      kb = SP_COL(B)[j+1];
-    }
-
-    return (PyObject *)ret;
-  }
-}
-
-PyObject * matrix_elem_div(matrix *self, PyObject *args, PyObject *kwrds)
-{
-  PyObject *A, *B, *ret;
-  if (!PyArg_ParseTuple(args, "OO:ediv", &A, &B)) return NULL;
-
-  if (!(X_Matrix_Check(A) || PyNumber_Check(A)) ||
-      !(X_Matrix_Check(B) || PyNumber_Check(B)))
-    PY_ERR_TYPE("arguments must be either matrices or python numbers");
-
-  if (SpMatrix_Check(B))
-    PY_ERR_TYPE("elementwise division with sparse matrix\n");
-
-  int a_is_number = PyNumber_Check(A) || (Matrix_Check(A) && MAT_LGT(A) == 1);
-  int b_is_number = PyNumber_Check(B) || (Matrix_Check(B) && MAT_LGT(B) == 1);
-
-  int ida, idb;
-#if PY_MAJOR_VERSION >= 3
-  if (PyLong_Check(A)) { ida = INT; }
-#else
-  if (PyInt_Check(A)) { ida = INT; }
-#endif
-  else if (PyFloat_Check(A)) { ida = DOUBLE; }
-  else if (PyComplex_Check(A)) { ida = COMPLEX; }
-  else { ida = X_ID(A); }
-
-#if PY_MAJOR_VERSION >= 3
-  if (PyLong_Check(B)) { idb = INT; }
-#else
-  if (PyInt_Check(B)) { idb = INT; }
-#endif
-  else if (PyFloat_Check(B)) { idb = DOUBLE; }
-  else if (PyComplex_Check(B)) { idb = COMPLEX; }
-  else { idb = X_ID(B); }
-
-#if PY_MAJOR_VERSION >= 3
-  int id  = MAX( DOUBLE, MAX( ida, idb ) ) ;
-#else
-  int id  = MAX( ida, idb );
-#endif
-
-  number a, b;
-  if (a_is_number) convert_num[id](&a, A, PyNumber_Check(A), 0);
-  if (b_is_number) convert_num[id](&b, B, PyNumber_Check(B), 0);
-
-  if ((a_is_number && b_is_number) &&
-      (!X_Matrix_Check(A) && !Matrix_Check(B))) {
-    if (id == INT) {
-      if (b.i == 0) PY_ERR(PyExc_ArithmeticError, "division by zero");
-      return Py_BuildValue("i", a.i/b.i );
-    }
-    else if (id == DOUBLE) {
-      if (b.d == 0.0) PY_ERR(PyExc_ArithmeticError, "division by zero");
-      return Py_BuildValue("d", a.d/b.d );
-    }
-    else {
-      if (b.z == 0.0) PY_ERR(PyExc_ArithmeticError, "division by zero");
-      number c;
-      c.z = a.z/b.z;
-      return znum2PyObject(&c, 0);
-    }
-  }
-
-  if (!(a_is_number || b_is_number)) {
-    if (X_NROWS(A) != MAT_NROWS(B) || X_NCOLS(A) != MAT_NCOLS(B))
-      PY_ERR_TYPE("incompatible dimensions");
-  }
-
-  int m = ( !a_is_number ? X_NROWS(A) : (!b_is_number ? X_NROWS(B) : 1));
-  int n = ( !a_is_number ? X_NCOLS(A) : (!b_is_number ? X_NCOLS(B) : 1));
-
-  if ((Matrix_Check(A) || a_is_number) && (Matrix_Check(B) || b_is_number)) {
-
-    if (!(ret = (PyObject *)Matrix_New(m, n, id)))
-      return PyErr_NoMemory();
-
-    int i;
-    for (i=0; i<m*n; i++) {
-      if (!a_is_number) convert_num[id](&a, A, 0, i);
-      if (!b_is_number) convert_num[id](&b, B, 0, i);
-
-      if (id == INT) {
-        if (b.i == 0) goto divzero;
-        MAT_BUFI(ret)[i] = a.i/b.i;
-      }
-      else if (id == DOUBLE) {
-        if (b.d == 0) goto divzero;
-        MAT_BUFD(ret)[i] = a.d/b.d;
-      }
-      else {
-        if (b.z == 0) goto divzero;
-        MAT_BUFZ(ret)[i] = a.z/b.z;
-      }
-    }
-
-    return ret;
-  }
-  else { // (SpMatrix_Check(A) && !SpMatrix_Check(B)) {
-
-    if (!(ret = (PyObject *)SpMatrix_NewFromSpMatrix((spmatrix *)A, id)))
-      return PyErr_NoMemory();
-
-    int j, k;
-    for (j=0; j<SP_NCOLS(A); j++) {
-      for (k=SP_COL(A)[j]; k<SP_COL(A)[j+1]; k++) {
-        if (!b_is_number) convert_num[id](&b, B, 0, j*m + SP_ROW(A)[k]);
-
-        if (id == DOUBLE) {
-          if (b.d == 0.0) goto divzero;
-          SP_VALD(ret)[k] /= b.d;
-        }
-        else {
-          if (b.z == 0.0) goto divzero;
-          SP_VALZ(ret)[k] /= b.z;
-        }
-      }
-    }
-
-    return ret;
-  }
-
-  divzero:
-  Py_DECREF(ret);
-  PY_ERR(PyExc_ArithmeticError, "division by zero");
-}
-
-extern PyObject * matrix_exp(matrix *, PyObject *, PyObject *) ;
-extern PyObject * matrix_log(matrix *, PyObject *, PyObject *) ;
-extern PyObject * matrix_sqrt(matrix *, PyObject *, PyObject *) ;
-extern PyObject * matrix_cos(matrix *, PyObject *, PyObject *) ;
-extern PyObject * matrix_sin(matrix *, PyObject *, PyObject *) ;
-
-static PyMethodDef base_functions[] = {
-    {"exp", (PyCFunction)matrix_exp, METH_VARARGS|METH_KEYWORDS,
-        "Computes the element-wise expontial of a matrix"},
-    {"log", (PyCFunction)matrix_log, METH_VARARGS|METH_KEYWORDS,
-        "Computes the element-wise logarithm of a matrix"},
-    {"sqrt", (PyCFunction)matrix_sqrt, METH_VARARGS|METH_KEYWORDS,
-        "Computes the element-wise square-root of a matrix"},
-    {"cos", (PyCFunction)matrix_cos, METH_VARARGS|METH_KEYWORDS,
-        "Computes the element-wise cosine of a matrix"},
-    {"sin", (PyCFunction)matrix_sin, METH_VARARGS|METH_KEYWORDS,
-        "Computes the element-wise sine of a matrix"},
-    {"axpy", (PyCFunction)base_axpy, METH_VARARGS|METH_KEYWORDS, doc_axpy},
-    {"gemm", (PyCFunction)base_gemm, METH_VARARGS|METH_KEYWORDS, doc_gemm},
-    {"gemv", (PyCFunction)base_gemv, METH_VARARGS|METH_KEYWORDS, doc_gemv},
-    {"syrk", (PyCFunction)base_syrk, METH_VARARGS|METH_KEYWORDS, doc_syrk},
-    {"symv", (PyCFunction)base_symv, METH_VARARGS|METH_KEYWORDS, doc_symv},
-    {"emul", (PyCFunction)matrix_elem_mul, METH_VARARGS|METH_KEYWORDS,
-        "elementwise product of two matrices"},
-    {"ediv", (PyCFunction)matrix_elem_div, METH_VARARGS|METH_KEYWORDS,
-        "elementwise division between two matrices"},
-    {"emin", (PyCFunction)matrix_elem_min, METH_VARARGS|METH_KEYWORDS,
-        "elementwise minimum between two matrices"},
-    {"emax", (PyCFunction)matrix_elem_max, METH_VARARGS|METH_KEYWORDS,
-        "elementwise maximum between two matrices"},
-    {"sparse", (PyCFunction)sparse, METH_VARARGS|METH_KEYWORDS, doc_sparse},
-    {"spdiag", (PyCFunction)spdiag, METH_VARARGS|METH_KEYWORDS, doc_spdiag},
-    {NULL}		/* sentinel */
-};
-
-#if PY_MAJOR_VERSION >= 3
-
-static PyModuleDef base_module = {
-    PyModuleDef_HEAD_INIT,
-    "base",
-    base__doc__,
-    -1,
-    base_functions,
-    NULL, NULL, NULL, NULL
-};
-#define INITERROR return NULL
-PyMODINIT_FUNC PyInit_base(void)
-
-#else
-
-#define INITERROR return 
-PyMODINIT_FUNC initbase(void)
-
-#endif
-{
-  static void *base_API[8];
-  PyObject *base_mod, *c_api_object;
-
-#if PY_MAJOR_VERSION >= 3
-  base_mod = PyModule_Create(&base_module);
-  if (base_mod == NULL)
-#else
-  if (!(base_mod = Py_InitModule3("base", base_functions, base__doc__)))
-#endif
-    INITERROR;
-
-  /* for MS VC++ compatibility */
-  matrix_tp.tp_alloc = PyType_GenericAlloc;
-  matrix_tp.tp_free = PyObject_Del;
-  if (PyType_Ready(&matrix_tp) < 0)
-    INITERROR;
-
-  if (PyType_Ready(&matrix_tp) < 0)
-    INITERROR;
-
-  Py_INCREF(&matrix_tp);
-  if (PyModule_AddObject(base_mod, "matrix", (PyObject *) &matrix_tp) < 0)
-    INITERROR;
-
-  spmatrix_tp.tp_alloc = PyType_GenericAlloc;
-  spmatrix_tp.tp_free = PyObject_Del;
-  if (PyType_Ready(&spmatrix_tp) < 0)
-    INITERROR;
-
-  Py_INCREF(&spmatrix_tp);
-  if (PyModule_AddObject(base_mod, "spmatrix", (PyObject *) &spmatrix_tp) < 0)
-    INITERROR;
-
-  One[INT].i = 1; One[DOUBLE].d = 1.0; One[COMPLEX].z = 1.0;
-
-  MinusOne[INT].i = -1; MinusOne[DOUBLE].d = -1.0; MinusOne[COMPLEX].z = -1.0;
-
-  Zero[INT].i = 0; Zero[DOUBLE].d = 0.0; Zero[COMPLEX].z = 0.0;
-
-  /* initialize the C API object */
-  base_API[0] = (void *)Matrix_New;
-  base_API[1] = (void *)Matrix_NewFromMatrix;
-  base_API[2] = (void *)Matrix_NewFromSequence;
-  base_API[3] = (void *)Matrix_Check_func;
-  base_API[4] = (void *)SpMatrix_New;
-  base_API[5] = (void *)SpMatrix_NewFromSpMatrix;
-  base_API[6] = (void *)SpMatrix_NewFromIJV;
-  base_API[7] = (void *)SpMatrix_Check_func;
-
-#if PY_MAJOR_VERSION >= 3
-  /* Create a Capsule containing the API pointer array's address */
-  c_api_object = PyCapsule_New((void *)base_API, "base_API", NULL);
-#else
-  /* Create a CObject containing the API pointer array's address */
-  c_api_object = PyCObject_FromVoidPtr((void *)base_API, NULL);
-#endif
-
-  if (c_api_object != NULL)
-    PyModule_AddObject(base_mod, "_C_API", c_api_object);
-
-#if PY_MAJOR_VERSION >= 3
-  return base_mod;
-#endif
-}
->>>>>>> d8bd930d
+/*
+ * Copyright 2012-2016 M. Andersen and L. Vandenberghe.
+ * Copyright 2010-2011 L. Vandenberghe.
+ * Copyright 2004-2009 J. Dahl and L. Vandenberghe.
+ *
+ * This file is part of CVXOPT.
+ *
+ * CVXOPT is free software; you can redistribute it and/or modify
+ * it under the terms of the GNU General Public License as published by
+ * the Free Software Foundation; either version 3 of the License, or
+ * (at your option) any later version.
+ *
+ * CVXOPT is distributed in the hope that it will be useful,
+ * but WITHOUT ANY WARRANTY; without even the implied warranty of
+ * MERCHANTABILITY or FITNESS FOR A PARTICULAR PURPOSE.  See the
+ * GNU General Public License for more details.
+ *
+ * You should have received a copy of the GNU General Public License
+ * along with this program.  If not, see <http://www.gnu.org/licenses/>.
+ */
+
+#define BASE_MODULE
+
+#include "Python.h"
+#include "cvxopt.h"
+#include "misc.h"
+
+#include <complexobject.h>
+
+PyDoc_STRVAR(base__doc__,"Convex optimization package");
+
+extern PyTypeObject matrix_tp ;
+matrix * Matrix_New(int, int, int) ;
+matrix * Matrix_NewFromMatrix(matrix *, int) ;
+matrix * Matrix_NewFromSequence(PyObject *, int) ;
+matrix * Matrix_NewFromPyBuffer(PyObject *, int, int *) ;
+
+extern PyTypeObject spmatrix_tp ;
+spmatrix * SpMatrix_New(int_t, int_t, int_t, int ) ;
+spmatrix * SpMatrix_NewFromMatrix(matrix *, int) ;
+spmatrix * SpMatrix_NewFromSpMatrix(spmatrix *, int) ;
+spmatrix * SpMatrix_NewFromIJV(matrix *, matrix *, matrix *, int_t, int_t, int) ;
+void free_ccs(ccs *);
+int get_id(void *val, int val_type);
+
+extern int (*sp_axpy[])(number, void *, void *, int, int, int, void **) ;
+
+extern int (*sp_gemm[])(char, char, number, void *, void *, number, void *,
+    int, int, int, int, void **, int, int, int);
+
+extern int (*sp_gemv[])(char, int, int, number, void *, int, void *, int,
+    number, void *, int) ;
+
+extern int (*sp_symv[])(char, int, number, ccs *, int, void *, int,
+    number, void *, int) ;
+
+extern int (*sp_syrk[])(char, char, number, void *, number,
+    void *, int, int, int, int, void **) ;
+
+const int  E_SIZE[] = { sizeof(int_t), sizeof(double), sizeof(double complex) };
+const char TC_CHAR[][2] = {"i","d","z"} ;
+
+/*
+ *  Helper routines and definitions to implement type transparency.
+ */
+
+number One[3], MinusOne[3], Zero[3];
+int intOne = 1;
+
+static void write_inum(void *dest, int i, void *src, int j) {
+  ((int_t *)dest)[i]  = ((int_t *)src)[j];
+}
+
+static void write_dnum(void *dest, int i, void *src, int j) {
+  ((double *)dest)[i]  = ((double *)src)[j];
+}
+
+static void write_znum(void *dest, int i, void *src, int j) {
+  ((double complex *)dest)[i]  = ((double complex *)src)[j];
+}
+
+void (*write_num[])(void *, int, void *, int) = {
+    write_inum, write_dnum, write_znum };
+
+static PyObject * inum2PyObject(void *src, int i) {
+  return Py_BuildValue("l", ((int_t *)src)[i]);
+}
+
+static PyObject * dnum2PyObject(void *src, int i) {
+  return Py_BuildValue("d", ((double *)src)[i]);
+}
+
+static PyObject * znum2PyObject(void *src, int i) {
+  Py_complex z;
+  z.real = creal (((double complex *)src)[i]);
+  z.imag = cimag (((double complex *)src)[i]);
+  return Py_BuildValue("D", &z);
+}
+
+PyObject * (*num2PyObject[])(void *, int) = {
+    inum2PyObject, dnum2PyObject, znum2PyObject };
+
+/* val_id: 0 = matrix, 1 = PyNumber */
+static int
+convert_inum(void *dest, void *val, int val_id, int offset)
+{
+  if (val_id==0) { /* 1x1 matrix */
+    switch (MAT_ID(val)) {
+    case INT:
+      *(int_t *)dest = MAT_BUFI(val)[offset]; return 0;
+      //case DOUBLE:
+      //*(int_t *)dest = (int_t)round(MAT_BUFD(val)[offset]); return 0;
+    default: PY_ERR_INT(PyExc_TypeError,"cannot cast argument as integer");
+    }
+  } else { /* PyNumber */
+#if PY_MAJOR_VERSION >= 3
+    if (PyLong_Check((PyObject *)val)) {
+      *(int_t *)dest = PyLong_AS_LONG((PyObject *)val); return 0;
+    }
+#else
+    if (PyInt_Check((PyObject *)val)) {
+      *(int_t *)dest = PyInt_AS_LONG((PyObject *)val); return 0;
+    }
+#endif
+    else PY_ERR_INT(PyExc_TypeError,"cannot cast argument as integer");
+  }
+}
+
+static int
+convert_dnum(void *dest, void *val, int val_id, int offset)
+{
+  if (val_id==0) { /* matrix */
+    switch (MAT_ID(val)) {
+    case INT:    *(double *)dest = MAT_BUFI(val)[offset]; return 0;
+    case DOUBLE: *(double *)dest = MAT_BUFD(val)[offset]; return 0;
+    default: PY_ERR_INT(PyExc_TypeError, "cannot cast argument as double");
+    }
+  } else { /* PyNumber */
+#if PY_MAJOR_VERSION >= 3
+    if (PyLong_Check((PyObject *)val) || PyFloat_Check((PyObject *)val)) {
+#else
+    if (PyInt_Check((PyObject *)val) || PyFloat_Check((PyObject *)val)) {
+#endif
+      *(double *)dest = PyFloat_AsDouble((PyObject *)val);
+      return 0;
+    }
+    else PY_ERR_INT(PyExc_TypeError,"cannot cast argument as double");
+  }
+}
+
+static int
+convert_znum(void *dest, void *val, int val_id, int offset)
+{
+  if (val_id==0) { /* 1x1 matrix */
+    switch (MAT_ID(val)) {
+    case INT:
+      *(double complex *)dest = MAT_BUFI(val)[offset]; return 0;
+    case DOUBLE:
+      *(double complex *)dest = MAT_BUFD(val)[offset]; return 0;
+    case COMPLEX:
+      *(double complex *)dest = MAT_BUFZ(val)[offset]; return 0;
+    default: return -1;
+    }
+  } else { /* PyNumber */
+    Py_complex c = PyComplex_AsCComplex((PyObject *)val);
+    *(double complex *)dest = c.real + I*c.imag;
+    return 0;
+  }
+}
+
+int (*convert_num[])(void *, void *, int, int) = {
+    convert_inum, convert_dnum, convert_znum };
+
+extern void daxpy_(int *, void *, void *, int *, void *, int *) ;
+extern void zaxpy_(int *, void *, void *, int *, void *, int *) ;
+
+static void i_axpy(int *n, void *a, void *x, int *incx, void *y, int *incy) {
+  int i;
+  for (i=0; i < *n; i++) {
+    ((int_t *)y)[i*(*incy)] += *((int_t *)a)*((int_t *)x)[i*(*incx)];
+  }
+}
+
+void (*axpy[])(int *, void *, void *, int *, void *, int *) = {
+    i_axpy, daxpy_, zaxpy_ };
+
+extern void dscal_(int *, void *, void *, int *) ;
+extern void zscal_(int *, void *, void *, int *) ;
+
+/* we dont implement a BLAS iscal */
+static void i_scal(int *n, void *a, void *x, int *incx) {
+  int i;
+  for (i=0; i < *n; i++) {
+    ((int_t *)x)[i*(*incx)] *= *((int_t *)a);
+  }
+}
+
+void (*scal[])(int *, void *, void *, int *) = { i_scal, dscal_, zscal_ };
+
+extern void dgemm_(char *, char *, int *, int *, int *, void *, void *,
+    int *, void *, int *, void *, void *, int *) ;
+extern void zgemm_(char *, char *, int *, int *, int *, void *, void *,
+    int *, void *, int *, void *, void *, int *) ;
+
+/* we dont implement a BLAS igemm */
+static void i_gemm(char *transA, char *transB, int *m, int *n, int *k,
+    void *alpha, void *A, int *ldA, void *B, int *ldB, void *beta,
+    void *C, int *ldC)
+{
+  int i, j, l;
+  for (j=0; j<*n; j++) {
+    for (i=0; i<*m; i++) {
+      ((int_t *)C)[i+j*(*m)] = 0;
+      for (l=0; l<*k; l++)
+        ((int_t *)C)[i+j*(*m)]+=((int_t *)A)[i+l*(*m)]*((int_t *)B)[j*(*k)+l];
+    }
+  }
+}
+
+void (*gemm[])(char *, char *, int *, int *, int *, void *, void *, int *,
+    void *, int *, void *, void *, int *) = { i_gemm, dgemm_, zgemm_ };
+
+extern void dgemv_(char *, int *, int *, void *, void *, int *, void *,
+    int *, void *, void *, int *);
+extern void zgemv_(char *, int *, int *, void *, void *, int *, void *,
+    int *, void *, void *, int *);
+static void (*gemv[])(char *, int *, int *, void *, void *, int *, void *,
+    int *, void *, void *, int *) = { NULL, dgemv_, zgemv_ };
+
+extern void dsyrk_(char *, char *, int *, int *, void *, void *,
+    int *, void *, void *, int *);
+extern void zsyrk_(char *, char *, int *, int *, void *, void *,
+    int *, void *, void *, int *);
+void (*syrk[])(char *, char *, int *, int *, void *, void *,
+    int *, void *, void *, int *) = { NULL, dsyrk_, zsyrk_ };
+
+extern void dsymv_(char *, int *, void *, void *, int *, void *, int *,
+    void *, void *, int *);
+extern void zsymv_(char *, int *, void *, void *, int *, void *, int *,
+    void *, void *, int *);
+void (*symv[])(char *, int *, void *, void *, int *, void *, int *,
+    void *, void *, int *) = { NULL, dsymv_, zsymv_ };
+
+static void mtx_iabs(void *src, void *dest, int n) {
+  int i;
+  for (i=0; i<n; i++)
+    ((int_t *)dest)[i] = labs(((int_t *)src)[i]);
+}
+
+static void mtx_dabs(void *src, void *dest, int n) {
+  int i;
+  for (i=0; i<n; i++)
+    ((double *)dest)[i] = fabs(((double *)src)[i]);
+}
+
+static void mtx_zabs(void *src, void *dest, int n) {
+  int i;
+  for (i=0; i<n; i++)
+    ((double *)dest)[i] = cabs(((double complex *)src)[i]);
+}
+
+void (*mtx_abs[])(void *, void *, int) = { mtx_iabs, mtx_dabs, mtx_zabs };
+
+static int idiv(void *dest, number a, int n) {
+  if (a.i==0) PY_ERR_INT(PyExc_ZeroDivisionError, "division by zero");
+  int i;
+  for (i=0; i<n; i++)
+    ((int_t *)dest)[i] /= a.i;
+
+  return 0;
+}
+
+static int ddiv(void *dest, number a, int n) {
+  if (a.d==0.0) PY_ERR_INT(PyExc_ZeroDivisionError, "division by zero");
+  int _n = n, int1 = 1;
+  double _a = 1/a.d;
+  dscal_(&_n, (void *)&_a, dest, &int1);
+  return 0;
+}
+
+static int zdiv(void *dest, number a, int n) {
+  if (cabs(a.z) == 0.0)
+    PY_ERR_INT(PyExc_ZeroDivisionError, "division by zero");
+
+  int _n = n, int1 = 1;
+  double complex _a = 1.0/a.z;
+  zscal_(&_n, (void *)&_a, dest, &int1);
+  return 0;
+}
+
+int (*div_array[])(void *, number, int) = { idiv, ddiv, zdiv };
+
+static int mtx_irem(void *dest, number a, int n) {
+  if (a.i==0) PY_ERR_INT(PyExc_ZeroDivisionError, "division by zero");
+  int i;
+  for (i=0; i<n; i++)
+    ((int_t *)dest)[i] %= a.i;
+
+  return 0;
+}
+
+static int mtx_drem(void *dest, number a, int n) {
+  if (a.d==0.0) PY_ERR_INT(PyExc_ZeroDivisionError, "division by zero");
+  int i;
+  for (i=0; i<n; i++)
+    ((double *)dest)[i] -= floor(((double *)dest)[i]/a.d)*a.d;
+
+  return 0;
+}
+
+int (*mtx_rem[])(void *, number, int) = { mtx_irem, mtx_drem };
+
+/* val_type = 0: (sp)matrix if type = 0, PY_NUMBER if type = 1 */
+int get_id(void *val, int val_type) {
+  if (!val_type) {
+    if Matrix_Check((PyObject *)val)
+    return MAT_ID((matrix *)val);
+    else
+      return SP_ID((spmatrix *)val);
+  }
+#if PY_MAJOR_VERSION >= 3
+  else if (PyLong_Check((PyObject *)val))
+#else
+  else if (PyInt_Check((PyObject *)val))
+#endif
+    return INT;
+  else if (PyFloat_Check((PyObject *)val))
+    return DOUBLE;
+  else
+    return COMPLEX;
+}
+
+
+
+static int Matrix_Check_func(void *o) {
+  return Matrix_Check((PyObject*)o);
+}
+
+static int SpMatrix_Check_func(void *o) {
+  return SpMatrix_Check((PyObject *)o);
+}
+
+
+static char doc_axpy[] =
+    "Constant times a vector plus a vector (y := alpha*x+y).\n\n"
+    "axpy(x, y, n=None, alpha=1.0)\n\n"
+    "ARGUMENTS\n"
+    "x         'd' or 'z' (sp)matrix\n\n"
+    "y         'd' or 'z' (sp)matrix.  Must have the same type as x.\n\n"
+    "n         integer.  If n<0, the default value of n is used.\n"
+    "          The default value is equal to\n"
+    "          (len(x)>=offsetx+1) ? 1+(len(x)-offsetx-1)/incx : 0.\n\n"
+    "alpha     number (int, float or complex).  Complex alpha is only\n"
+    "          allowed if x is complex";
+
+PyObject * base_axpy(PyObject *self, PyObject *args, PyObject *kwrds)
+{
+  PyObject *x, *y, *partial = NULL;
+  PyObject *ao=NULL;
+  number a;
+  char *kwlist[] = {"x", "y", "alpha", "partial", NULL};
+
+  if (!PyArg_ParseTupleAndKeywords(args, kwrds, "OO|OO:axpy", kwlist,
+      &x, &y, &ao, &partial)) return NULL;
+
+  if (!Matrix_Check(x) && !SpMatrix_Check(x)) err_mtrx("x");
+  if (!Matrix_Check(y) && !SpMatrix_Check(y)) err_mtrx("y");
+  if (partial && !PyBool_Check(partial)) err_bool("partial");
+
+  if (X_ID(x) != X_ID(y)) err_conflicting_ids;
+  int id = X_ID(x);
+
+  if (X_NROWS(x) != X_NROWS(y) || X_NCOLS(x) != X_NCOLS(y))
+    PY_ERR_TYPE("dimensions of x and y do not match");
+
+  if (ao && convert_num[id](&a, ao, 1, 0)) err_type("alpha");
+
+  if (Matrix_Check(x) && Matrix_Check(y)) {
+    int n = X_NROWS(x)*X_NCOLS(x);
+    axpy[id](&n, (ao ? &a : &One[id]), MAT_BUF(x), &intOne,
+        MAT_BUF(y), &intOne);
+  }
+  else {
+
+    void *z = NULL;
+    if (sp_axpy[id]((ao ? a : One[id]),
+        Matrix_Check(x) ? MAT_BUF(x): ((spmatrix *)x)->obj,
+            Matrix_Check(y) ? MAT_BUF(y): ((spmatrix *)y)->obj,
+                SpMatrix_Check(x), SpMatrix_Check(y),
+#if PY_MAJOR_VERSION >= 3
+                partial ? PyLong_AS_LONG(partial) : 0, &z))
+#else
+                partial ? PyInt_AS_LONG(partial) : 0, &z))
+#endif
+      return PyErr_NoMemory();
+
+    if (z) {
+      free_ccs( ((spmatrix *)y)->obj );
+      ((spmatrix *)y)->obj = z;
+    }
+  }
+
+  return Py_BuildValue("");
+}
+
+static char doc_gemm[] =
+    "General matrix-matrix product.\n\n"
+    "gemm(A, B, C, transA='N', transB='N', alpha=1.0, beta=0.0, \n"
+    "     partial=False) \n\n"
+    "PURPOSE\n"
+    "Computes \n"
+    "C := alpha*A*B + beta*C     if transA = 'N' and transB = 'N'.\n"
+    "C := alpha*A^T*B + beta*C   if transA = 'T' and transB = 'N'.\n"
+    "C := alpha*A^H*B + beta*C   if transA = 'C' and transB = 'N'.\n"
+    "C := alpha*A*B^T + beta*C   if transA = 'N' and transB = 'T'.\n"
+    "C := alpha*A^T*B^T + beta*C if transA = 'T' and transB = 'T'.\n"
+    "C := alpha*A^H*B^T + beta*C if transA = 'C' and transB = 'T'.\n"
+    "C := alpha*A*B^H + beta*C   if transA = 'N' and transB = 'C'.\n"
+    "C := alpha*A^T*B^H + beta*C if transA = 'T' and transB = 'C'.\n"
+    "C := alpha*A^H*B^H + beta*C if transA = 'C' and transB = 'C'.\n"
+    "If k=0, this reduces to C := beta*C.\n\n"
+    "ARGUMENTS\n\n"
+    "A         'd' or 'z' matrix\n\n"
+    "B         'd' or 'z' matrix.  Must have the same type as A.\n\n"
+    "C         'd' or 'z' matrix.  Must have the same type as A.\n\n"
+    "transA    'N', 'T' or 'C'\n\n"
+    "transB    'N', 'T' or 'C'\n\n"
+    "alpha     number (int, float or complex).  Complex alpha is only\n"
+    "          allowed if A is complex.\n\n"
+    "beta      number (int, float or complex).  Complex beta is only\n"
+    "          allowed if A is complex.\n\n"
+    "partial   boolean. If C is sparse and partial is True, then only the\n"
+    "          nonzero elements of C are updated irrespective of the\n"
+    "          sparsity patterns of A and B.";
+
+PyObject* base_gemm(PyObject *self, PyObject *args, PyObject *kwrds)
+{
+  PyObject *A, *B, *C, *partial=NULL;
+  PyObject *ao=NULL, *bo=NULL;
+  number a, b;
+  int m, n, k;
+#if PY_MAJOR_VERSION >= 3
+  int transA='N', transB='N';
+  char transA_, transB_;
+#else
+  char transA='N', transB='N';
+#endif
+  char *kwlist[] = {"A", "B", "C", "transA", "transB", "alpha", "beta",
+      "partial", NULL};
+
+#if PY_MAJOR_VERSION >= 3
+  if (!PyArg_ParseTupleAndKeywords(args, kwrds, "OOO|CCOOO:gemm",
+      kwlist, &A, &B, &C, &transA, &transB, &ao, &bo, &partial))
+#else
+  if (!PyArg_ParseTupleAndKeywords(args, kwrds, "OOO|ccOOO:gemm",
+      kwlist, &A, &B, &C, &transA, &transB, &ao, &bo, &partial))
+#endif
+    return NULL;
+
+  if (!(Matrix_Check(A) || SpMatrix_Check(A)))
+    PY_ERR_TYPE("A must a matrix or spmatrix");
+  if (!(Matrix_Check(B) || SpMatrix_Check(B)))
+    PY_ERR_TYPE("B must a matrix or spmatrix");
+  if (!(Matrix_Check(C) || SpMatrix_Check(C)))
+    PY_ERR_TYPE("C must a matrix or spmatrix");
+  if (partial && !PyBool_Check(partial)) err_bool("partial");
+
+  if (X_ID(A) != X_ID(B) || X_ID(A) != X_ID(C) ||
+      X_ID(B) != X_ID(C)) err_conflicting_ids;
+
+  if (transA != 'N' && transA != 'T' && transA != 'C')
+    err_char("transA", "'N', 'T', 'C'");
+  if (transB != 'N' && transB != 'T' && transB != 'C')
+    err_char("transB", "'N', 'T', 'C'");
+
+  m = (transA == 'N') ? X_NROWS(A) : X_NCOLS(A);
+  n = (transB == 'N') ? X_NCOLS(B) : X_NROWS(B);
+  k = (transA == 'N') ? X_NCOLS(A) : X_NROWS(A);
+  if (k != ((transB == 'N') ? X_NROWS(B) : X_NCOLS(B)))
+    PY_ERR_TYPE("dimensions of A and B do not match");
+
+  if (m == 0 || n == 0) return Py_BuildValue("");
+
+  if (ao && convert_num[X_ID(A)](&a, ao, 1, 0)) err_type("alpha");
+  if (bo && convert_num[X_ID(A)](&b, bo, 1, 0)) err_type("beta");
+
+#if PY_MAJOR_VERSION >= 3
+  transA_ = transA;
+  transB_ = transB;
+#endif
+
+  int id = X_ID(A);
+  if (Matrix_Check(A) && Matrix_Check(B) && Matrix_Check(C)) {
+
+    int ldA = MAX(1,MAT_NROWS(A));
+    int ldB = MAX(1,MAT_NROWS(B));
+    int ldC = MAX(1,MAT_NROWS(C));
+    if (id == INT) err_invalid_id;
+#if PY_MAJOR_VERSION >= 3
+    gemm[id](&transA_, &transB_, &m, &n, &k, (ao ? &a : &One[id]),
+        MAT_BUF(A), &ldA, MAT_BUF(B), &ldB, (bo ? &b : &Zero[id]),
+        MAT_BUF(C), &ldC);
+#else
+    gemm[id](&transA, &transB, &m, &n, &k, (ao ? &a : &One[id]),
+        MAT_BUF(A), &ldA, MAT_BUF(B), &ldB, (bo ? &b : &Zero[id]),
+        MAT_BUF(C), &ldC);
+#endif
+  } else {
+
+    void *z = NULL;
+#if PY_MAJOR_VERSION >= 3
+    if (sp_gemm[id](transA_, transB_, (ao ? a : One[id]),
+        Matrix_Check(A) ? MAT_BUF(A) : ((spmatrix *)A)->obj,
+            Matrix_Check(B) ? MAT_BUF(B) : ((spmatrix *)B)->obj,
+                (bo ? b : Zero[id]),
+                Matrix_Check(C) ? MAT_BUF(C) : ((spmatrix *)C)->obj,
+                    SpMatrix_Check(A), SpMatrix_Check(B), SpMatrix_Check(C),
+                    partial ? PyLong_AS_LONG(partial) : 0, &z, m, n, k))
+      return PyErr_NoMemory();
+#else
+    if (sp_gemm[id](transA, transB, (ao ? a : One[id]),
+        Matrix_Check(A) ? MAT_BUF(A) : ((spmatrix *)A)->obj,
+            Matrix_Check(B) ? MAT_BUF(B) : ((spmatrix *)B)->obj,
+                (bo ? b : Zero[id]),
+                Matrix_Check(C) ? MAT_BUF(C) : ((spmatrix *)C)->obj,
+                    SpMatrix_Check(A), SpMatrix_Check(B), SpMatrix_Check(C),
+                    partial ? PyInt_AS_LONG(partial) : 0, &z, m, n, k))
+      return PyErr_NoMemory();
+#endif
+
+    if (z) {
+      free_ccs( ((spmatrix *)C)->obj );
+      ((spmatrix *)C)->obj = z;
+    }
+  }
+
+  return Py_BuildValue("");
+}
+
+static char doc_gemv[] =
+    "General matrix-vector product for sparse and dense matrices. \n\n"
+    "gemv(A, x, y, trans='N', alpha=1.0, beta=0.0, m=A.size[0],\n"
+    "     n=A.size[1], incx=1, incy=1, offsetA=0, offsetx=0, offsety=0)\n\n"
+    "PURPOSE\n"
+    "If trans is 'N', computes y := alpha*A*x + beta*y.\n"
+    "If trans is 'T', computes y := alpha*A^T*x + beta*y.\n"
+    "If trans is 'C', computes y := alpha*A^H*x + beta*y.\n"
+    "The matrix A is m by n.\n"
+    "Returns immediately if n=0 and trans is 'T' or 'C', or if m=0 \n"
+    "and trans is 'N'.\n"
+    "Computes y := beta*y if n=0, m>0 and trans is 'N', or if m=0, \n"
+    "n>0 and trans is 'T' or 'C'.\n\n"
+    "ARGUMENTS\n"
+    "A         'd' or 'z' (sp)matrix\n\n"
+    "x         'd' or 'z' matrix.  Must have the same type as A.\n\n"
+    "y         'd' or 'z' matrix.  Must have the same type as A.\n\n"
+    "trans     'N', 'T' or 'C'\n\n"
+    "alpha     number (int, float or complex).  Complex alpha is only\n"
+    "          allowed if A is complex.\n\n"
+    "beta      number (int, float or complex).  Complex beta is only\n"
+    "          allowed if A is complex.\n\n"
+    "m         integer.  If negative, the default value is used.\n\n"
+    "n         integer.  If negative, the default value is used.\n\n"
+    "          If zero, the default value is used.\n\n"
+    "incx      nonzero integer\n\n"
+    "incy      nonzero integer\n\n"
+    "offsetA   nonnegative integer\n\n"
+    "offsetx   nonnegative integer\n\n"
+    "offsety   nonnegative integer\n\n"
+    "This sparse version of GEMV requires that\n"
+    "  m <= A.size[0] - (offsetA % A.size[0])";
+
+static PyObject* base_gemv(PyObject *self, PyObject *args, PyObject *kwrds)
+{
+  matrix *x, *y;
+  PyObject *A;
+  PyObject *ao=NULL, *bo=NULL;
+  number a, b;
+  int m=-1, n=-1, ix=1, iy=1, oA=0, ox=0, oy=0;
+#if PY_MAJOR_VERSION >= 3
+  int trans='N';
+  char trans_;
+#else
+  char trans='N';
+#endif
+  char *kwlist[] = {"A", "x", "y", "trans", "alpha", "beta", "m", "n",
+      "incx", "incy", "offsetA", "offsetx",
+      "offsety", NULL};
+
+#if PY_MAJOR_VERSION >= 3
+  if (!PyArg_ParseTupleAndKeywords(args, kwrds, "OOO|COOiiiiiii:gemv",
+      kwlist, &A, &x, &y, &trans, &ao, &bo, &m, &n, &ix, &iy,
+      &oA, &ox, &oy))
+    return NULL;
+#else
+  if (!PyArg_ParseTupleAndKeywords(args, kwrds, "OOO|cOOiiiiiii:gemv",
+      kwlist, &A, &x, &y, &trans, &ao, &bo, &m, &n, &ix, &iy,
+      &oA, &ox, &oy))
+    return NULL;
+#endif
+
+  if (!Matrix_Check(A) && !SpMatrix_Check(A))
+    PY_ERR(PyExc_TypeError, "A must be a dense or sparse matrix");
+  if (!Matrix_Check(x)) err_mtrx("x");
+  if (!Matrix_Check(y)) err_mtrx("y");
+
+  if (MAT_ID(x) == INT || MAT_ID(y) == INT || X_ID(A) == INT)
+    PY_ERR_TYPE("invalid matrix types");
+
+  if (X_ID(A) != MAT_ID(x) || X_ID(A) != MAT_ID(y))
+    err_conflicting_ids;
+
+  if (trans != 'N' && trans != 'T' && trans != 'C')
+    err_char("trans", "'N','T','C'");
+
+  if (ix == 0) err_nz_int("incx");
+  if (iy == 0) err_nz_int("incy");
+
+  int id = MAT_ID(x);
+  if (m < 0) m = X_NROWS(A);
+  if (n < 0) n = X_NCOLS(A);
+  if ((!m && trans == 'N') || (!n && (trans == 'T' || trans == 'C')))
+    return Py_BuildValue("");
+
+  if (oA < 0) err_nn_int("offsetA");
+  if (n > 0 && m > 0 && oA + (n-1)*MAX(1,X_NROWS(A)) + m >
+  X_NROWS(A)*X_NCOLS(A))
+    err_buf_len("A");
+
+  if (ox < 0) err_nn_int("offsetx");
+  if ((trans == 'N' && n > 0 && ox + (n-1)*abs(ix) + 1 > MAT_LGT(x)) ||
+      ((trans == 'T' || trans == 'C') && m > 0 &&
+          ox + (m-1)*abs(ix) + 1 > MAT_LGT(x))) err_buf_len("x");
+
+  if (oy < 0) err_nn_int("offsety");
+  if ((trans == 'N' && oy + (m-1)*abs(iy) + 1 > MAT_LGT(y)) ||
+      ((trans == 'T' || trans == 'C') &&
+          oy + (n-1)*abs(iy) + 1 > MAT_LGT(y))) err_buf_len("y");
+
+  if (ao && convert_num[MAT_ID(x)](&a, ao, 1, 0)) err_type("alpha");
+  if (bo && convert_num[MAT_ID(x)](&b, bo, 1, 0)) err_type("beta");
+
+#if PY_MAJOR_VERSION >= 3
+  trans_ = trans;
+#endif
+
+  if (Matrix_Check(A)) {
+    int ldA = MAX(1,X_NROWS(A));
+    if (trans == 'N' && n == 0)
+      scal[id](&m, (bo ? &b : &Zero[id]), (unsigned char*)MAT_BUF(y)+oy*E_SIZE[id], &iy);
+    else if ((trans == 'T' || trans == 'C') && m == 0)
+      scal[id](&n, (bo ? &b : &Zero[id]), (unsigned char*)MAT_BUF(y)+oy*E_SIZE[id], &iy);
+    else
+#if PY_MAJOR_VERSION >= 3
+      gemv[id](&trans_, &m, &n, (ao ? &a : &One[id]),
+	       (unsigned char*)MAT_BUF(A) + oA*E_SIZE[id], &ldA,
+	       (unsigned char*)MAT_BUF(x) + ox*E_SIZE[id], &ix, (bo ? &b : &Zero[id]),
+	       (unsigned char*)MAT_BUF(y) + oy*E_SIZE[id], &iy);
+#else
+      gemv[id](&trans, &m, &n, (ao ? &a : &One[id]),
+	       (unsigned char*)MAT_BUF(A) + oA*E_SIZE[id], &ldA,
+	       (unsigned char*)MAT_BUF(x) + ox*E_SIZE[id], &ix, (bo ? &b : &Zero[id]),
+	       (unsigned char*)MAT_BUF(y) + oy*E_SIZE[id], &iy);
+#endif
+  } else {
+#if PY_MAJOR_VERSION >= 3
+    if (sp_gemv[id](trans_, m, n, (ao ? a : One[id]), ((spmatrix *)A)->obj,
+		    oA, (unsigned char*)MAT_BUF(x) + ox*E_SIZE[id], ix, (bo ? b : Zero[id]),
+		    (unsigned char*)MAT_BUF(y) + oy*E_SIZE[id], iy))
+      return PyErr_NoMemory();
+#else
+    if (sp_gemv[id](trans, m, n, (ao ? a : One[id]), ((spmatrix *)A)->obj,
+		    oA, (unsigned char*)MAT_BUF(x) + ox*E_SIZE[id], ix, (bo ? b : Zero[id]),
+		    (unsigned char*)MAT_BUF(y) + oy*E_SIZE[id], iy))
+      return PyErr_NoMemory();
+#endif
+  }
+
+  return Py_BuildValue("");
+}
+
+static char doc_syrk[] =
+    "Rank-k update of symmetric sparse or dense matrix.\n\n"
+    "syrk(A, C, uplo='L', trans='N', alpha=1.0, beta=0.0, partial=False)\n\n"
+    "PURPOSE   \n"
+    "If trans is 'N', computes C := alpha*A*A^T + beta*C.\n"
+    "If trans is 'T', computes C := alpha*A^T*A + beta*C.\n"
+    "C is symmetric (real or complex) of order n. \n"
+    "ARGUMENTS\n"
+    "A         'd' or 'z' (sp)matrix\n\n"
+    "C         'd' or 'z' (sp)matrix.  Must have the same type as A.\n\n"
+    "uplo      'L' or 'U'\n\n"
+    "trans     'N' or 'T'\n\n"
+    "alpha     number (int, float or complex).  Complex alpha is only\n"
+    "          allowed if A is complex.\n\n"
+    "beta      number (int, float or complex).  Complex beta is only\n"
+    "          allowed if A is complex.\n\n"
+    "partial   boolean. If C is sparse and partial is True, then only the\n"
+    "          nonzero elements of C are updated irrespective of the\n"
+    "          sparsity patterns of A.";
+
+static PyObject* base_syrk(PyObject *self, PyObject *args, PyObject *kwrds)
+{
+  PyObject *A, *C, *partial=NULL, *ao=NULL, *bo=NULL;
+  number a, b;
+#if PY_MAJOR_VERSION >= 3
+  int trans='N', uplo='L';
+  char trans_, uplo_;
+#else
+  char trans='N', uplo='L';
+#endif
+  char *kwlist[] = {"A", "C", "uplo", "trans", "alpha", "beta", "partial",
+      NULL};
+
+#if PY_MAJOR_VERSION >= 3
+  if (!PyArg_ParseTupleAndKeywords(args, kwrds, "OO|CCOOO:syrk", kwlist,
+      &A, &C, &uplo, &trans, &ao, &bo, &partial))
+#else
+  if (!PyArg_ParseTupleAndKeywords(args, kwrds, "OO|ccOOO:syrk", kwlist,
+      &A, &C, &uplo, &trans, &ao, &bo, &partial))
+#endif
+    return NULL;
+
+  if (!(Matrix_Check(A) || SpMatrix_Check(A)))
+    PY_ERR_TYPE("A must be a dense or sparse matrix");
+  if (!(Matrix_Check(C) || SpMatrix_Check(C)))
+    PY_ERR_TYPE("C must be a dense or sparse matrix");
+
+  int id = X_ID(A);
+  if (id == INT) PY_ERR_TYPE("invalid matrix types");
+  if (id != X_ID(C)) err_conflicting_ids;
+
+  if (uplo != 'L' && uplo != 'U') err_char("uplo", "'L', 'U'");
+  if (id == DOUBLE && trans != 'N' && trans != 'T' &&
+      trans != 'C') err_char("trans", "'N', 'T', 'C'");
+  if (id == COMPLEX && trans != 'N' && trans != 'T')
+    err_char("trans", "'N', 'T'");
+
+  if (partial && !PyBool_Check(partial)) err_bool("partial");
+
+  int n = (trans == 'N') ? X_NROWS(A) : X_NCOLS(A);
+  int k = (trans == 'N') ? X_NCOLS(A) : X_NROWS(A);
+  if (n == 0) return Py_BuildValue("");
+
+  if (ao && convert_num[id](&a, ao, 1, 0)) err_type("alpha");
+  if (bo && convert_num[id](&b, bo, 1, 0)) err_type("beta");
+
+#if PY_MAJOR_VERSION >= 3
+  trans_ = trans;
+  uplo_ = uplo;
+#endif
+
+  if (Matrix_Check(A) && Matrix_Check(C)) {
+
+    int ldA = MAX(1,MAT_NROWS(A));
+    int ldC = MAX(1,MAT_NROWS(C));
+
+#if PY_MAJOR_VERSION >= 3
+    syrk[id](&uplo_, &trans_, &n, &k, (ao ? &a : &One[id]),
+        MAT_BUF(A), &ldA, (bo ? &b : &Zero[id]), MAT_BUF(C), &ldC);
+#else
+    syrk[id](&uplo, &trans, &n, &k, (ao ? &a : &One[id]),
+        MAT_BUF(A), &ldA, (bo ? &b : &Zero[id]), MAT_BUF(C), &ldC);
+#endif
+  } else {
+
+    void *z = NULL;
+#if PY_MAJOR_VERSION >= 3
+    if (sp_syrk[id](uplo_, trans_,
+        (ao ? a : One[id]),
+        Matrix_Check(A) ? MAT_BUF(A) : ((spmatrix *)A)->obj,
+            (bo ? b : Zero[id]),
+            Matrix_Check(C) ? MAT_BUF(C) : ((spmatrix *)C)->obj,
+                SpMatrix_Check(A), SpMatrix_Check(C),
+                partial ? PyLong_AS_LONG(partial) : 0,
+                    (trans == 'N' ? X_NCOLS(A) : X_NROWS(A)), &z))
+#else
+    if (sp_syrk[id](uplo, trans,
+        (ao ? a : One[id]),
+        Matrix_Check(A) ? MAT_BUF(A) : ((spmatrix *)A)->obj,
+            (bo ? b : Zero[id]),
+            Matrix_Check(C) ? MAT_BUF(C) : ((spmatrix *)C)->obj,
+                SpMatrix_Check(A), SpMatrix_Check(C),
+                partial ? PyInt_AS_LONG(partial) : 0,
+                    (trans == 'N' ? X_NCOLS(A) : X_NROWS(A)), &z))
+#endif
+      return PyErr_NoMemory();
+
+    if (z) {
+      free_ccs( ((spmatrix *)C)->obj );
+      ((spmatrix *)C)->obj = z;
+    }
+  }
+
+  return Py_BuildValue("");
+}
+
+static char doc_symv[] =
+    "Matrix-vector product with a real symmetric dense or sparse matrix.\n\n"
+    "symv(A, x, y, uplo='L', alpha=1.0, beta=0.0, n=A.size[0], \n"
+    "     ldA=max(1,A.size[0]), incx=1, incy=1, offsetA=0, offsetx=0,\n"
+    "     offsety=0)\n\n"
+    "PURPOSE\n"
+    "Computes y := alpha*A*x + beta*y with A real symmetric of order n."
+    "n\n"
+    "ARGUMENTS\n"
+    "A         'd' (sp)matrix\n\n"
+    "x         'd' matrix\n\n"
+    "y         'd' matrix\n\n"
+    "uplo      'L' or 'U'\n\n"
+    "alpha     real number (int or float)\n\n"
+    "beta      real number (int or float)\n\n"
+    "n         integer.  If negative, the default value is used.\n"
+    "          If the default value is used, we require that\n"
+    "          A.size[0]=A.size[1].\n\n"
+    "incx      nonzero integer\n\n"
+    "incy      nonzero integer\n\n"
+    "offsetA   nonnegative integer\n\n"
+    "offsetx   nonnegative integer\n\n"
+    "offsety   nonnegative integer\n\n"
+    "This sparse version of SYMV requires that\n"
+    "  m <= A.size[0] - (offsetA % A.size[0])";
+
+static PyObject* base_symv(PyObject *self, PyObject *args, PyObject *kwrds)
+{
+  PyObject *A, *ao=NULL, *bo=NULL;
+  matrix *x, *y;
+  number a, b;
+  int n=-1, ix=1, iy=1, oA=0, ox=0, oy=0, ldA;
+#if PY_MAJOR_VERSION >= 3
+  int uplo='L';
+  char uplo_;
+#else
+  char uplo='L';
+#endif
+  char *kwlist[] = {"A", "x", "y", "uplo", "alpha", "beta", "n",
+      "incx", "incy", "offsetA", "offsetx", "offsety", NULL};
+
+#if PY_MAJOR_VERSION >= 3
+  if (!PyArg_ParseTupleAndKeywords(args, kwrds, "OOO|COOiiiiii:symv",
+      kwlist, &A, &x, &y, &uplo, &ao, &bo, &n, &ix, &iy, &oA, &ox, &oy))
+#else
+  if (!PyArg_ParseTupleAndKeywords(args, kwrds, "OOO|cOOiiiiii:symv",
+      kwlist, &A, &x, &y, &uplo, &ao, &bo, &n, &ix, &iy, &oA, &ox, &oy))
+#endif
+    return NULL;
+
+  if (!Matrix_Check(A) && !SpMatrix_Check(A))
+    PY_ERR_TYPE("A must be a dense or sparse matrix");
+
+  ldA = MAX(1,X_NROWS(A));
+
+  if (!Matrix_Check(x)) err_mtrx("x");
+  if (!Matrix_Check(y)) err_mtrx("y");
+  if (X_ID(A) != MAT_ID(x) || X_ID(A) != MAT_ID(y) ||
+      MAT_ID(x) != MAT_ID(y)) err_conflicting_ids;
+
+  int id = X_ID(A);
+  if (id == INT) PY_ERR_TYPE("invalid matrix types");
+
+  if (uplo != 'L' && uplo != 'U') err_char("uplo", "'L', 'U'");
+
+  if (ix == 0) err_nz_int("incx");
+  if (iy == 0) err_nz_int("incy");
+
+  if (n < 0) {
+    if (X_NROWS(A) != X_NCOLS(A)) {
+      PyErr_SetString(PyExc_ValueError, "A is not square");
+      return NULL;
+    }
+    n = X_NROWS(A);
+  }
+  if (n == 0) return Py_BuildValue("");
+
+  if (oA < 0) err_nn_int("offsetA");
+  if (oA + (n-1)*ldA + n > len(A)) err_buf_len("A");
+  if (ox < 0) err_nn_int("offsetx");
+  if (ox + (n-1)*abs(ix) + 1 > len(x)) err_buf_len("x");
+  if (oy < 0) err_nn_int("offsety");
+  if (oy + (n-1)*abs(iy) + 1 > len(y)) err_buf_len("y");
+
+  if (ao && convert_num[id](&a, ao, 1, 0)) err_type("alpha");
+  if (bo && convert_num[id](&b, bo, 1, 0)) err_type("beta");
+
+#if PY_MAJOR_VERSION >= 3
+  uplo_ = uplo;
+#endif
+
+  if (Matrix_Check(A)) {
+
+#if PY_MAJOR_VERSION >= 3
+    symv[id](&uplo_, &n, (ao ? &a : &One[id]),
+	     (unsigned char*)MAT_BUF(A) + oA*E_SIZE[id], &ldA, (unsigned char*)MAT_BUF(x) + ox*E_SIZE[id],
+	     &ix, (bo ? &b : &Zero[id]), (unsigned char*)MAT_BUF(y) + oy*E_SIZE[id], &iy);
+#else
+    symv[id](&uplo, &n, (ao ? &a : &One[id]),
+	     (unsigned char*)MAT_BUF(A) + oA*E_SIZE[id], &ldA, ((char*)MAT_BUF(x)) + ox*E_SIZE[id],
+	     &ix, (bo ? &b : &Zero[id]), (unsigned char*)MAT_BUF(y) + oy*E_SIZE[id], &iy);
+#endif
+  }
+  else {
+
+#if PY_MAJOR_VERSION >= 3
+    if (sp_symv[id](uplo_, n, (ao ? a : One[id]), ((spmatrix *)A)->obj,
+		    oA, (unsigned char*)MAT_BUF(x) + ox*E_SIZE[id], ix,
+		    (bo ? b : Zero[id]), (unsigned char*)MAT_BUF(y) + oy*E_SIZE[id], iy))
+#else
+    if (sp_symv[id](uplo, n, (ao ? a : One[id]), ((spmatrix *)A)->obj,
+		    oA, (unsigned char*)MAT_BUF(x) + ox*E_SIZE[id], ix,
+		    (bo ? b : Zero[id]), (unsigned char*)MAT_BUF(y) + oy*E_SIZE[id], iy))
+#endif
+      return PyErr_NoMemory();
+  }
+
+  return Py_BuildValue("");
+}
+
+spmatrix * sparse_concat(PyObject *L, int id_arg) ;
+
+static char doc_sparse[] =
+    "Constructs a sparse block matrix.\n\n"
+    "sparse(x, tc = None)\n\n"
+    "PURPOSE\n"
+    "Constructs a sparse block matrix from a list of block matrices.  If a\n"
+    "single matrix is given as argument,  then the matrix is converted to\n"
+    "sparse format, optionally with a different typcode.  If a single list\n"
+    "of subblocks is specified, then a block column matrix is created;\n"
+    "otherwise when a list of lists is specified, then the inner lists\n"
+    "specify the different block-columns.  Each block element must be either\n"
+    "a dense or sparse matrix, or a scalar,  and dense matrices are converted\n"
+    "to sparse format by removing 0 elements.\n\n"
+    "ARGUMENTS\n"
+    "x       a single matrix, or a list of matrices and scalars, or a list of\n"
+    "        lists of matrices and scalars\n\n"
+    "tc      typecode character 'd' or 'z'.";
+
+
+static PyObject *
+sparse(PyTypeObject *type, PyObject *args, PyObject *kwds)
+{
+  PyObject *Objx = NULL;
+  static char *kwlist[] = { "x", "tc", NULL};
+  
+#if PY_MAJOR_VERSION >= 3
+  int tc = 0;
+  if (!PyArg_ParseTupleAndKeywords(args, kwds, "O|C:sparse", kwlist,
+      &Objx, &tc))
+#else
+  char tc = 0;
+  if (!PyArg_ParseTupleAndKeywords(args, kwds, "O|c:sparse", kwlist,
+      &Objx, &tc))
+#endif
+    return NULL;
+
+  if (tc && !(VALID_TC_SP(tc))) PY_ERR_TYPE("tc must be 'd' or 'z'");
+  int id = (tc ? TC2ID(tc) : -1);
+
+  spmatrix *ret = NULL;
+  /* a matrix */
+  if (Matrix_Check(Objx)) {
+
+    int m = MAT_NROWS(Objx), n = MAT_NCOLS(Objx);
+    ret = SpMatrix_NewFromMatrix((matrix *)Objx,
+        (id == -1 ? MAX(DOUBLE,MAT_ID(Objx)) : id));
+
+    MAT_NROWS(Objx) = m; MAT_NCOLS(Objx) = n;
+  }
+
+  /* sparse matrix */
+  else if (SpMatrix_Check(Objx)) {
+
+    int_t nnz = 0, ik, jk;
+
+    for (jk=0; jk<SP_NCOLS(Objx); jk++) {
+      for (ik=SP_COL(Objx)[jk]; ik<SP_COL(Objx)[jk+1]; ik++) {
+        if (((SP_ID(Objx) == DOUBLE) && (SP_VALD(Objx)[ik] != 0.0)) ||
+            ((SP_ID(Objx) == COMPLEX) && (SP_VALZ(Objx)[ik] != 0.0)))
+          nnz++;
+      }
+    }
+
+    ret = SpMatrix_New(SP_NROWS(Objx), SP_NCOLS(Objx), nnz, SP_ID(Objx));
+    if (!ret) return PyErr_NoMemory();
+
+    nnz = 0;
+    for (jk=0; jk<SP_NCOLS(Objx); jk++) {
+      for (ik=SP_COL(Objx)[jk]; ik<SP_COL(Objx)[jk+1]; ik++) {
+        if ((SP_ID(Objx) == DOUBLE) && (SP_VALD(Objx)[ik] != 0.0)) {
+          SP_VALD(ret)[nnz] = SP_VALD(Objx)[ik];
+          SP_ROW(ret)[nnz++] = SP_ROW(Objx)[ik];
+          SP_COL(ret)[jk+1]++;
+        }
+        else if ((SP_ID(Objx) == COMPLEX) && (SP_VALZ(Objx)[ik] != 0.0)) {
+          SP_VALZ(ret)[nnz] = SP_VALZ(Objx)[ik];
+          SP_ROW(ret)[nnz++] = SP_ROW(Objx)[ik];
+          SP_COL(ret)[jk+1]++;
+        }
+      }
+    }
+
+    for (jk=0; jk<SP_NCOLS(Objx); jk++)
+      SP_COL(ret)[jk+1] += SP_COL(ret)[jk];
+  }
+
+  /* x is a list of lists */
+  else if (PyList_Check(Objx))
+    ret = sparse_concat(Objx, id);
+
+  else PY_ERR_TYPE("invalid matrix initialization");
+
+  return (PyObject *)ret;
+}
+
+static char doc_spdiag[] =
+    "Constructs a square block diagonal sparse matrix.\n\n"
+    "spdiag(diag)\n\n"
+    "ARGUMENTS\n"
+    "diag      a matrix with a single row or column,  or a list of matrices\n"
+    "          and scalars.";
+
+static PyObject *
+spdiag(PyTypeObject *type, PyObject *args, PyObject *kwds)
+{
+  PyObject *diag = NULL, *Dk;
+  static char *kwlist[] = { "diag", NULL};
+
+  if (!PyArg_ParseTupleAndKeywords(args, kwds, "O:spdiag", kwlist, &diag))
+    return NULL;
+
+  if ((!PyList_Check(diag) && !Matrix_Check(diag) && !SpMatrix_Check(diag)) ||
+      (Matrix_Check(diag) &&
+          (MAT_LGT(diag) != MAX(MAT_NROWS(diag),MAT_NCOLS(diag)) )) ||
+          (SpMatrix_Check(diag) &&
+              (SP_LGT(diag) != MAX(SP_NROWS(diag),SP_NCOLS(diag)) )) )
+    PY_ERR_TYPE("invalid diag argument");
+
+  if (Matrix_Check(diag)) {
+    int j, id = MAX(DOUBLE, MAT_ID(diag)), n = MAT_LGT(diag);
+
+    spmatrix *ret = SpMatrix_New((int_t)n, (int_t)n, (int_t)n, id);
+    if (!ret) return PyErr_NoMemory();
+    SP_COL(ret)[0] = 0;
+
+    for (j=0; j<n; j++) {
+      SP_COL(ret)[j+1] = j+1;
+      SP_ROW(ret)[j] = j;
+
+      if (MAT_ID(diag) == INT)
+        SP_VALD(ret)[j] = MAT_BUFI(diag)[j];
+      else if (MAT_ID(diag) == DOUBLE)
+        SP_VALD(ret)[j] = MAT_BUFD(diag)[j];
+      else
+        SP_VALZ(ret)[j] = MAT_BUFZ(diag)[j];
+    }
+    return (PyObject *)ret;
+  }
+  else if (SpMatrix_Check(diag)) {
+
+    int k, id = MAX(DOUBLE, SP_ID(diag));
+    int_t n = SP_LGT(diag);
+
+    spmatrix *ret = SpMatrix_New(n, n, SP_NNZ(diag), id);
+    if (!ret) return PyErr_NoMemory();
+    SP_COL(ret)[0] = 0;
+
+    for (k=0; k<SP_NNZ(diag); k++) {
+
+      SP_COL(ret)[SP_ROW(diag)[k]+1] = 1;
+      SP_ROW(ret)[k] = SP_ROW(diag)[k];
+      if (SP_ID(diag) == DOUBLE)
+        SP_VALD(ret)[k] = SP_VALD(diag)[k];
+      else
+        SP_VALZ(ret)[k] = SP_VALZ(diag)[k];
+    }
+
+    for (k=0; k<n; k++) SP_COL(ret)[k+1] += SP_COL(ret)[k];
+
+    return (PyObject *)ret;
+
+  }
+
+  int j, k, l, idx, id=DOUBLE;
+  int_t n=0, nnz=0;
+
+  for (k=0; k<PyList_GET_SIZE(diag); k++) {
+    Dk = PyList_GET_ITEM(diag, k);
+    if (!Matrix_Check(Dk) && !SpMatrix_Check(Dk) && !PyNumber_Check(Dk))
+      PY_ERR_TYPE("invalid element in diag");
+
+    if (PyNumber_Check(Dk)) {
+      int scalarid = (PyComplex_Check(Dk) ? COMPLEX :
+      (PyFloat_Check(Dk) ? DOUBLE : INT));
+      id = MAX(id, scalarid);
+      nnz += 1;
+      n += 1;
+    } else {
+      if (X_NROWS(Dk) != X_NCOLS(Dk))
+        PY_ERR_TYPE("the elements in diag must be square");
+
+      n   += X_NCOLS(Dk);
+      nnz += (Matrix_Check(Dk) ? X_NROWS(Dk)*X_NROWS(Dk) : SP_NNZ(Dk));
+      id   = MAX(id, X_ID(Dk));
+    }
+  }
+
+  spmatrix *ret = SpMatrix_New(n, n, nnz, id);
+  if (!ret) return PyErr_NoMemory();
+  SP_COL(ret)[0] = 0;
+
+  n = 0, idx = 0;
+  for (k=0; k<PyList_GET_SIZE(diag); k++) {
+    Dk = PyList_GET_ITEM(diag, k);
+
+    if (PyNumber_Check(Dk)) {
+      SP_COL(ret)[n+1] = SP_COL(ret)[n] + 1;
+      SP_ROW(ret)[idx] = n;
+
+      number val;
+      convert_num[id](&val, Dk, 1, 0);
+      write_num[id](SP_VAL(ret), idx, &val, 0);
+      idx += 1;
+      n   += 1;
+    }
+    else {
+      for (j=0; j<X_NCOLS(Dk); j++) {
+
+        if (Matrix_Check(Dk)) {
+
+          SP_COL(ret)[j+n+1] = SP_COL(ret)[j+n] + X_NROWS(Dk);
+          for (l=0; l<X_NROWS(Dk); l++) {
+            SP_ROW(ret)[idx] = n + l;
+            if (id == DOUBLE)
+              SP_VALD(ret)[idx] = (MAT_ID(Dk) == DOUBLE ?
+                  MAT_BUFD(Dk)[l + j*MAT_NROWS(Dk)] :
+              MAT_BUFI(Dk)[l + j*MAT_NROWS(Dk)]);
+            else
+              SP_VALZ(ret)[idx] = (MAT_ID(Dk) == COMPLEX ?
+                  MAT_BUFZ(Dk)[l + j*MAT_NROWS(Dk)] :
+              (MAT_ID(Dk) == DOUBLE ? MAT_BUFD(Dk)[l + j*MAT_NROWS(Dk)] :
+              MAT_BUFI(Dk)[l + j*MAT_NROWS(Dk)]));
+
+            idx++;
+          }
+        } else {
+
+          SP_COL(ret)[j+n+1] = SP_COL(ret)[j+n] + SP_COL(Dk)[j+1]-SP_COL(Dk)[j];
+          for (l=SP_COL(Dk)[j]; l<SP_COL(Dk)[j+1]; l++) {
+            SP_ROW(ret)[idx] = n + SP_ROW(Dk)[l];
+            if (id == DOUBLE)
+              SP_VALD(ret)[idx] = SP_VALD(Dk)[l];
+            else
+              SP_VALZ(ret)[idx] = (SP_ID(Dk) == COMPLEX ?
+                  SP_VALZ(Dk)[l] : SP_VALD(Dk)[l]);
+            idx++;
+          }
+        }
+      }
+      n += X_NCOLS(Dk);
+    }
+  }
+  return (PyObject *)ret;
+}
+
+matrix * dense(spmatrix *self);
+
+PyObject * matrix_elem_max(PyObject *self, PyObject *args, PyObject *kwrds)
+{
+  PyObject *A, *B;
+  if (!PyArg_ParseTuple(args, "OO:emax", &A, &B)) return NULL;
+
+  if (!(X_Matrix_Check(A) || PyNumber_Check(A)) ||
+      !(X_Matrix_Check(B) || PyNumber_Check(B)))
+    PY_ERR_TYPE("arguments must be either matrices or python numbers");
+
+  if (PyComplex_Check(A) || (X_Matrix_Check(A) && X_ID(A)==COMPLEX))
+    PY_ERR_TYPE("ordering not defined for complex numbers");
+
+  if (PyComplex_Check(B) || (X_Matrix_Check(B) && X_ID(B)==COMPLEX))
+    PY_ERR_TYPE("ordering not defined for complex numbers");
+
+  int a_is_number = PyNumber_Check(A) ||
+      (Matrix_Check(A) && MAT_LGT(A) == 1) ||
+      (SpMatrix_Check(A) && SP_LGT(A) == 1);
+  int b_is_number = PyNumber_Check(B) ||
+      (Matrix_Check(B) && MAT_LGT(B) == 1) ||
+      (SpMatrix_Check(B) && SP_LGT(B) == 1);
+
+  int ida = PyNumber_Check(A) ? PyFloat_Check(A) : X_ID(A);
+  int idb = PyNumber_Check(B) ? PyFloat_Check(B) : X_ID(B);
+  int id  = MAX( ida, idb );
+
+  number a, b;
+  if (a_is_number) {
+    if (PyNumber_Check(A) || Matrix_Check(A))
+      convert_num[id](&a, A, PyNumber_Check(A), 0);
+    else
+      a.d = (SP_LGT(A) ? SP_VALD(A)[0] : 0.0);
+  }
+  if (b_is_number) {
+    if (PyNumber_Check(B) || Matrix_Check(B))
+      convert_num[id](&b, B, PyNumber_Check(B), 0);
+    else
+      b.d = (SP_LGT(B) ? SP_VALD(B)[0] : 0.0);
+  }
+
+  if ((a_is_number && b_is_number) &&
+      (!X_Matrix_Check(A) && !X_Matrix_Check(B))) {
+    if (id == INT)
+      return Py_BuildValue("i", MAX(a.i, b.i) );
+    else
+      return Py_BuildValue("d", MAX(a.d, b.d) );
+  }
+
+  if (!(a_is_number || b_is_number)) {
+    if (X_NROWS(A) != X_NROWS(B) || X_NCOLS(A) != X_NCOLS(B))
+      PY_ERR_TYPE("incompatible dimensions");
+  }
+
+  int_t m = ( !a_is_number ? X_NROWS(A) : (!b_is_number ? X_NROWS(B) : 1));
+  int_t n = ( !a_is_number ? X_NCOLS(A) : (!b_is_number ? X_NCOLS(B) : 1));
+
+  if ((Matrix_Check(A) || a_is_number) || (Matrix_Check(B) || b_is_number)) {
+
+    int freeA = SpMatrix_Check(A) && (SP_LGT(A) > 1);
+    int freeB = SpMatrix_Check(B) && (SP_LGT(B) > 1);
+    if (freeA) {
+      if (!(A = (PyObject *)dense((spmatrix *)A)) ) return PyErr_NoMemory();
+    }
+    if (freeB) {
+      if (!(B = (PyObject *)dense((spmatrix *)B)) ) return PyErr_NoMemory();
+    }
+
+    PyObject *ret = (PyObject *)Matrix_New((int)m, (int)n, id);
+    if (!ret) {
+      if (freeA) { Py_DECREF(A); }
+      if (freeB) { Py_DECREF(B); }
+      return PyErr_NoMemory();
+    }
+    int_t i;
+    for (i=0; i<m*n; i++) {
+      if (!a_is_number) convert_num[id](&a, A, 0, i);
+      if (!b_is_number) convert_num[id](&b, B, 0, i);
+
+      if (id == INT)
+        MAT_BUFI(ret)[i] = MAX(a.i, b.i);
+      else
+        MAT_BUFD(ret)[i] = MAX(a.d, b.d);
+    }
+
+    if (freeA) { Py_DECREF(A); }
+    if (freeB) { Py_DECREF(B); }
+    return ret;
+
+  } else {
+
+    spmatrix *ret = SpMatrix_New(m, n, 0, DOUBLE);
+    if (!ret) return PyErr_NoMemory();
+
+    int_t j, ka = 0, kb = 0, kret = 0;
+    for (j=0; j<n; j++) {
+
+      while (ka < SP_COL(A)[j+1] && kb < SP_COL(B)[j+1]) {
+
+        if (SP_ROW(A)[ka] < SP_ROW(B)[kb]) {
+          if (SP_VALD(A)[ka++] > 0.0) SP_COL(ret)[j+1]++;
+        }
+        else if (SP_ROW(A)[ka] > SP_ROW(B)[kb]) {
+          if (SP_VALD(B)[kb++] > 0.0) SP_COL(ret)[j+1]++;
+        }
+        else {
+          SP_COL(ret)[j+1]++; ka++; kb++;
+        }
+      }
+
+      while (ka < SP_COL(A)[j+1]) {
+        if (SP_VALD(A)[ka++] > 0.0) SP_COL(ret)[j+1]++;
+      }
+
+      while (kb < SP_COL(B)[j+1]) {
+        if (SP_VALD(B)[kb++] > 0.0) SP_COL(ret)[j+1]++;
+      }
+
+    }
+
+    for (j=0; j<n; j++) SP_COL(ret)[j+1] += SP_COL(ret)[j];
+
+    int_t *newrow = malloc( sizeof(int_t)*SP_COL(ret)[n] );
+    double *newval = malloc( sizeof(double)*SP_COL(ret)[n] );
+    if (!newrow || !newval) {
+      free(newrow); free(newval); Py_DECREF(ret);
+      return PyErr_NoMemory();
+    }
+    free( ret->obj->rowind );
+    free( ret->obj->values );
+    ret->obj->rowind = newrow;
+    ret->obj->values = newval;
+
+    ka = 0; kb = 0;
+    for (j=0; j<n; j++) {
+
+      while (ka < SP_COL(A)[j+1] && kb < SP_COL(B)[j+1]) {
+
+        if (SP_ROW(A)[ka] < SP_ROW(B)[kb]) {
+          if (SP_VALD(A)[ka] > 0.0) {
+            SP_ROW(ret)[kret] = SP_ROW(A)[ka];
+            SP_VALD(ret)[kret++] = SP_VALD(A)[ka];
+          }
+          ka++;
+        }
+        else if (SP_ROW(A)[ka] > SP_ROW(B)[kb]) {
+          if (SP_VALD(B)[kb] > 0.0) {
+            SP_ROW(ret)[kret] = SP_ROW(B)[kb];
+            SP_VALD(ret)[kret++] = SP_VALD(B)[kb];
+          }
+          kb++;
+        }
+        else {
+          SP_ROW(ret)[kret] = SP_ROW(A)[ka];
+          SP_VALD(ret)[kret] = MAX(SP_VALD(A)[ka], SP_VALD(B)[kb]);
+          kret++; ka++; kb++;
+        }
+      }
+
+      while (ka < SP_COL(A)[j+1]) {
+        if (SP_VALD(A)[ka] > 0.0) {
+          SP_ROW(ret)[kret] = SP_ROW(A)[ka];
+          SP_VALD(ret)[kret++] = SP_VALD(A)[ka];
+        }
+        ka++;
+      }
+
+      while (kb < SP_COL(B)[j+1]) {
+        if (SP_VALD(B)[kb] > 0.0) {
+          SP_ROW(ret)[kret] = SP_ROW(B)[kb];
+          SP_VALD(ret)[kret++] = SP_VALD(B)[kb];
+        }
+        kb++;
+      }
+    }
+
+    return (PyObject *)ret;
+  }
+}
+
+PyObject * matrix_elem_min(PyObject *self, PyObject *args, PyObject *kwrds)
+{
+  PyObject *A, *B;
+  if (!PyArg_ParseTuple(args, "OO:emin", &A, &B)) return NULL;
+
+  if (!(X_Matrix_Check(A) || PyNumber_Check(A)) ||
+      !(X_Matrix_Check(B) || PyNumber_Check(B)))
+    PY_ERR_TYPE("arguments must be either matrices or python numbers");
+
+  if (PyComplex_Check(A) || (X_Matrix_Check(A) && X_ID(A)==COMPLEX))
+    PY_ERR_TYPE("ordering not defined for complex numbers");
+
+  if (PyComplex_Check(B) || (X_Matrix_Check(B) && X_ID(B)==COMPLEX))
+    PY_ERR_TYPE("ordering not defined for complex numbers");
+
+  int a_is_number = PyNumber_Check(A) ||
+      (Matrix_Check(A) && MAT_LGT(A) == 1) ||
+      (SpMatrix_Check(A) && SP_LGT(A) == 1);
+  int b_is_number = PyNumber_Check(B) ||
+      (Matrix_Check(B) && MAT_LGT(B) == 1) ||
+      (SpMatrix_Check(B) && SP_LGT(B) == 1);
+
+  int ida = PyNumber_Check(A) ? PyFloat_Check(A) : X_ID(A);
+  int idb = PyNumber_Check(B) ? PyFloat_Check(B) : X_ID(B);
+  int id  = MAX( ida, idb );
+
+  number a, b;
+  if (a_is_number) {
+    if (PyNumber_Check(A) || Matrix_Check(A))
+      convert_num[id](&a, A, PyNumber_Check(A), 0);
+    else
+      a.d = (SP_LGT(A) ? SP_VALD(A)[0] : 0.0);
+  }
+  if (b_is_number) {
+    if (PyNumber_Check(B) || Matrix_Check(B))
+      convert_num[id](&b, B, PyNumber_Check(B), 0);
+    else
+      b.d = (SP_LGT(B) ? SP_VALD(B)[0] : 0.0);
+  }
+
+  if ((a_is_number && b_is_number) &&
+      (!X_Matrix_Check(A) && !X_Matrix_Check(B))) {
+    if (id == INT)
+      return Py_BuildValue("i", MIN(a.i, b.i) );
+    else
+      return Py_BuildValue("d", MIN(a.d, b.d) );
+  }
+
+  if (!(a_is_number || b_is_number)) {
+    if (X_NROWS(A) != X_NROWS(B) || X_NCOLS(A) != X_NCOLS(B))
+      PY_ERR_TYPE("incompatible dimensions");
+  }
+
+  int_t m = ( !a_is_number ? X_NROWS(A) : (!b_is_number ? X_NROWS(B) : 1));
+  int_t n = ( !a_is_number ? X_NCOLS(A) : (!b_is_number ? X_NCOLS(B) : 1));
+
+  if ((Matrix_Check(A) || a_is_number) || (Matrix_Check(B) || b_is_number)) {
+
+    int freeA = SpMatrix_Check(A) && (SP_LGT(A) > 1);
+    int freeB = SpMatrix_Check(B) && (SP_LGT(B) > 1);
+    if (freeA) {
+      if (!(A = (PyObject *)dense((spmatrix *)A)) ) return PyErr_NoMemory();
+    }
+    if (freeB) {
+      if (!(B = (PyObject *)dense((spmatrix *)B)) ) return PyErr_NoMemory();
+    }
+
+    PyObject *ret = (PyObject *)Matrix_New(m, n, id);
+    if (!ret) {
+      if (freeA) { Py_DECREF(A); }
+      if (freeB) { Py_DECREF(B); }
+      return PyErr_NoMemory();
+    }
+    int_t i;
+    for (i=0; i<m*n; i++) {
+      if (!a_is_number) convert_num[id](&a, A, 0, i);
+      if (!b_is_number) convert_num[id](&b, B, 0, i);
+
+      if (id == INT)
+        MAT_BUFI(ret)[i] = MIN(a.i, b.i);
+      else
+        MAT_BUFD(ret)[i] = MIN(a.d, b.d);
+    }
+
+    if (freeA) { Py_DECREF(A); }
+    if (freeB) { Py_DECREF(B); }
+    return ret;
+
+  } else {
+
+    spmatrix *ret = SpMatrix_New(m, n, 0, DOUBLE);
+    if (!ret) return PyErr_NoMemory();
+
+    int_t j, ka = 0, kb = 0, kret = 0;
+    for (j=0; j<n; j++) {
+
+      while (ka < SP_COL(A)[j+1] && kb < SP_COL(B)[j+1]) {
+
+        if (SP_ROW(A)[ka] < SP_ROW(B)[kb]) {
+          if (SP_VALD(A)[ka++] < 0.0) SP_COL(ret)[j+1]++;
+        }
+        else if (SP_ROW(A)[ka] > SP_ROW(B)[kb]) {
+          if (SP_VALD(B)[kb++] < 0.0) SP_COL(ret)[j+1]++;
+        }
+        else {
+          SP_COL(ret)[j+1]++; ka++; kb++;
+        }
+      }
+
+      while (ka < SP_COL(A)[j+1]) {
+        if (SP_VALD(A)[ka++] < 0.0) SP_COL(ret)[j+1]++;
+      }
+
+      while (kb < SP_COL(B)[j+1]) {
+        if (SP_VALD(B)[kb++] < 0.0) SP_COL(ret)[j+1]++;
+      }
+
+    }
+
+    for (j=0; j<n; j++) SP_COL(ret)[j+1] += SP_COL(ret)[j];
+
+    int_t *newrow = malloc( sizeof(int_t)*SP_COL(ret)[n] );
+    double *newval = malloc( sizeof(double)*SP_COL(ret)[n] );
+    if (!newrow || !newval) {
+      free(newrow); free(newval); Py_DECREF(ret);
+      return PyErr_NoMemory();
+    }
+    free( ret->obj->rowind );
+    free( ret->obj->values );
+    ret->obj->rowind = newrow;
+    ret->obj->values = newval;
+
+    ka = 0; kb = 0;
+    for (j=0; j<n; j++) {
+
+      while (ka < SP_COL(A)[j+1] && kb < SP_COL(B)[j+1]) {
+
+        if (SP_ROW(A)[ka] < SP_ROW(B)[kb]) {
+          if (SP_VALD(A)[ka] < 0.0) {
+            SP_ROW(ret)[kret] = SP_ROW(A)[ka];
+            SP_VALD(ret)[kret++] = SP_VALD(A)[ka];
+          }
+          ka++;
+        }
+        else if (SP_ROW(A)[ka] > SP_ROW(B)[kb]) {
+          if (SP_VALD(B)[kb] < 0.0) {
+            SP_ROW(ret)[kret] = SP_ROW(B)[kb];
+            SP_VALD(ret)[kret++] = SP_VALD(B)[kb];
+          }
+          kb++;
+        }
+        else {
+          SP_ROW(ret)[kret] = SP_ROW(A)[ka];
+          SP_VALD(ret)[kret] = MIN(SP_VALD(A)[ka], SP_VALD(B)[kb]);
+          kret++; ka++; kb++;
+        }
+      }
+
+      while (ka < SP_COL(A)[j+1]) {
+        if (SP_VALD(A)[ka] < 0.0) {
+          SP_ROW(ret)[kret] = SP_ROW(A)[ka];
+          SP_VALD(ret)[kret++] = SP_VALD(A)[ka];
+        }
+        ka++;
+      }
+
+      while (kb < SP_COL(B)[j+1]) {
+        if (SP_VALD(B)[kb] < 0.0) {
+          SP_ROW(ret)[kret] = SP_ROW(B)[kb];
+          SP_VALD(ret)[kret++] = SP_VALD(B)[kb];
+        }
+        kb++;
+      }
+    }
+
+    return (PyObject *)ret;
+  }
+}
+
+PyObject * matrix_elem_mul(matrix *self, PyObject *args, PyObject *kwrds)
+{
+  PyObject *A, *B;
+  if (!PyArg_ParseTuple(args, "OO:emul", &A, &B)) return NULL;
+
+  if (!(X_Matrix_Check(A) || PyNumber_Check(A)) ||
+      !(X_Matrix_Check(B) || PyNumber_Check(B)))
+    PY_ERR_TYPE("arguments must be either matrices or python numbers");
+
+  int a_is_number = PyNumber_Check(A) || (Matrix_Check(A) && MAT_LGT(A) == 1);
+  int b_is_number = PyNumber_Check(B) || (Matrix_Check(B) && MAT_LGT(B) == 1);
+
+  int ida, idb;
+#if PY_MAJOR_VERSION >= 3
+  if (PyLong_Check(A)) { ida = INT; }
+#else
+  if (PyInt_Check(A)) { ida = INT; }
+#endif
+  else if (PyFloat_Check(A)) { ida = DOUBLE; }
+  else if (PyComplex_Check(A)) { ida = COMPLEX; }
+  else { ida = X_ID(A); }
+
+#if PY_MAJOR_VERSION >= 3
+  if (PyLong_Check(B)) { idb = INT; }
+#else
+  if (PyInt_Check(B)) { idb = INT; }
+#endif
+  else if (PyFloat_Check(B)) { idb = DOUBLE; }
+  else if (PyComplex_Check(B)) { idb = COMPLEX; }
+  else { idb = X_ID(B); }
+
+  int id  = MAX( ida, idb );
+
+  number a, b;
+  if (a_is_number) convert_num[id](&a, A, PyNumber_Check(A), 0);
+  if (b_is_number) convert_num[id](&b, B, PyNumber_Check(B), 0);
+
+  if (a_is_number && b_is_number &&
+      (!X_Matrix_Check(A) && !X_Matrix_Check(B))) {
+    if (!X_Matrix_Check(A) && !X_Matrix_Check(B)) {
+      if (id == INT)
+        return Py_BuildValue("i", a.i*b.i );
+      else if (id == DOUBLE)
+        return Py_BuildValue("d", a.d*b.d );
+      else {
+        number c;
+        c.z = a.z*b.z;
+        return znum2PyObject(&c, 0);
+      }
+    }
+  }
+
+  if (!(a_is_number || b_is_number)) {
+    if (X_NROWS(A) != X_NROWS(B) || X_NCOLS(A) != X_NCOLS(B))
+      PY_ERR_TYPE("incompatible dimensions");
+  }
+
+  int_t m = ( !a_is_number ? X_NROWS(A) : (!b_is_number ? X_NROWS(B) : 1));
+  int_t n = ( !a_is_number ? X_NCOLS(A) : (!b_is_number ? X_NCOLS(B) : 1));
+
+  if ((Matrix_Check(A) || a_is_number) && (Matrix_Check(B) || b_is_number)) {
+
+    PyObject *ret = (PyObject *)Matrix_New(m, n, id);
+    if (!ret) return PyErr_NoMemory();
+
+    int_t i;
+    for (i=0; i<m*n; i++) {
+      if (!a_is_number) convert_num[id](&a, A, 0, i);
+      if (!b_is_number) convert_num[id](&b, B, 0, i);
+
+      if (id == INT)
+        MAT_BUFI(ret)[i] = a.i*b.i;
+      else if (id == DOUBLE)
+        MAT_BUFD(ret)[i] = a.d*b.d;
+      else
+        MAT_BUFZ(ret)[i] = a.z*b.z;
+    }
+
+    return ret;
+
+  }
+  else if (SpMatrix_Check(A) && !SpMatrix_Check(B)) {
+
+    PyObject *ret = (PyObject *)SpMatrix_NewFromSpMatrix((spmatrix *)A, id);
+    if (!ret) return PyErr_NoMemory();
+
+    int_t j, k;
+    for (j=0; j<SP_NCOLS(A); j++) {
+      for (k=SP_COL(A)[j]; k<SP_COL(A)[j+1]; k++) {
+        if (!b_is_number) convert_num[id](&b, B, 0, j*m + SP_ROW(A)[k]);
+
+        if (id == DOUBLE)
+          SP_VALD(ret)[k] *= b.d;
+        else
+          SP_VALZ(ret)[k] *= b.z;
+      }
+    }
+
+    return ret;
+  }
+  else if (SpMatrix_Check(B) && !SpMatrix_Check(A)) {
+
+    PyObject *ret = (PyObject *)SpMatrix_NewFromSpMatrix((spmatrix *)B, id);
+    if (!ret) return PyErr_NoMemory();
+
+    int_t j, k;
+    for (j=0; j<SP_NCOLS(B); j++) {
+      for (k=SP_COL(B)[j]; k<SP_COL(B)[j+1]; k++) {
+        if (!a_is_number) convert_num[id](&a, A, 0, j*m + SP_ROW(B)[k]);
+
+        if (id == DOUBLE)
+          SP_VALD(ret)[k] *= a.d;
+        else
+          SP_VALZ(ret)[k] *= a.z;
+      }
+    }
+
+    return ret;
+  }
+
+  else {
+
+    spmatrix *ret = SpMatrix_New(m, n, 0, id);
+    if (!ret) return PyErr_NoMemory();
+
+    int_t j, ka = 0, kb = 0, kret = 0;
+    for (j=0; j<n; j++) {
+
+      while (ka < SP_COL(A)[j+1] && kb < SP_COL(B)[j+1]) {
+
+        if (SP_ROW(A)[ka] < SP_ROW(B)[kb]) {
+          ka++;
+        }
+        else if (SP_ROW(A)[ka] > SP_ROW(B)[kb]) {
+          kb++;
+        }
+        else {
+          SP_COL(ret)[j+1]++; ka++; kb++;
+        }
+      }
+
+      ka = SP_COL(A)[j+1];
+      kb = SP_COL(B)[j+1];
+    }
+
+    for (j=0; j<n; j++) SP_COL(ret)[j+1] += SP_COL(ret)[j];
+
+    int_t *newrow = malloc( sizeof(int_t)*SP_COL(ret)[n] );
+    double *newval = malloc( E_SIZE[id]*SP_COL(ret)[n] );
+    if (!newrow || !newval) {
+      free(newrow); free(newval); Py_DECREF(ret);
+      return PyErr_NoMemory();
+    }
+    free( ret->obj->rowind );
+    free( ret->obj->values );
+    ret->obj->rowind = newrow;
+    ret->obj->values = newval;
+
+    ka = 0; kb = 0;
+    for (j=0; j<n; j++) {
+
+      while (ka < SP_COL(A)[j+1] && kb < SP_COL(B)[j+1]) {
+
+        if (SP_ROW(A)[ka] < SP_ROW(B)[kb]) {
+          ka++;
+        }
+        else if (SP_ROW(A)[ka] > SP_ROW(B)[kb]) {
+          kb++;
+        }
+        else {
+          SP_ROW(ret)[kret] = SP_ROW(A)[ka];
+          if (id == DOUBLE)
+            SP_VALD(ret)[kret] = SP_VALD(A)[ka]*SP_VALD(B)[kb];
+          else
+            SP_VALZ(ret)[kret] =
+                (X_ID(A) == DOUBLE ? SP_VALD(A)[ka] : SP_VALZ(A)[ka])*
+                (X_ID(B) == DOUBLE ? SP_VALD(B)[kb] : SP_VALZ(B)[kb]);
+
+          kret++; ka++; kb++;
+        }
+      }
+
+      ka = SP_COL(A)[j+1];
+      kb = SP_COL(B)[j+1];
+    }
+
+    return (PyObject *)ret;
+  }
+}
+
+PyObject * matrix_elem_div(matrix *self, PyObject *args, PyObject *kwrds)
+{
+  PyObject *A, *B, *ret;
+  if (!PyArg_ParseTuple(args, "OO:ediv", &A, &B)) return NULL;
+
+  if (!(X_Matrix_Check(A) || PyNumber_Check(A)) ||
+      !(X_Matrix_Check(B) || PyNumber_Check(B)))
+    PY_ERR_TYPE("arguments must be either matrices or python numbers");
+
+  if (SpMatrix_Check(B))
+    PY_ERR_TYPE("elementwise division with sparse matrix\n");
+
+  int a_is_number = PyNumber_Check(A) || (Matrix_Check(A) && MAT_LGT(A) == 1);
+  int b_is_number = PyNumber_Check(B) || (Matrix_Check(B) && MAT_LGT(B) == 1);
+
+  int ida, idb;
+#if PY_MAJOR_VERSION >= 3
+  if (PyLong_Check(A)) { ida = INT; }
+#else
+  if (PyInt_Check(A)) { ida = INT; }
+#endif
+  else if (PyFloat_Check(A)) { ida = DOUBLE; }
+  else if (PyComplex_Check(A)) { ida = COMPLEX; }
+  else { ida = X_ID(A); }
+
+#if PY_MAJOR_VERSION >= 3
+  if (PyLong_Check(B)) { idb = INT; }
+#else
+  if (PyInt_Check(B)) { idb = INT; }
+#endif
+  else if (PyFloat_Check(B)) { idb = DOUBLE; }
+  else if (PyComplex_Check(B)) { idb = COMPLEX; }
+  else { idb = X_ID(B); }
+
+#if PY_MAJOR_VERSION >= 3
+  int id  = MAX( DOUBLE, MAX( ida, idb ) ) ;
+#else
+  int id  = MAX( ida, idb );
+#endif
+
+  number a, b;
+  if (a_is_number) convert_num[id](&a, A, PyNumber_Check(A), 0);
+  if (b_is_number) convert_num[id](&b, B, PyNumber_Check(B), 0);
+
+  if ((a_is_number && b_is_number) &&
+      (!X_Matrix_Check(A) && !Matrix_Check(B))) {
+    if (id == INT) {
+      if (b.i == 0) PY_ERR(PyExc_ArithmeticError, "division by zero");
+      return Py_BuildValue("i", a.i/b.i );
+    }
+    else if (id == DOUBLE) {
+      if (b.d == 0.0) PY_ERR(PyExc_ArithmeticError, "division by zero");
+      return Py_BuildValue("d", a.d/b.d );
+    }
+    else {
+      if (b.z == 0.0) PY_ERR(PyExc_ArithmeticError, "division by zero");
+      number c;
+      c.z = a.z/b.z;
+      return znum2PyObject(&c, 0);
+    }
+  }
+
+  if (!(a_is_number || b_is_number)) {
+    if (X_NROWS(A) != MAT_NROWS(B) || X_NCOLS(A) != MAT_NCOLS(B))
+      PY_ERR_TYPE("incompatible dimensions");
+  }
+
+  int m = ( !a_is_number ? X_NROWS(A) : (!b_is_number ? X_NROWS(B) : 1));
+  int n = ( !a_is_number ? X_NCOLS(A) : (!b_is_number ? X_NCOLS(B) : 1));
+
+  if ((Matrix_Check(A) || a_is_number) && (Matrix_Check(B) || b_is_number)) {
+
+    if (!(ret = (PyObject *)Matrix_New(m, n, id)))
+      return PyErr_NoMemory();
+
+    int i;
+    for (i=0; i<m*n; i++) {
+      if (!a_is_number) convert_num[id](&a, A, 0, i);
+      if (!b_is_number) convert_num[id](&b, B, 0, i);
+
+      if (id == INT) {
+        if (b.i == 0) goto divzero;
+        MAT_BUFI(ret)[i] = a.i/b.i;
+      }
+      else if (id == DOUBLE) {
+        if (b.d == 0) goto divzero;
+        MAT_BUFD(ret)[i] = a.d/b.d;
+      }
+      else {
+        if (b.z == 0) goto divzero;
+        MAT_BUFZ(ret)[i] = a.z/b.z;
+      }
+    }
+
+    return ret;
+  }
+  else { // (SpMatrix_Check(A) && !SpMatrix_Check(B)) {
+
+    if (!(ret = (PyObject *)SpMatrix_NewFromSpMatrix((spmatrix *)A, id)))
+      return PyErr_NoMemory();
+
+    int j, k;
+    for (j=0; j<SP_NCOLS(A); j++) {
+      for (k=SP_COL(A)[j]; k<SP_COL(A)[j+1]; k++) {
+        if (!b_is_number) convert_num[id](&b, B, 0, j*m + SP_ROW(A)[k]);
+
+        if (id == DOUBLE) {
+          if (b.d == 0.0) goto divzero;
+          SP_VALD(ret)[k] /= b.d;
+        }
+        else {
+          if (b.z == 0.0) goto divzero;
+          SP_VALZ(ret)[k] /= b.z;
+        }
+      }
+    }
+
+    return ret;
+  }
+
+  divzero:
+  Py_DECREF(ret);
+  PY_ERR(PyExc_ArithmeticError, "division by zero");
+}
+
+extern PyObject * matrix_exp(matrix *, PyObject *, PyObject *) ;
+extern PyObject * matrix_log(matrix *, PyObject *, PyObject *) ;
+extern PyObject * matrix_sqrt(matrix *, PyObject *, PyObject *) ;
+extern PyObject * matrix_cos(matrix *, PyObject *, PyObject *) ;
+extern PyObject * matrix_sin(matrix *, PyObject *, PyObject *) ;
+
+static PyMethodDef base_functions[] = {
+    {"exp", (PyCFunction)matrix_exp, METH_VARARGS|METH_KEYWORDS,
+        "Computes the element-wise expontial of a matrix"},
+    {"log", (PyCFunction)matrix_log, METH_VARARGS|METH_KEYWORDS,
+        "Computes the element-wise logarithm of a matrix"},
+    {"sqrt", (PyCFunction)matrix_sqrt, METH_VARARGS|METH_KEYWORDS,
+        "Computes the element-wise square-root of a matrix"},
+    {"cos", (PyCFunction)matrix_cos, METH_VARARGS|METH_KEYWORDS,
+        "Computes the element-wise cosine of a matrix"},
+    {"sin", (PyCFunction)matrix_sin, METH_VARARGS|METH_KEYWORDS,
+        "Computes the element-wise sine of a matrix"},
+    {"axpy", (PyCFunction)base_axpy, METH_VARARGS|METH_KEYWORDS, doc_axpy},
+    {"gemm", (PyCFunction)base_gemm, METH_VARARGS|METH_KEYWORDS, doc_gemm},
+    {"gemv", (PyCFunction)base_gemv, METH_VARARGS|METH_KEYWORDS, doc_gemv},
+    {"syrk", (PyCFunction)base_syrk, METH_VARARGS|METH_KEYWORDS, doc_syrk},
+    {"symv", (PyCFunction)base_symv, METH_VARARGS|METH_KEYWORDS, doc_symv},
+    {"emul", (PyCFunction)matrix_elem_mul, METH_VARARGS|METH_KEYWORDS,
+        "elementwise product of two matrices"},
+    {"ediv", (PyCFunction)matrix_elem_div, METH_VARARGS|METH_KEYWORDS,
+        "elementwise division between two matrices"},
+    {"emin", (PyCFunction)matrix_elem_min, METH_VARARGS|METH_KEYWORDS,
+        "elementwise minimum between two matrices"},
+    {"emax", (PyCFunction)matrix_elem_max, METH_VARARGS|METH_KEYWORDS,
+        "elementwise maximum between two matrices"},
+    {"sparse", (PyCFunction)sparse, METH_VARARGS|METH_KEYWORDS, doc_sparse},
+    {"spdiag", (PyCFunction)spdiag, METH_VARARGS|METH_KEYWORDS, doc_spdiag},
+    {NULL}		/* sentinel */
+};
+
+#if PY_MAJOR_VERSION >= 3
+
+static PyModuleDef base_module = {
+    PyModuleDef_HEAD_INIT,
+    "base",
+    base__doc__,
+    -1,
+    base_functions,
+    NULL, NULL, NULL, NULL
+};
+#define INITERROR return NULL
+PyMODINIT_FUNC PyInit_base(void)
+
+#else
+
+#define INITERROR return 
+PyMODINIT_FUNC initbase(void)
+
+#endif
+{
+  static void *base_API[8];
+  PyObject *base_mod, *c_api_object;
+
+#if PY_MAJOR_VERSION >= 3
+  base_mod = PyModule_Create(&base_module);
+  if (base_mod == NULL)
+#else
+  if (!(base_mod = Py_InitModule3("base", base_functions, base__doc__)))
+#endif
+    INITERROR;
+
+  /* for MS VC++ compatibility */
+  matrix_tp.tp_alloc = PyType_GenericAlloc;
+  matrix_tp.tp_free = PyObject_Del;
+  if (PyType_Ready(&matrix_tp) < 0)
+    INITERROR;
+
+  if (PyType_Ready(&matrix_tp) < 0)
+    INITERROR;
+
+  Py_INCREF(&matrix_tp);
+  if (PyModule_AddObject(base_mod, "matrix", (PyObject *) &matrix_tp) < 0)
+    INITERROR;
+
+  spmatrix_tp.tp_alloc = PyType_GenericAlloc;
+  spmatrix_tp.tp_free = PyObject_Del;
+  if (PyType_Ready(&spmatrix_tp) < 0)
+    INITERROR;
+
+  Py_INCREF(&spmatrix_tp);
+  if (PyModule_AddObject(base_mod, "spmatrix", (PyObject *) &spmatrix_tp) < 0)
+    INITERROR;
+
+  One[INT].i = 1; One[DOUBLE].d = 1.0; One[COMPLEX].z = 1.0;
+
+  MinusOne[INT].i = -1; MinusOne[DOUBLE].d = -1.0; MinusOne[COMPLEX].z = -1.0;
+
+  Zero[INT].i = 0; Zero[DOUBLE].d = 0.0; Zero[COMPLEX].z = 0.0;
+
+  /* initialize the C API object */
+  base_API[0] = (void *)Matrix_New;
+  base_API[1] = (void *)Matrix_NewFromMatrix;
+  base_API[2] = (void *)Matrix_NewFromSequence;
+  base_API[3] = (void *)Matrix_Check_func;
+  base_API[4] = (void *)SpMatrix_New;
+  base_API[5] = (void *)SpMatrix_NewFromSpMatrix;
+  base_API[6] = (void *)SpMatrix_NewFromIJV;
+  base_API[7] = (void *)SpMatrix_Check_func;
+
+#if PY_MAJOR_VERSION >= 3
+  /* Create a Capsule containing the API pointer array's address */
+  c_api_object = PyCapsule_New((void *)base_API, "base_API", NULL);
+#else
+  /* Create a CObject containing the API pointer array's address */
+  c_api_object = PyCObject_FromVoidPtr((void *)base_API, NULL);
+#endif
+
+  if (c_api_object != NULL)
+    PyModule_AddObject(base_mod, "_C_API", c_api_object);
+
+#if PY_MAJOR_VERSION >= 3
+  return base_mod;
+#endif
+}