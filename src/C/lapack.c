--- conflicted
+++ resolved
@@ -1,14833 +1,7415 @@
-<<<<<<< HEAD
-/*
- * Copyright 2012-2015 M. Andersen and L. Vandenberghe.
- * Copyright 2010-2011 L. Vandenberghe.
- * Copyright 2004-2009 J. Dahl and L. Vandenberghe.
- *
- * This file is part of CVXOPT version 1.1.8.
- *
- * CVXOPT is free software; you can redistribute it and/or modify
- * it under the terms of the GNU General Public License as published by
- * the Free Software Foundation; either version 3 of the License, or
- * (at your option) any later version.
- *
- * CVXOPT is distributed in the hope that it will be useful,
- * but WITHOUT ANY WARRANTY; without even the implied warranty of
- * MERCHANTABILITY or FITNESS FOR A PARTICULAR PURPOSE.  See the
- * GNU General Public License for more details.
- *
- * You should have received a copy of the GNU General Public License
- * along with this program.  If not, see <http://www.gnu.org/licenses/>.
- */
-
-#include "Python.h"
-#include "cvxopt.h"
-#include "misc.h"
-
-#define err_lapack { PyErr_SetObject( (info < 0) ? PyExc_ValueError :\
-    PyExc_ArithmeticError, Py_BuildValue("i",info) ); \
-    return NULL;}
-
-PyDoc_STRVAR(lapack__doc__, "Interface to the LAPACK library.\n\n"
-"Double-precision real and complex LAPACK routines for solving sets of\n"
-"linear equations, linear least-squares and least-norm problems,\n"
-"symmetric and Hermitian eigenvalue problems, singular value \n"
-"decomposition, and Schur factorization.\n\n"
-"For more details, see the LAPACK Users' Guide at \n"
-"www.netlib.org/lapack/lug/lapack_lug.html.\n\n"
-"Double and complex matrices and vectors are stored in CVXOPT matrices\n"
-"using the conventional BLAS storage schemes, with the CVXOPT matrix\n"
-"buffers interpreted as one-dimensional arrays.  For each matrix \n"
-"argument X, an additional integer argument offsetX specifies the start\n"
-"of the array, i.e., the pointer X->buffer + offsetX is passed to the\n"
-"LAPACK function.  The other arguments (dimensions and options) have the\n"
-"same meaning as in the LAPACK definition.  Default values of the\n"
-"dimension arguments are derived from the CVXOPT matrix sizes.\n\n"
-"If a routine from the LAPACK library returns with a positive 'info'\n"
-"value, an ArithmeticError is raised.  If it returns with a negative\n"
-"'info' value, a ValueError is raised.  In both cases the value of \n"
-"'info' is returned as an argument to the exception.");
-
-
-/* LAPACK prototypes */
-extern int ilaenv_(int  *ispec, char **name, char **opts, int *n1,
-    int *n2, int *n3, int *n4);
-
-extern void dlarfg_(int *n, double *alpha, double *x, int *incx, 
-    double *tau);
-extern void zlarfg_(int *n, double complex *alpha, double complex *x, 
-    int *incx, double complex *tau);
-extern void dlarfx_(char *side, int *m, int *n, double *V, double *tau, 
-    double *C, int *ldc, double *work); 
-extern void zlarfx_(char *side, int *m, int *n, double complex *V, 
-    double complex *tau, double complex *C, int *ldc, 
-    double complex *work); 
-
-extern void dlacpy_(char *uplo, int *m, int *n, double *A, int *lda,
-    double *B, int *ldb);
-extern void zlacpy_(char *uplo, int *m, int *n, double complex *A, 
-    int *lda, double complex *B, int *ldb);
-
-extern void dgetrf_(int *m, int *n, double *A, int *lda, int *ipiv,
-    int *info);
-extern void zgetrf_(int *m, int *n, double complex *A, int *lda, int *ipiv,
-    int *info);
-extern void dgetrs_(char *trans, int *n, int *nrhs, double *A, int *lda,
-    int *ipiv, double *B, int *ldb, int *info);
-extern void zgetrs_(char *trans, int *n, int *nrhs, double complex *A, 
-    int *lda, int *ipiv, double complex *B, int *ldb, int *info);
-extern void dgetri_(int *n, double *A, int *lda, int *ipiv, double *work,
-    int *lwork, int *info);
-extern void zgetri_(int *n, double complex *A, int *lda, int *ipiv, 
-    double complex *work, int *lwork, int *info);
-extern void dgesv_(int *n, int *nrhs, double *A, int *lda, int *ipiv,
-    double *B, int *ldb, int *info);
-extern void zgesv_(int *n, int *nrhs, double complex *A, int *lda, 
-    int *ipiv, double complex *B, int *ldb, int *info);
-
-extern void dgbtrf_(int *m, int *n, int *kl, int *ku, double *AB,
-    int *ldab, int *ipiv, int *info);
-extern void zgbtrf_(int *m, int *n, int *kl, int *ku, double complex *AB,
-    int *ldab, int *ipiv, int *info);
-extern void dgbtrs_(char *trans, int *n, int *kl, int *ku, int *nrhs,
-    double *AB, int *ldab, int *ipiv, double *B, int *ldB, int *info);
-extern void zgbtrs_(char *trans, int *n, int *kl, int *ku, int *nrhs,
-    double complex *AB, int *ldab, int *ipiv, double complex *B, 
-    int *ldB, int *info);
-extern void dgbsv_(int *n, int *kl, int *ku, int *nrhs, double *ab,
-    int *ldab, int *ipiv, double *b, int *ldb, int *info);
-extern void zgbsv_(int *n, int *kl, int *ku, int *nrhs, double complex *ab,
-    int *ldab, int *ipiv, double complex *b, int *ldb, int *info);
-
-extern void dgttrf_(int *n, double *dl, double *d, double *du,
-    double *du2, int *ipiv, int *info);
-extern void zgttrf_(int *n, double complex *dl, double complex *d, 
-    double complex *du, double complex *du2, int *ipiv, int *info);
-extern void dgttrs_(char *trans, int *n, int *nrhs, double *dl, double *d,
-    double *du, double *du2, int *ipiv, double *B, int *ldB, int *info);
-extern void zgttrs_(char *trans, int *n, int *nrhs, double complex *dl,
-    double complex *d, double complex *du, double complex *du2, 
-    int *ipiv, double complex *B, int *ldB, int *info);
-extern void dgtsv_(int *n, int *nrhs, double *dl, double *d, double *du,
-    double *B, int *ldB, int *info);
-extern void zgtsv_(int *n, int *nrhs, double complex *dl, 
-    double complex *d, double complex *du, double complex *B, int *ldB, 
-    int *info);
-
-extern void dpotrf_(char *uplo, int *n, double *A, int *lda, int *info);
-extern void zpotrf_(char *uplo, int *n, double complex *A, int *lda, 
-    int *info);
-extern void dpotrs_(char *uplo, int *n, int *nrhs, double *A, int *lda,
-    double *B, int *ldb, int *info);
-extern void zpotrs_(char *uplo, int *n, int *nrhs, double complex *A, 
-    int *lda, double complex *B, int *ldb, int *info);
-extern void dpotri_(char *uplo, int *n, double *A, int *lda, int *info);
-extern void zpotri_(char *uplo, int *n, double complex *A, int *lda, 
-    int *info);
-extern void dposv_(char *uplo, int *n, int *nrhs, double *A, int *lda,
-    double *B, int *ldb, int *info);
-extern void zposv_(char *uplo, int *n, int *nrhs, double complex *A, 
-    int *lda, double complex *B, int *ldb, int *info);
-
-extern void dpbtrf_(char *uplo, int *n, int *kd, double *AB, int *ldab,
-    int *info);
-extern void zpbtrf_(char *uplo, int *n, int *kd, double complex *AB, 
-    int *ldab, int *info);
-extern void dpbtrs_(char *uplo, int *n, int *kd, int *nrhs, double *AB,
-    int *ldab, double *B, int *ldb, int *info);
-extern void zpbtrs_(char *uplo, int *n, int *kd, int *nrhs, 
-    double complex *AB, int *ldab, double complex *B, int *ldb, int *info);
-extern void dpbsv_(char *uplo, int *n, int *kd, int *nrhs, double *A,
-    int *lda, double *B, int *ldb, int *info);
-extern void zpbsv_(char *uplo, int *n, int *kd, int *nrhs, 
-    double complex *A, int *lda, double complex *B, int *ldb, int *info);
-
-extern void dpttrf_(int *n, double *d, double *e, int *info);
-extern void zpttrf_(int *n, double *d, double complex *e, int *info);
-extern void dpttrs_(int *n, int *nrhs, double *d, double *e, double *B,
-    int *ldB, int *info);
-extern void zpttrs_(char *uplo, int *n, int *nrhs, double *d, 
-    double complex *e, double complex *B, int *ldB, int *info);
-extern void dptsv_(int *n, int *nrhs, double *d, double *e, double *B,
-    int *ldB, int *info);
-extern void zptsv_(int *n, int *nrhs, double *d, double complex *e, 
-    double complex *B, int *ldB, int *info);
-
-extern void dsytrf_(char *uplo, int *n, double *A, int *lda, int *ipiv,
-    double *work, int *lwork, int *info);
-extern void zsytrf_(char *uplo, int *n, double complex *A, int *lda, 
-    int *ipiv, double complex *work, int *lwork, int *info);
-extern void zhetrf_(char *uplo, int *n, double complex *A, int *lda, 
-    int *ipiv, double complex *work, int *lwork, int *info);
-extern void dsytrs_(char *uplo, int *n, int *nrhs, double *A, int *lda,
-    int *ipiv, double *B, int *ldb, int *info);
-extern void zsytrs_(char *uplo, int *n, int *nrhs, double complex *A, 
-    int *lda, int *ipiv, double complex *B, int *ldb, int *info);
-extern void zhetrs_(char *uplo, int *n, int *nrhs, double complex *A, 
-    int *lda, int *ipiv, double complex *B, int *ldb, int *info);
-extern void dsytri_(char *uplo, int *n, double *A, int *lda, int *ipiv,
-    double *work, int *info);
-extern void zsytri_(char *uplo, int *n, double complex *A, int *lda, 
-    int *ipiv, double complex *work, int *info);
-extern void zhetri_(char *uplo, int *n, double complex *A, int *lda, 
-    int *ipiv, double complex *work, int *info);
-extern void dsysv_(char *uplo, int *n, int *nrhs, double *A, int *lda,
-    int *ipiv, double *B, int *ldb, double *work, int *lwork,
-    int *info);
-extern void zsysv_(char *uplo, int *n, int *nrhs, double complex *A, 
-    int *lda, int *ipiv, double complex *B, int *ldb, 
-    double complex *work, int *lwork, int *info);
-extern void zhesv_(char *uplo, int *n, int *nrhs, double complex *A, 
-    int *lda, int *ipiv, double complex *B, int *ldb, 
-    double complex *work, int *lwork, int *info);
-
-extern void dtrtrs_(char *uplo, char *trans, char *diag, int *n, int *nrhs,
-    double  *a, int *lda, double *b, int *ldb, int *info);
-extern void ztrtrs_(char *uplo, char *trans, char *diag, int *n, int *nrhs,
-    double complex  *a, int *lda, double complex *b, int *ldb, int *info);
-extern void dtrtri_(char *uplo, char *diag, int *n, double  *a, int *lda,
-    int *info);
-extern void ztrtri_(char *uplo, char *diag, int *n, double complex  *a, 
-    int *lda, int *info);
-extern void dtbtrs_(char *uplo, char *trans, char *diag, int *n, int *kd,
-    int *nrhs, double *ab, int *ldab, double *b, int *ldb, int *info);
-extern void ztbtrs_(char *uplo, char *trans, char *diag, int *n, int *kd,
-    int *nrhs, double complex *ab, int *ldab, double complex *b, 
-    int *ldb, int *info);
-
-extern void dgels_(char *trans, int *m, int *n, int *nrhs, double *a,
-    int *lda, double *b, int *ldb, double *work, int *lwork, int *info);
-extern void zgels_(char *trans, int *m, int *n, int *nrhs, 
-    double complex *a, int *lda, double complex *b, int *ldb, 
-    double complex *work, int *lwork, int *info);
-extern void dgeqrf_(int *m, int *n, double *a, int *lda, double *tau,
-    double *work, int *lwork, int *info);
-extern void zgeqrf_(int *m, int *n, double complex *a, int *lda, 
-    double complex *tau, double complex *work, int *lwork, int *info);
-extern void dormqr_(char *side, char *trans, int *m, int *n, int *k,
-    double *a, int *lda, double *tau, double *c, int *ldc, double *work,
-    int *lwork, int *info);
-extern void zunmqr_(char *side, char *trans, int *m, int *n, int *k,
-    double complex *a, int *lda, double complex *tau, double complex *c, 
-    int *ldc, double complex *work, int *lwork, int *info);
-extern void dorgqr_(int *m, int *n, int *k, double *A, int *lda,
-    double *tau, double *work, int *lwork, int *info);
-extern void zungqr_(int *m, int *n, int *k, double complex *A, int *lda,
-    double complex *tau, double complex *work, int *lwork, int *info);
-extern void dorglq_(int *m, int *n, int *k, double *A, int *lda,
-    double *tau, double *work, int *lwork, int *info);
-extern void zunglq_(int *m, int *n, int *k, double complex *A, int *lda,
-    double complex *tau, double complex *work, int *lwork, int *info);
-
-extern void dgelqf_(int *m, int *n, double *a, int *lda, double *tau,
-    double *work, int *lwork, int *info);
-extern void zgelqf_(int *m, int *n, double complex *a, int *lda, 
-    double complex *tau, double complex *work, int *lwork, int *info);
-extern void dormlq_(char *side, char *trans, int *m, int *n, int *k,
-    double *a, int *lda, double *tau, double *c, int *ldc, double *work,
-    int *lwork, int *info);
-extern void zunmlq_(char *side, char *trans, int *m, int *n, int *k,
-    double complex *a, int *lda, double complex *tau, double complex *c, 
-    int *ldc, double complex *work, int *lwork, int *info);
-
-extern void dgeqp3_(int *m, int *n, double *a, int *lda, int *jpvt,
-    double *tau, double *work, int *lwork, int *info);
-extern void zgeqp3_(int *m, int *n, double complex *a, int *lda, int *jpvt,
-    double complex *tau, double complex *work, int *lwork, double *rwork, 
-    int *info);
-
-extern void dsyev_(char *jobz, char *uplo, int *n, double *A, int *lda,
-    double *W, double *work, int *lwork, int *info);
-extern void zheev_(char *jobz, char *uplo, int *n, double complex *A, 
-    int *lda, double *W, double complex *work, int *lwork, double *rwork, 
-    int *info);
-extern void dsyevx_(char *jobz, char *range, char *uplo, int *n, double *A,
-    int *lda, double *vl, double *vu, int *il, int *iu, double *abstol,
-    int *m, double *W, double *Z, int *ldz, double *work, int *lwork,
-    int *iwork, int *ifail, int *info);
-extern void zheevx_(char *jobz, char *range, char *uplo, int *n,
-    double complex *A, int *lda, double *vl, double *vu, int *il, int *iu,
-    double *abstol, int *m, double *W, double complex *Z, int *ldz, 
-    double complex *work, int *lwork, double *rwork, int *iwork, 
-    int *ifail, int *info);
-extern void dsyevd_(char *jobz, char *uplo, int *n, double *A, int *ldA,
-    double *W, double *work, int *lwork, int *iwork, int *liwork,
-    int *info);
-extern void zheevd_(char *jobz, char *uplo, int *n, double complex *A, 
-    int *ldA, double *W, double complex *work, int *lwork, double *rwork, 
-    int *lrwork, int *iwork, int *liwork, int *info);
-extern void dsyevr_(char *jobz, char *range, char *uplo, int *n, double *A,
-    int *ldA, double *vl, double *vu, int *il, int *iu, double *abstol,
-    int *m, double *W, double *Z, int *ldZ, int *isuppz, double *work,
-    int *lwork, int *iwork, int *liwork, int *info);
-extern void zheevr_(char *jobz, char *range, char *uplo, int *n,
-    double complex *A, int *ldA, double *vl, double *vu, int *il, int *iu,
-    double *abstol, int *m, double *W, double complex *Z, int *ldZ, 
-    int *isuppz, double complex *work, int *lwork, double *rwork, 
-    int *lrwork, int *iwork, int *liwork, int *info);
-
-extern void dsygv_(int *itype, char *jobz, char *uplo, int *n, double *A,
-    int *lda, double *B, int *ldb, double *W, double *work, int *lwork,
-    int *info);
-extern void zhegv_(int *itype, char *jobz, char *uplo, int *n, 
-    double complex *A, int *lda, double complex *B, int *ldb, double *W, 
-    double complex *work, int *lwork, double *rwork, int *info);
-
-extern void dgesvd_(char *jobu, char *jobvt, int *m, int *n, double *A,
-    int *ldA, double *S, double *U, int *ldU, double *Vt, int *ldVt,
-    double *work, int *lwork, int *info);
-extern void dgesdd_(char *jobz, int *m, int *n, double *A, int *ldA,
-    double *S, double *U, int *ldU, double *Vt, int *ldVt, double *work,
-    int *lwork, int *iwork, int *info);
-extern void zgesvd_(char *jobu, char *jobvt, int *m, int *n, 
-    double complex *A, int *ldA, double *S, double complex *U, int *ldU, 
-    double complex *Vt, int *ldVt, double complex *work, int *lwork, 
-    double *rwork, int *info);
-extern void zgesdd_(char *jobz, int *m, int *n, double complex *A, 
-    int *ldA, double *S, double complex *U, int *ldU, double complex *Vt, 
-    int *ldVt, double complex *work, int *lwork, double *rwork, 
-    int *iwork, int *info);
-
-extern void dgees_(char *jobvs, char *sort, int (*select)(double *, double *), int *n,
-    double *A, int *ldA, int *sdim, double *wr, double *wi, double *vs,
-    int *ldvs, double *work, int *lwork, int *bwork, int *info);
-extern void zgees_(char *jobvs, char *sort, int (*select)(double complex *), int *n,
-    double complex *A, int *ldA, int *sdim, double complex *w, 
-    double complex *vs, int *ldvs, double complex *work, int *lwork, 
-    double complex *rwork, int *bwork, int *info);
-extern void dgges_(char *jobvsl, char *jobvsr, char *sort, int (*delctg)(double *, double *, double *),
-    int *n, double *A, int *ldA, double *B, int *ldB, int *sdim,
-    double *alphar, double *alphai, double *beta, double *vsl, int *ldvsl,
-    double *vsr, int *ldvsr, double *work, int *lwork, int *bwork,
-    int *info);
-extern void zgges_(char *jobvsl, char *jobvsr, char *sort, int (*delctg)(double complex *, double *),
-    int *n, double complex *A, int *ldA, double complex *B, int *ldB, 
-    int *sdim, double complex *alpha, double complex *beta, 
-    double complex *vsl, int *ldvsl, double complex *vsr, int *ldvsr, 
-    double complex *work, int *lwork, double *rwork, int *bwork, 
-    int *info);
-
-
-static int number_from_pyobject(PyObject *o, number *a, int id)
-{
-    switch (id){
-        case DOUBLE:
-#if PY_MAJOR_VERSION >= 3
-            if (!PyLong_Check(o) && !PyLong_Check(o) &&
-                !PyFloat_Check(o)) return -1;
-#else
-            if (!PyInt_Check(o) && !PyLong_Check(o) &&
-                !PyFloat_Check(o)) return -1;
-#endif
-            (*a).d = PyFloat_AsDouble(o);
-            return 0;
-
-        case COMPLEX:
-#if PY_MAJOR_VERSION >= 3
-            if (!PyLong_Check(o) && !PyLong_Check(o) &&
-                !PyFloat_Check(o) && !PyComplex_Check(o)) return -1;
-#else
-            if (!PyInt_Check(o) && !PyLong_Check(o) &&
-                !PyFloat_Check(o) && !PyComplex_Check(o)) return -1;
-#endif
-            (*a).z = PyComplex_RealAsDouble(o) +
-                I*PyComplex_ImagAsDouble(o);
-            return 0;
-    }
-    return -1;
-}
-
-
-static char doc_getrf[] =
-    "LU factorization of a general real or complex m by n matrix.\n\n"
-    "getrf(A, ipiv, m=A.size[0], n=A.size[1], ldA=max(1,A.size[0]),\n"
-    "      offsetA=0)\n\n"
-    "PURPOSE\n"
-    "On exit, A is replaced with L, U in the factorization P*A = L*U\n"
-    "and ipiv contains the permutation:\n"
-    "P = P_min{m,n} * ... * P2 * P1 where Pi interchanges rows i and\n"
-    "ipiv[i] of A (using the Fortran convention, i.e., the first row\n"
-    "is numbered 1).\n\n"
-    "ARGUMENTS\n"
-    "A         'd' or 'z' matrix\n\n"
-    "ipiv      'i' matrix of length at least min(m,n)\n\n"
-    "m         nonnegative integer.  If negative, the default value is\n"
-    "          used.\n\n"
-    "n         nonnegative integer.  If negative, the default value is\n"
-    "          used.\n\n"
-    "ldA       positive integer.  ldA >= max(1,m).  If zero, the default\n"
-    "          value is used.\n\n"
-    "offsetA   nonnegative integer";
-
-static PyObject* getrf(PyObject *self, PyObject *args, PyObject *kwrds)
-{
-    matrix *A, *ipiv;
-    int m=-1, n=-1, ldA=0, oA=0, info;
-    char *kwlist[] = {"A", "ipiv", "m", "n", "ldA", "offsetA", NULL};
-
-    if (!PyArg_ParseTupleAndKeywords(args, kwrds, "OO|iiii", kwlist,
-        &A, &ipiv, &m, &n, &ldA, &oA)) return NULL;
-
-    if (!Matrix_Check(A)) err_mtrx("A");
-    if (!Matrix_Check(ipiv) || ipiv ->id != INT) err_int_mtrx("ipiv");
-    if (m < 0) m = A->nrows;
-    if (n < 0) n = A->ncols;
-    if (m == 0 || n == 0) return Py_BuildValue("");
-    if (ldA == 0) ldA = MAX(1,A->nrows);
-    if (ldA < MAX(1,m)) err_ld("ldA");
-    if (oA < 0) err_nn_int("offsetA");
-    if (oA + (n-1)*ldA + m > len(A)) err_buf_len("A");
-    if (len(ipiv) < MIN(n,m)) err_buf_len("ipiv");
-
-#if (SIZEOF_INT < SIZEOF_LONG)
-    int *ipiv_ptr = malloc(MIN(m,n)*sizeof(int));
-    if (!ipiv_ptr) return PyErr_NoMemory();
-#else
-    int *ipiv_ptr = MAT_BUFI(ipiv);
-#endif
-
-    switch (MAT_ID(A)) {
-        case DOUBLE:
-            Py_BEGIN_ALLOW_THREADS
-            dgetrf_(&m, &n, MAT_BUFD(A)+oA, &ldA, ipiv_ptr, &info);
-            Py_END_ALLOW_THREADS
-            break;
-
-        case COMPLEX:
-            Py_BEGIN_ALLOW_THREADS
-            zgetrf_(&m, &n, MAT_BUFZ(A)+oA, &ldA, ipiv_ptr, &info);
-            Py_END_ALLOW_THREADS
-            break;
-
-        default:
-#if (SIZEOF_INT < SIZEOF_LONG)
-            free(ipiv_ptr);
-#endif
-            err_invalid_id;
-    }
-
-#if (SIZEOF_INT < SIZEOF_LONG)
-    int i;  for (i=0; i<MIN(m,n); i++) MAT_BUFI(ipiv)[i] = ipiv_ptr[i];
-    free(ipiv_ptr);
-#endif
-
-    if (info) err_lapack
-    else return Py_BuildValue("");
-}
-
-
-static char doc_getrs[] =
-    "Solves a general real or complex set of linear equations,\n"
-    "given the LU factorization computed by getrf() or gesv().\n\n"
-    "getrs(A, ipiv, B, trans='N', n=A.size[0], nrhs=B.size[1],\n"
-    "      ldA = max(1,A.size[0]), ldB=max(1,B.size[0]), offsetA=0,\n"
-    "      offsetB=0)\n\n"
-    "PURPOSE\n"
-    "If trans is 'N', solves A*X = B.\n"
-    "If trans is 'T', solves A^T*X = B.\n"
-    "If trans is 'C', solves A^H*X = B.\n"
-    "On entry, A and ipiv contain the LU factorization of an n by n\n"
-    "matrix A as computed by getrf() or gesv().  On exit B is replaced\n"
-    "by the solution X.\n\n"
-    "ARGUMENTS\n"
-    "A         'd' or 'z' matrix\n\n"
-    "ipiv      'i' matrix\n\n"
-    "B         'd' or 'z' matrix.  Must have the same type as A.\n\n"
-    "trans     'N', 'T' or 'C'\n\n"
-    "n         nonnegative integer.  If negative, the default value is\n"
-    "          used.\n\n"
-    "nrhs      nonnegative integer.  If negative, the default value is\n"
-    "           used.\n\n"
-    "ldA       positive integer.  ldA >= max(1,n).  If zero, the default\n"
-    "          value is used.\n\n"
-    "ldB       positive integer.  ldB >= max(1,n).  If zero, the default\n"
-    "          value is used.\n\n"
-    "offsetA   nonnegative integer\n\n"
-    "offsetB   nonnegative integer";
-
-static PyObject* getrs(PyObject *self, PyObject *args, PyObject *kwrds)
-{
-    matrix *A, *B, *ipiv;
-    int n=-1, nrhs=-1, ldA=0, ldB=0, oA=0, oB=0, info;
-#if PY_MAJOR_VERSION >= 3
-    int trans_ = 'N';
-#endif
-    char trans = 'N';
-    char *kwlist[] = {"A", "ipiv", "B", "trans", "n", "nrhs", "ldA",
-        "ldB", "offsetA", "offsetB", NULL};
-
-#if PY_MAJOR_VERSION >= 3
-    if (!PyArg_ParseTupleAndKeywords(args, kwrds, "OOO|Ciiiiii", kwlist,
-        &A, &ipiv, &B, &trans_, &n, &nrhs, &ldA, &ldB, &oA, &oB))
-        return NULL;
-    trans = trans_;
-#else
-    if (!PyArg_ParseTupleAndKeywords(args, kwrds, "OOO|ciiiiii", kwlist,
-        &A, &ipiv, &B, &trans, &n, &nrhs, &ldA, &ldB, &oA, &oB))
-        return NULL;
-#endif
-
-    if (!Matrix_Check(A)) err_mtrx("A");
-    if (!Matrix_Check(ipiv) || ipiv->id != INT) err_int_mtrx("ipiv");
-    if (!Matrix_Check(B)) err_mtrx("B");
-    if (MAT_ID(A) != MAT_ID(B)) err_conflicting_ids;
-    if (trans != 'N' && trans != 'T' && trans != 'C')
-        err_char("trans", "'N', 'T', 'C'");
-    if (n < 0){
-        n = A->nrows;
-        if (n != A->ncols){
-            PyErr_SetString(PyExc_TypeError, "A must be square");
-            return NULL;
-        }
-    }
-    if (nrhs < 0) nrhs = B->ncols;
-    if (n == 0 || nrhs == 0) return Py_BuildValue("");
-    if (ldA == 0) ldA = MAX(1,A->nrows);
-    if (ldA < MAX(1,n)) err_ld("ldA");
-    if (ldB == 0) ldB = MAX(1,B->nrows);
-    if (ldB < MAX(1, n)) err_ld("ldB");
-    if (oA < 0) err_nn_int("offsetA");
-    if (oA + (n-1)*ldA + n > len(A)) err_buf_len("A");
-    if (oB < 0) err_nn_int("offsetB");
-    if (oB + (nrhs-1)*ldB + n > len(B)) err_buf_len("B");
-    if (len(ipiv) < n) err_buf_len("ipiv");
-
-#if (SIZEOF_INT < SIZEOF_LONG)
-    int *ipiv_ptr = malloc(n*sizeof(int));
-    if (!ipiv_ptr) return PyErr_NoMemory();
-    int i;  for (i=0; i<n; i++) ipiv_ptr[i] = MAT_BUFI(ipiv)[i];
-#else
-    int *ipiv_ptr = MAT_BUFI(ipiv);
-#endif
-
-    switch (MAT_ID(A)){
-        case DOUBLE:
-            if (trans == 'C') trans = 'T';
-            Py_BEGIN_ALLOW_THREADS
-            dgetrs_(&trans, &n, &nrhs, MAT_BUFD(A)+oA, &ldA, ipiv_ptr,
-                MAT_BUFD(B)+oB, &ldB, &info);
-            Py_END_ALLOW_THREADS
-            break;
-
-        case COMPLEX:
-            Py_BEGIN_ALLOW_THREADS
-            zgetrs_(&trans, &n, &nrhs, MAT_BUFZ(A)+oA, &ldA, ipiv_ptr,
-                MAT_BUFZ(B)+oB, &ldB, &info);
-            Py_END_ALLOW_THREADS
-            break;
-
-	default:
-#if (SIZEOF_INT < SIZEOF_LONG)
-            free(ipiv_ptr);
-#endif
-            err_invalid_id;
-    }
-
-#if (SIZEOF_INT < SIZEOF_LONG)
-    free(ipiv_ptr);
-#endif
-    if (info) err_lapack
-    else return Py_BuildValue("");
-}
-
-
-static char doc_getri[] =
-    "Inverse of a real or complex matrix.\n\n"
-    "getri(A, ipiv, n=A.size[0], ldA = max(1,A.size[0]), offsetA=0)\n\n"
-    "PURPOSE\n"
-    "Computes the inverse of real or complex matrix of order n.  On\n"
-    "entry, A and ipiv contain the LU factorization, as returned by\n"
-    "gesv() or getrf().  On exit A is replaced by the inverse.\n\n"
-    "ARGUMENTS\n"
-    "A         'd' or 'z' matrix\n\n"
-    "ipiv      'i' matrix\n\n"
-    "n         nonnegative integer.  If negative, the default value is\n"
-    "          used.\n\n"
-    "ldA       positive integer.  ldA >= max(1,n).  If zero, the default\n"
-    "          value is used.\n\n"
-    "offsetA   nonnegative integer";
-
-static PyObject* getri(PyObject *self, PyObject *args, PyObject *kwrds)
-{
-    matrix *A, *ipiv;
-    int n=-1, ldA=0, oA=0, info, lwork;
-    void *work;
-    number wl;
-    char *kwlist[] = {"A", "ipiv", "n", "ldA", "offsetA", NULL};
-
-    if (!PyArg_ParseTupleAndKeywords(args, kwrds, "OO|iii", kwlist, &A,
-        &ipiv, &n, &ldA, &oA)) return NULL;
-
-    if (!Matrix_Check(A)) err_mtrx("A");
-    if (!Matrix_Check(ipiv) || ipiv->id != INT) err_int_mtrx("ipiv");
-    if (n < 0){
-        n = A->nrows;
-        if (n != A->ncols){
-            PyErr_SetString(PyExc_TypeError, "A must be square");
-            return NULL;
-        }
-    }
-    if (n == 0) return Py_BuildValue("");
-    if (ldA == 0) ldA = MAX(1,A->nrows);
-    if (ldA < MAX(1,n)) err_ld("ldA");
-    if (oA < 0) err_nn_int("offsetA");
-    if (oA + (n-1)*ldA + n > len(A)) err_buf_len("A");
-    if (len(ipiv) < n) err_buf_len("ipiv");
-
-#if (SIZEOF_INT < SIZEOF_LONG)
-    int *ipiv_ptr = malloc(n*sizeof(int));
-    if (!ipiv_ptr) return PyErr_NoMemory();
-    int i;  for (i=0; i<n; i++) ipiv_ptr[i] = MAT_BUFI(ipiv)[i];
-#else
-    int *ipiv_ptr = MAT_BUFI(ipiv);
-#endif
-
-    switch (MAT_ID(A)){
-        case DOUBLE:
-            lwork = -1;
-            Py_BEGIN_ALLOW_THREADS
-            dgetri_(&n, NULL, &ldA, NULL, &wl.d, &lwork, &info);
-            Py_END_ALLOW_THREADS
-            lwork = (int) wl.d;
-            if (!(work = (void *) calloc(lwork, sizeof(double)))) {
-#if (SIZEOF_INT < SIZEOF_LONG)
-                free(ipiv_ptr);
-#endif
-                return PyErr_NoMemory();
-            }
-            Py_BEGIN_ALLOW_THREADS
-            dgetri_(&n, MAT_BUFD(A)+oA, &ldA, ipiv_ptr, (double *) work,
-                &lwork, &info);
-            Py_END_ALLOW_THREADS
-            free(work);
-            break;
-
-        case COMPLEX:
-            lwork = -1;
-            Py_BEGIN_ALLOW_THREADS
-            zgetri_(&n, NULL, &ldA, NULL, &wl.z, &lwork, &info);
-            Py_END_ALLOW_THREADS
-            lwork = (int) creal(wl.z);
-            if (!(work = (void *) calloc(lwork, sizeof(double complex)))){
-#if (SIZEOF_INT < SIZEOF_LONG)
-                free(ipiv_ptr);
-#endif
-                return PyErr_NoMemory();
-            }
-            Py_BEGIN_ALLOW_THREADS
-            zgetri_(&n, MAT_BUFZ(A)+oA, &ldA, ipiv_ptr,
-                (double complex *) work, &lwork, &info);
-            Py_END_ALLOW_THREADS
-            free(work);
-            break;
-
-        default:
-#if (SIZEOF_INT < SIZEOF_LONG)
-            free(ipiv_ptr);
-#endif
-            err_invalid_id;
-    }
-
-#if (SIZEOF_INT < SIZEOF_LONG)
-    free(ipiv_ptr);
-#endif
-    if (info) err_lapack
-    else return Py_BuildValue("");
-}
-
-
-static char doc_gesv[] =
-    "Solves a general real or complex set of linear equations.\n\n"
-    "dgesv(A, B, ipiv=None, n=A.size[0], nrhs=B.size[1], \n"
-    "      ldA=max(1,A.size[0]), ldB=max(1,B.size[0]), offsetA=0, \n"
-    "      offsetB=0)\n\n"
-    "PURPOSE\n"
-    "Solves A*X=B with A n by n real or complex.\n"
-    "If ipiv is provided, then on exit A is overwritten with the details\n"
-    "of the LU factorization, and ipiv contains the permutation matrix.\n"
-    "If ipiv is not provided, then gesv() does not return the \n"
-    "factorization and does not modify A.  On exit B is replaced with\n"
-    "the solution X.\n\n"
-    "ARGUMENTS.\n"
-    "A         'd' or 'z' matrix\n\n"
-    "B         'd' or 'z' matrix.  Must have the same type as A.\n\n"
-    "ipiv      'i' matrix of length at least n\n\n"
-    "n         nonnegative integer.  If negative, the default value is\n"
-    "          used.\n\n"
-    "nrhs      nonnegative integer.  If negative, the default value is\n"
-    "          used.\n\n"
-    "ldA       positive integer.  ldA >= max(1,n).  If zero, the default\n"
-    "          value is used.\n\n"
-    "ldB       positive integer.  ldB >= max(1,n).  If zero, the default\n"
-    "          value is used.\n\n"
-    "offsetA   nonnegative integer\n\n"
-    "offsetA   nonnegative integer";
-
-static PyObject* gesv(PyObject *self, PyObject *args, PyObject *kwrds)
-{
-    matrix *A, *B, *ipiv=NULL;
-    int n=-1, nrhs=-1, ldA=0, ldB=0, oA=0, oB=0, info, k;
-    void *Ac=NULL;
-    int *ipivc=NULL;
-    static char *kwlist[] = {"A", "B", "ipiv", "n", "nrhs", "ldA",
-        "ldB", "offsetA", "offsetB", NULL};
-
-    if (!PyArg_ParseTupleAndKeywords(args, kwrds, "OO|Oiiiiii", kwlist,
-        &A, &B, &ipiv, &n, &nrhs, &ldA, &ldB, &oA, &oB)) return NULL;
-
-    if (!Matrix_Check(A)) err_mtrx("A");
-    if (!Matrix_Check(B)) err_mtrx("B");
-    if (MAT_ID(A) != MAT_ID(B)) err_conflicting_ids;
-    if (ipiv && (!Matrix_Check(ipiv) || ipiv->id != INT))
-        err_int_mtrx("ipiv");
-    if (n < 0){
-        n = A->nrows;
-        if (n != A->ncols){
-            PyErr_SetString(PyExc_TypeError, "A must be square");
-            return NULL;
-        }
-    }
-    if (nrhs < 0) nrhs = B->ncols;
-    if (n == 0 || nrhs == 0) return Py_BuildValue("");
-    if (ldA == 0) ldA = MAX(1,A->nrows);
-    if (ldA < MAX(1,n)) err_ld("ldA");
-    if (ldB == 0) ldB = MAX(1,B->nrows);
-    if (ldB < MAX(1, n)) err_ld("ldB");
-    if (oA < 0) err_nn_int("offsetA");
-    if (oA + (n-1)*ldA + n > len(A)) err_buf_len("A");
-    if (oB < 0) err_nn_int("offsetB");
-    if (oB + (nrhs-1)*ldB + n > len(B)) err_buf_len("B");
-    if (ipiv && len(ipiv) < n) err_buf_len("ipiv");
-
-    if (ipiv) {
-#if (SIZEOF_INT < SIZEOF_LONG)
-        if (!(ipivc = (int *) calloc(n, sizeof(int))))
-            return PyErr_NoMemory();
-#else
-        ipivc = MAT_BUFI(ipiv);
-#endif
-    }
-    else if (!(ipivc = (int *) calloc(n, sizeof(int))))
-        return PyErr_NoMemory();
-
-    switch (MAT_ID(A)){
-        case DOUBLE:
-            if (ipiv)
-                Py_BEGIN_ALLOW_THREADS
-                dgesv_(&n, &nrhs, MAT_BUFD(A)+oA, &ldA, ipivc,
-                    MAT_BUFD(B)+oB, &ldB, &info);
-                Py_END_ALLOW_THREADS
-            else {
-                if (!(Ac = (void *) calloc(n*n, sizeof(double)))){
-                    free(ipivc);
-                    return PyErr_NoMemory();
-                }
-                for (k=0; k<n; k++) memcpy((double *) Ac + k*n,
-                    MAT_BUFD(A)+oA+k*ldA, n*sizeof(double));
-                Py_BEGIN_ALLOW_THREADS
-                dgesv_(&n, &nrhs, (double *) Ac, &n, ipivc,
-                    MAT_BUFD(B)+oB, &ldB, &info);
-                Py_END_ALLOW_THREADS
-                free(Ac);
-            }
-            break;
-
-        case COMPLEX:
-            if (ipiv)
-                Py_BEGIN_ALLOW_THREADS
-                zgesv_(&n, &nrhs, MAT_BUFZ(A)+oA, &ldA, ipivc,
-                    MAT_BUFZ(B)+oB, &ldB, &info);
-                Py_END_ALLOW_THREADS
-            else {
-                if (!(Ac = (void *) calloc(n*n, sizeof(double complex)))){
-                    free(ipivc);
-                    return PyErr_NoMemory();
-                }
-                for (k=0; k<n; k++) memcpy((double complex *) Ac + k*n,
-                    MAT_BUFZ(A)+oA+k*ldA, n*sizeof(double complex));
-                Py_BEGIN_ALLOW_THREADS
-                zgesv_(&n, &nrhs, (double complex *) Ac, &n, ipivc,
-                    MAT_BUFZ(B)+oB, &ldB, &info);
-                Py_END_ALLOW_THREADS
-                free(Ac);
-            }
-            break;
-
-        default:
-            if (ipiv){
-#if (SIZEOF_INT < SIZEOF_LONG)
-                free(ipivc);
-#endif
-            }
-            else free(ipivc);
-            err_invalid_id;
-    }
-
-    if (ipiv){
-#if (SIZEOF_INT < SIZEOF_LONG)
-        for (k=0; k<n; k++) MAT_BUFI(ipiv)[k] = ipivc[k];
-        free(ipivc);
-#endif
-    }
-    else free(ipivc);
-
-    if (info) err_lapack
-    else return Py_BuildValue("");
-}
-
-
-static char doc_gbtrf[] =
-    "LU factorization of a real or complex m by n band matrix.\n\n"
-    "gbtrf(A, m, kl, ipiv, n=A.size[1], ku=A.size[0]-2*kl-1,\n"
-    "      ldA=max(1,A.size[0]), offsetA=0)\n\n"
-    "PURPOSE\n"
-    "Computes the LU factorization of an m by n band matrix with kl\n"
-    "subdiagonals and ku superdiagonals.  On entry, the diagonals are\n"
-    "stored in rows kl+1 to 2*kl+ku+1 of the array A, in the BLAS format\n"
-    "for general band matrices.   On exit A and ipiv contains the\n"
-    "factorization.\n\n"
-    "ARGUMENTS\n"
-    "A         'd' or 'z' matrix\n\n"
-    "m         nonnegative integer\n\n"
-    "kl        nonnegative integer.\n\n"
-    "ipiv      'i' matrix of length at least min(m,n)\n\n"
-    "n         nonnegative integer.  If negative, the default value is\n"
-    "          used.\n\n"
-    "ku        nonnegative integer.  If negative, the default value is\n"
-    "          used.\n\n"
-    "ldA       positive integer.  ldA >= 2*kl+ku+1.  If zero, the\n"
-    "          default value is used.\n\n"
-    "offsetA   nonnegative integer";
-
-static PyObject* gbtrf(PyObject *self, PyObject *args, PyObject *kwrds)
-{
-    matrix *A, *ipiv;
-    int m, kl, n=-1, ku=-1, ldA=0, oA=0, info;
-    char *kwlist[] = {"A", "m", "kl", "ipiv", "n", "ku", "ldA", "offsetA",
-        NULL};
-
-    if (!PyArg_ParseTupleAndKeywords(args, kwrds, "OiiO|iiii", kwlist,
-        &A, &m, &kl, &ipiv, &n, &ku, &ldA, &oA)) return NULL;
-
-    if (!Matrix_Check(A)) err_mtrx("A");
-    if (m < 0) err_nn_int("m");
-    if (kl < 0) err_nn_int("kl");
-    if (n < 0) n = A->ncols;
-    if (m == 0 || n == 0) return Py_BuildValue("");
-    if (ku < 0) ku = A->nrows - 2*kl - 1;
-    if (ku < 0) err_nn_int("kl");
-    if (ldA == 0) ldA = MAX(1,A->nrows);
-    if (ldA < 2*kl + ku + 1) err_ld("ldA");
-    if (oA < 0) err_nn_int("offsetA");
-    if (oA + (n-1)*ldA + 2*kl + ku + 1 > len(A)) err_buf_len("A");
-    if (!Matrix_Check(ipiv) || ipiv ->id != INT) err_int_mtrx("ipiv");
-    if (len(ipiv) < MIN(n,m)) err_buf_len("ipiv");
-
-#if (SIZEOF_INT < SIZEOF_LONG)
-    int *ipiv_ptr = malloc(MIN(m,n)*sizeof(int));
-    if (!ipiv_ptr) return PyErr_NoMemory();
-#else
-    int *ipiv_ptr = MAT_BUFI(ipiv);
-#endif
-
-    switch (MAT_ID(A)) {
-        case DOUBLE:
-            Py_BEGIN_ALLOW_THREADS
-            dgbtrf_(&m, &n, &kl, &ku, MAT_BUFD(A)+oA, &ldA, ipiv_ptr,
-                &info);
-            Py_END_ALLOW_THREADS
-            break;
-
-        case COMPLEX:
-            Py_BEGIN_ALLOW_THREADS
-            zgbtrf_(&m, &n, &kl, &ku, MAT_BUFZ(A)+oA, &ldA, ipiv_ptr,
-                &info);
-            Py_END_ALLOW_THREADS
-            break;
-
-        default:
-#if (SIZEOF_INT < SIZEOF_LONG)
-            free(ipiv_ptr);
-#endif
-            err_invalid_id;
-    }
-
-#if (SIZEOF_INT < SIZEOF_LONG)
-    int i;  for (i=0; i<MIN(m,n); i++) MAT_BUFI(ipiv)[i] = ipiv_ptr[i];
-    free(ipiv_ptr);
-#endif
-
-    if (info) err_lapack
-    else return Py_BuildValue("");
-}
-
-
-static char doc_gbtrs[] =
-    "Solves a real or complex set of linear equations with a banded\n"
-    "coefficient matrix, given the LU factorization computed by gbtrf()\n"
-    "or gbsv().\n\n"
-    "gbtrs(A, kl, ipiv, B, trans='N', n=A.size[1], ku=A.size[0]-2*kl-1,\n"
-    "      nrhs=B.size[1], ldA=max(1,AB.size[0]), ldB=max(1,B.size[0]),\n"
-    "      offsetA=0, offsetB=0)\n\n"
-    "PURPOSE\n"
-    "If trans is 'N', solves A*X = B.\n"
-    "If trans is 'T', solves A^T*X = B.\n"
-    "If trans is 'C', solves A^H*X = B.\n"
-    "On entry, A and ipiv contain the LU factorization of an n by n\n"
-    "band matrix A as computed by getrf() or gbsv().  On exit B is\n"
-    "replaced by the solution X.\n\n"
-    "ARGUMENTS\n"
-    "A         'd' or 'z' matrix\n\n"
-    "kl        nonnegative integer\n\n"
-    "ipiv      'i' matrix\n\n"
-    "B         'd' or 'z' matrix.  Must have the same type as A.\n\n"
-    "trans     'N', 'T' or 'C'\n\n"
-    "n         nonnegative integer.  If negative, the default value is\n"
-    "          used.\n\n"
-    "ku        nonnegative integer.  If negative, the default value is\n"
-    "          used.\n\n"
-    "nrhs      nonnegative integer.  If negative, the default value is\n"
-    "          used.\n\n"
-    "ldA       positive integer.  ldA >= 2*kl+ku+1.  If zero, the\n"
-    "          default value is used.\n\n"
-    "ldB       positive integer.  ldB >= max(1,n).  If zero, the default\n"
-    "          default value is used.\n\n"
-    "offsetA   nonnegative integer\n\n"
-    "offsetB   nonnegative integer";
-
-static PyObject* gbtrs(PyObject *self, PyObject *args, PyObject *kwrds)
-{
-    matrix *A, *B, *ipiv;
-    int kl, n=-1, ku=-1, nrhs=-1, ldA=0, ldB=0, oA=0, oB=0, info;
-#if PY_MAJOR_VERSION >= 3
-    int trans_ = 'N';
-#endif
-    char trans = 'N';
-    char *kwlist[] = {"A", "kl", "ipiv", "B", "trans", "n", "ku", "nrhs",
-        "ldA", "ldB", "offsetA", "offsetB", NULL};
-
-#if PY_MAJOR_VERSION >= 3
-    if (!PyArg_ParseTupleAndKeywords(args, kwrds, "OiOO|Ciiiiiii", kwlist,
-        &A, &kl, &ipiv, &B, &trans_, &n, &ku, &nrhs, &ldA, &ldB, &oA,
-        &oB)) 
-        return NULL;
-    trans = (char) trans_;
-#else
-    if (!PyArg_ParseTupleAndKeywords(args, kwrds, "OiOO|ciiiiiii", kwlist,
-        &A, &kl, &ipiv, &B, &trans, &n, &ku, &nrhs, &ldA, &ldB, &oA,
-        &oB)) 
-        return NULL;
-#endif
-
-    if (!Matrix_Check(A)) err_mtrx("A");
-    if (!Matrix_Check(ipiv) || ipiv->id != INT) err_int_mtrx("ipiv");
-    if (!Matrix_Check(B)) err_mtrx("B");
-    if (MAT_ID(A) != MAT_ID(B)) err_conflicting_ids;
-    if (trans != 'N' && trans != 'T' && trans != 'C')
-        err_char("trans", "'N', 'T', 'C'");
-    if (kl < 0) err_nn_int("kl");
-    if (ku < 0) ku = A->nrows - 2*kl - 1;
-    if (ku < 0) err_nn_int("kl");
-    if (n < 0) n = A->ncols;
-    if (nrhs < 0) nrhs = B->ncols;
-    if (n == 0 || nrhs == 0) return Py_BuildValue("");
-    if (ldA == 0) ldA = MAX(1,A->nrows);
-    if (ldA < 2*kl+ku+1) err_ld("ldA");
-    if (ldB == 0) ldB = MAX(1,B->nrows);
-    if (ldB < MAX(1, n)) err_ld("ldB");
-    if (oA < 0) err_nn_int("offsetA");
-    if (oA + (n-1)*ldA + 2*kl + ku + 1 > len(A)) err_buf_len("A");
-    if (oB < 0) err_nn_int("offsetB");
-    if (oB + (nrhs-1)*ldB + n > len(B)) err_buf_len("B");
-    if (len(ipiv) < n) err_buf_len("ipiv");
-
-#if (SIZEOF_INT < SIZEOF_LONG)
-    int *ipiv_ptr = malloc(n*sizeof(int));
-    if (!ipiv_ptr) return PyErr_NoMemory();
-    int i;  for (i=0; i<n; i++) ipiv_ptr[i] = MAT_BUFI(ipiv)[i];
-#else
-    int *ipiv_ptr = MAT_BUFI(ipiv);
-#endif
-
-    switch (MAT_ID(A)){
-        case DOUBLE:
-            if (trans == 'C') trans = 'T';
-            Py_BEGIN_ALLOW_THREADS
-            dgbtrs_(&trans, &n, &kl, &ku, &nrhs, MAT_BUFD(A)+oA, &ldA,
-                ipiv_ptr, MAT_BUFD(B)+oB, &ldB, &info);
-            Py_END_ALLOW_THREADS
-            break;
-
-        case COMPLEX:
-            Py_BEGIN_ALLOW_THREADS
-            zgbtrs_(&trans, &n, &kl, &ku, &nrhs, MAT_BUFZ(A)+oA, &ldA,
-                ipiv_ptr, MAT_BUFZ(B)+oB, &ldB, &info);
-            Py_END_ALLOW_THREADS
-            break;
-
-	default:
-#if (SIZEOF_INT < SIZEOF_LONG)
-            free(ipiv_ptr);
-#endif
-            err_invalid_id;
-    }
-
-#if (SIZEOF_INT < SIZEOF_LONG)
-    free(ipiv_ptr);
-#endif
-    if (info) err_lapack
-    else return Py_BuildValue("");
-}
-
-
-static char doc_gbsv[] =
-    "Solves a real or complex set of linear equations with a banded\n"
-    "coefficient matrix.\n\n"
-    "gbsv(A, kl, B, ipiv=None, ku=None, n=A.size[1], nrhs=B.size[1],\n"
-    "     ldA=max(1,A.size[0]), ldB=max(1,B.size[0]), offsetA=0, \n"
-    "     offsetB=0)\n\n"
-    "PURPOSE\n"
-    "Solves A*X=B with A an n by n real or complex band matrix with kl\n"
-    "subdiagonals and ku superdiagonals.\n"
-    "If ipiv is provided, then on entry the kl+ku+1 diagonals of the\n"
-    "matrix are stored in rows kl+1 to 2*kl+ku+1 of A, in the BLAS\n"
-    "format for general band matrices.  On exit, A and ipiv contain the\n"
-    "details of the factorization.  If ipiv is not provided, then on\n"
-    "entry the diagonals of the matrix are stored in rows 1 to kl+ku+1 \n"
-    "of A, and gbsv() does not return the factorization and does not\n"
-    "modify A.  On exit B is replaced with solution X.\n\n"
-    "ARGUMENTS.\n"
-    "A         'd' or 'z' banded matrix\n\n"
-    "kl        nonnegative integer\n\n"
-    "B         'd' or 'z' matrix.  Must have the same type as A.\n\n"
-    "ipiv      'i' matrix of length at least n\n\n"
-    "ku        nonnegative integer.  If negative, the default value is\n"
-    "          used.  The default value is A.size[0]-kl-1 if ipiv is\n"
-    "          not provided, and A.size[0]-2*kl-1 otherwise.\n\n"
-    "n         nonnegative integer.  If negative, the default value is\n"
-    "          used.\n\n"
-    "nrhs      nonnegative integer.  If negative, the default value is\n"
-    "          used.\n\n"
-    "ldA       positive integer.  ldA >= kl+ku+1 if ipiv is not provided\n"
-    "          and ldA >= 2*kl+ku+1 if ipiv is provided.  If zero, the\n"
-    "          default value is used.\n\n"
-    "ldB       positive integer.  ldB >= max(1,n).  If zero, the default\n"
-    "          default value is used.\n\n"
-    "offsetA   nonnegative integer\n\n"
-    "offsetB   nonnegative integer";
-
-
-static PyObject* gbsv(PyObject *self, PyObject *args, PyObject *kwrds)
-{
-    matrix *A, *B, *ipiv=NULL;
-    void *Ac;
-    int kl, ku=-1, n=-1, nrhs=-1, ldA=0, oA=0, ldB=0, oB=0, info, k;
-    int *ipivc=NULL;
-    static char *kwlist[] = {"A", "kl", "B", "ipiv", "ku", "n", "nrhs",
-        "ldA", "ldB", "oA", "oB", NULL};
-
-    if (!PyArg_ParseTupleAndKeywords(args, kwrds, "OiO|Oiiiiiii", kwlist,
-        &A, &kl, &B, &ipiv, &ku, &n, &nrhs, &ldA, &ldB, &oA, &oB))
-        return NULL;
-
-    if (!Matrix_Check(A)) err_mtrx("A");
-    if (!Matrix_Check(B)) err_mtrx("B");
-    if (MAT_ID(A) != MAT_ID(B)) err_conflicting_ids;
-    if (ipiv && (!Matrix_Check(ipiv) || ipiv->id != INT))
-        err_int_mtrx("ipiv");
-    if (n < 0) n = A->ncols;
-    if (nrhs < 0) nrhs = B->ncols;
-    if (n == 0 || nrhs == 0) return Py_BuildValue("");
-    if (kl < 0) err_nn_int("kl");
-    if (ku < 0) ku = A->nrows - kl - 1 - (ipiv ? kl : 0);
-    if (ku < 0) err_nn_int("ku");
-    if (ldA == 0) ldA = MAX(1, A->nrows);
-    if (ldA < ( ipiv ? 2*kl+ku+1 : kl+ku+1)) err_ld("ldA");
-    if (ldB == 0) ldB = MAX(1,B->nrows);
-    if (ldB < MAX(1,n)) err_ld("ldB");
-    if (oA < 0) err_nn_int("offsetA");
-    if (oA + (n-1)*ldA + (ipiv ? 2*kl+ku+1 : kl+ku+1) > len(A))
-        err_buf_len("A");
-    if (oB < 0) err_nn_int("offsetB");
-    if (oB + (nrhs-1)*ldB + n > len(B)) err_buf_len("B");
-    if (ipiv && len(ipiv) < n) err_buf_len("ipiv");
-
-    if (ipiv) {
-#if (SIZEOF_INT < SIZEOF_LONG)
-        if (!(ipivc = (int *) calloc(n, sizeof(int))))
-            return PyErr_NoMemory();
-#else
-        ipivc = MAT_BUFI(ipiv);
-#endif
-    }
-    else if (!(ipivc = (int *) calloc(n, sizeof(int))))
-        return PyErr_NoMemory();
-
-    switch (MAT_ID(A)) {
-        case DOUBLE:
-            if (ipiv)
-                Py_BEGIN_ALLOW_THREADS
-                dgbsv_(&n, &kl, &ku, &nrhs, MAT_BUFD(A)+oA, &ldA, ipivc,
-                    MAT_BUFD(B)+oB, &ldB, &info);
-                Py_END_ALLOW_THREADS
-            else {
-                if (!(Ac = (void *) calloc((2*kl+ku+1)*n,
-                    sizeof(double)))){
-                    free(ipivc);
-                    return PyErr_NoMemory();
-                }
-                for (k=0; k<n; k++)
-                    memcpy((double *) Ac + kl + k*(2*kl+ku+1),
-                        MAT_BUFD(A) + oA + k*ldA,
-                        (kl+ku+1)*sizeof(double));
-                ldA = 2*kl+ku+1;
-                Py_BEGIN_ALLOW_THREADS
-                dgbsv_(&n, &kl, &ku, &nrhs, (double *) Ac, &ldA, ipivc,
-                    MAT_BUFD(B)+oB, &ldB, &info);
-                Py_END_ALLOW_THREADS
-                free(Ac);
-            }
-            break;
-
-        case COMPLEX:
-            if (ipiv)
-                Py_BEGIN_ALLOW_THREADS
-                zgbsv_(&n, &kl, &ku, &nrhs, MAT_BUFZ(A)+oA, &ldA, ipivc,
-                    MAT_BUFZ(B)+oB, &ldB, &info);
-                Py_END_ALLOW_THREADS
-            else {
-                if (!(Ac = (void *) calloc((2*kl+ku+1)*n,
-                    sizeof(double complex)))){
-                    free(ipivc);
-                    return PyErr_NoMemory();
-                }
-                for (k=0; k<n; k++)
-                    memcpy((double complex *) Ac + kl + k*(2*kl+ku+1),
-                        MAT_BUFZ(A) + oA + k*ldA,
-                        (kl+ku+1)*sizeof(double complex));
-                ldA = 2*kl+ku+1;
-                Py_BEGIN_ALLOW_THREADS
-                zgbsv_(&n, &kl, &ku, &nrhs, (double complex *) Ac, &ldA, 
-                    ipivc, MAT_BUFZ(B)+oB, &ldB, &info);
-                Py_END_ALLOW_THREADS
-                free(Ac);
-            }
-            break;
-
-        default:
-            if (ipiv){
-#if (SIZEOF_INT < SIZEOF_LONG)
-                free(ipivc);
-#endif
-            }
-            else free(ipivc);
-            err_invalid_id;
-    }
-
-    if (ipiv){
-#if (SIZEOF_INT < SIZEOF_LONG)
-        for (k=0; k<n; k++) MAT_BUFI(ipiv)[k] = ipivc[k];
-        free(ipivc);
-#endif
-    }
-    else free(ipivc);
-
-    if (info) err_lapack
-    else return Py_BuildValue("");
-}
-
-
-static char doc_gttrf[] =
-    "LU factorization of a real or complex tridiagonal matrix.\n\n"
-    "gttrf(dl, d, du, du2, ipiv, n=len(d)-offsetd, offsetdl=0, offsetd=0,"
-    "\n"
-    "      offsetdu=0)\n\n"
-    "PURPOSE\n"
-    "Factors an n by n real or complex tridiagonal matrix A as A = P*L*U."
-    "\n  A is specified by its lower diagonal dl, diagonal d, and upper\n"
-    "diagonal du.  On exit dl, d, du, du2 and ipiv contain the details\n"
-    "of the factorization.\n\n"
-    "ARGUMENTS.\n"
-    "dl        'd' or 'z' matrix\n\n"
-    "d         'd' or 'z' matrix.  Must have the same type as dl.\n\n"
-    "du        'd' or 'z' matrix.  Must have the same type as dl.\n\n"
-    "du2       'd' or 'z' matrix of length at least n-2.  Must have the\n"
-    "           same type as dl.\n\n"
-    "ipiv      'i' matrix of length at least n\n\n"
-    "n         nonnegative integer.  If negative, the default value is\n"
-    "          used.\n\n"
-    "offsetdl  nonnegative integer\n\n"
-    "offsetd   nonnegative integer\n\n"
-    "offsetdu  nonnegative integer";
-
-static PyObject* gttrf(PyObject *self, PyObject *args, PyObject *kwrds)
-{
-    matrix *dl, *d, *du, *du2, *ipiv;
-    int n=-1, odl=0, od=0, odu=0, info;
-    static char *kwlist[] = {"dl", "d", "du", "du2", "ipiv", "n",
-        "offsetdl", "offsetd", "offsetdu", NULL};
-
-    if (!PyArg_ParseTupleAndKeywords(args, kwrds, "OOOOO|iiii", kwlist,
-        &dl, &d, &du, &du2, &ipiv, &n, &odl, &od, &odu))
-        return NULL;
-
-    if (!Matrix_Check(dl)) err_mtrx("dl");
-    if (!Matrix_Check(d)) err_mtrx("d");
-    if (!Matrix_Check(du)) err_mtrx("du");
-    if (!Matrix_Check(du2)) err_mtrx("du");
-    if ((MAT_ID(dl) != MAT_ID(d)) || (MAT_ID(dl) != MAT_ID(du)) ||
-        (MAT_ID(dl) != MAT_ID(du2))) err_conflicting_ids;
-    if (!Matrix_Check(ipiv) || ipiv->id != INT) err_int_mtrx("ipiv");
-    if (od < 0) err_nn_int("offsetd");
-    if (n < 0) n = len(d) - od;
-    if (n < 0) err_buf_len("d");
-    if (n == 0) return Py_BuildValue("");
-    if (odl < 0) err_nn_int("offsetdl");
-    if (odl + n - 1  > len(dl)) err_buf_len("dl");
-    if (od + n > len(d)) err_buf_len("d");
-    if (odu < 0) err_nn_int("offsetdu");
-    if (odu + n - 1  > len(du)) err_buf_len("du");
-    if (n - 2  > len(du2)) err_buf_len("du2");
-    if (len(ipiv) < n) err_buf_len("ipiv");
-    if (n > len(ipiv)) err_buf_len("ipiv");
-
-#if (SIZEOF_INT < SIZEOF_LONG)
-    int *ipiv_ptr = malloc(n*sizeof(int));
-    if (!ipiv_ptr) return PyErr_NoMemory();
-#else
-    int *ipiv_ptr = MAT_BUFI(ipiv);
-#endif
-
-    switch (MAT_ID(dl)){
-        case DOUBLE:
-            Py_BEGIN_ALLOW_THREADS
-            dgttrf_(&n, MAT_BUFD(dl)+odl, MAT_BUFD(d)+od, MAT_BUFD(du)+odu,
-                MAT_BUFD(du2), ipiv_ptr, &info);
-            Py_END_ALLOW_THREADS
-            break;
-
-        case COMPLEX:
-            Py_BEGIN_ALLOW_THREADS
-            zgttrf_(&n, MAT_BUFZ(dl)+odl, MAT_BUFZ(d)+od, MAT_BUFZ(du)+odu,
-                MAT_BUFZ(du2), ipiv_ptr, &info);
-            Py_END_ALLOW_THREADS
-            break;
-
-        default:
-#if (SIZEOF_INT < SIZEOF_LONG)
-            free(ipiv_ptr);
-#endif
-            err_invalid_id;
-    }
-
-#if (SIZEOF_INT < SIZEOF_LONG)
-    int i;  for (i=0; i<n; i++) MAT_BUFI(ipiv)[i] = ipiv_ptr[i];
-    free(ipiv_ptr);
-#endif
-
-    if (info) err_lapack
-    else return Py_BuildValue("");
-}
-
-
-static char doc_gttrs[] =
-    "Solves a real or complex tridiagonal set of linear equations, \n"
-    "given the LU factorization computed by gttrf().\n\n"
-    "gttrs(dl, d, du, du2, ipiv, B, trans='N', n=len(d)-offsetd,\n"
-    "      nrhs=B.size[1], ldB=max(1,B.size[0]), offsetdl=0, offsetd=0,\n"
-    "      offsetdu=0, offsetB=0)\n\n"
-    "PURPOSE\n"
-    "If trans is 'N', solves A*X=B.\n"
-    "If trans is 'T', solves A^T*X=B.\n"
-    "If trans is 'C', solves A^H*X=B.\n"
-    "On entry, dl, d, du, du2 and ipiv contain the LU factorization of \n"
-    "an n by n tridiagonal matrix A as computed by gttrf().  On exit B\n"
-    "is replaced by the solution X.\n\n"
-    "ARGUMENTS.\n"
-    "dl        'd' or 'z' matrix\n\n"
-    "d         'd' or 'z' matrix.  Must have the same type as dl.\n\n"
-    "du        'd' or 'z' matrix.  Must have the same type as dl.\n\n"
-    "du2       'd' or 'z' matrix.  Must have the same type as dl.\n\n"
-    "ipiv      'i' matrix\n\n"
-    "B         'd' or 'z' matrix.  Must have the same type oas dl.\n\n"
-    "trans     'N', 'T' or 'C'\n\n"
-    "n         nonnegative integer.  If negative, the default value is\n"
-    "          used.\n\n"
-    "nrhs      nonnegative integer.  If negative, the default value is\n"
-    "          used.\n\n"
-    "ldB       positive integer.  ldB >= max(1,n).  If zero, the default\n"
-    "          value is used.\n\n"
-    "offsetdl  nonnegative integer\n\n"
-    "offsetd   nonnegative integer\n\n"
-    "offsetdu  nonnegative integer\n\n"
-    "offsetB   nonnegative integer";
-
-static PyObject* gttrs(PyObject *self, PyObject *args, PyObject *kwrds)
-{
-    matrix *dl, *d, *du, *du2, *ipiv, *B;
-#if PY_MAJOR_VERSION >= 3
-    int trans_ = 'N';
-#endif
-    char trans = 'N';
-    int n=-1, nrhs=-1, ldB=0, odl=0, od=0, odu=0, oB=0, info;
-    static char *kwlist[] = {"dl", "d", "du", "du2", "ipiv", "B", "trans",
-        "n", "nrhs", "ldB", "offsetdl", "offsetd", "offsetdu", "offsetB",
-        NULL};
-
-#if PY_MAJOR_VERSION >= 3
-    if (!PyArg_ParseTupleAndKeywords(args, kwrds, "OOOOOO|ciiiiiii",
-        kwlist, &dl, &d, &du, &du2, &ipiv, &B, &trans, &n, &nrhs, &ldB,
-        &odl, &od, &odu, &oB)) return NULL;
-    trans = (char) trans_;
-#else
-    if (!PyArg_ParseTupleAndKeywords(args, kwrds, "OOOOOO|ciiiiiii",
-        kwlist, &dl, &d, &du, &du2, &ipiv, &B, &trans, &n, &nrhs, &ldB,
-        &odl, &od, &odu, &oB)) return NULL;
-#endif
-
-    if (!Matrix_Check(dl)) err_mtrx("dl");
-    if (!Matrix_Check(d)) err_mtrx("d");
-    if (!Matrix_Check(du)) err_mtrx("du");
-    if (!Matrix_Check(du2)) err_mtrx("du");
-    if (!Matrix_Check(B)) err_mtrx("B");
-    if ((MAT_ID(dl) != MAT_ID(d)) || (MAT_ID(dl) != MAT_ID(du)) ||
-        (MAT_ID(dl) != MAT_ID(du2)) || (MAT_ID(dl) != MAT_ID(B)))
-        err_conflicting_ids;
-    if (!Matrix_Check(ipiv) || ipiv->id != INT) err_int_mtrx("ipiv");
-    if (trans != 'N' && trans != 'T' && trans != 'C')
-        err_char("trans", "'N', 'T', 'C'");
-    if (od < 0) err_nn_int("offsetd");
-    if (n < 0) n = len(d) - od;
-    if (n < 0) err_buf_len("d");
-    if (nrhs < 0) nrhs = B->ncols;
-    if (n == 0 || nrhs == 0) return Py_BuildValue("");
-    if (ldB == 0) ldB = MAX(1,B->nrows);
-    if (ldB < MAX(1, n)) err_ld("ldB");
-    if (odl < 0) err_nn_int("offsetdl");
-    if (odl + n - 1  > len(dl)) err_buf_len("dl");
-    if (od + n > len(d)) err_buf_len("d");
-    if (odu < 0) err_nn_int("offsetdu");
-    if (odu + n - 1  > len(du)) err_buf_len("du");
-    if (n - 2  > len(du2)) err_buf_len("du2");
-    if (oB < 0) err_nn_int("offsetB");
-    if (oB + (nrhs-1)*ldB + n > len(B)) err_buf_len("B");
-    if (n > len(ipiv)) err_buf_len("ipiv");
-
-#if (SIZEOF_INT < SIZEOF_LONG)
-    int *ipiv_ptr = malloc(n*sizeof(int));
-    if (!ipiv_ptr) return PyErr_NoMemory();
-    int i;  for (i=0; i<n; i++) ipiv_ptr[i] = MAT_BUFI(ipiv)[i];
-#else
-    int *ipiv_ptr = MAT_BUFI(ipiv);
-#endif
-
-    switch (MAT_ID(dl)){
-        case DOUBLE:
-            Py_BEGIN_ALLOW_THREADS
-            dgttrs_(&trans, &n, &nrhs, MAT_BUFD(dl)+odl, MAT_BUFD(d)+od,
-                MAT_BUFD(du)+odu, MAT_BUFD(du2), ipiv_ptr,
-                MAT_BUFD(B)+oB, &ldB, &info);
-            Py_END_ALLOW_THREADS
-            break;
-
-        case COMPLEX:
-            Py_BEGIN_ALLOW_THREADS
-            zgttrs_(&trans, &n, &nrhs, MAT_BUFZ(dl)+odl, MAT_BUFZ(d)+od,
-                MAT_BUFZ(du)+odu, MAT_BUFZ(du2), ipiv_ptr,
-                MAT_BUFZ(B)+oB, &ldB, &info);
-            Py_END_ALLOW_THREADS
-            break;
-
-        default:
-#if (SIZEOF_INT < SIZEOF_LONG)
-            free(ipiv_ptr);
-#endif
-            err_invalid_id;
-    }
-
-#if (SIZEOF_INT < SIZEOF_LONG)
-    free(ipiv_ptr);
-#endif
-
-    if (info) err_lapack
-    else return Py_BuildValue("");
-}
-
-
-static char doc_gtsv[] =
-    "Solves a real or complex set of linear equations with a tridiagonal\n"
-    "coefficient matrix.\n\n"
-    "gtsv(dl, d, du, B, n=len(d)-offsetd, nrhs=B.size[1], \n"
-    "     ldB=max(1,B.size[0]), offsetdl=0, offsetd=0, offsetdu=0, \n"
-    "     offsetB=0)\n\n"
-    "PURPOSE\n"
-    "Solves A*X=B with A n by n real or complex and tridiagonal.\n"
-    "A is specified by its lower diagonal dl, diagonal d and upper \n"
-    "diagonal du.  On exit B is overwritten with the solution, and dl,\n"
-    "d, du are overwritten with the elements of the upper triangular\n"
-    "matrix in the LU factorization of A.\n\n"
-    "ARGUMENTS.\n"
-    "dl        'd' or 'z' matrix\n\n"
-    "d         'd' or 'z' matrix.  Must have the same type as dl.\n\n"
-    "du        'd' or 'z' matrix.  Must have the same type as dl.\n\n"
-    "B         'd' or 'z' matrix.  Must have the same type as dl.\n\n"
-    "n         nonnegative integer.  If negative, the default value is\n"
-    "          used.\n\n"
-    "nrhs      nonnegative integer.  If negative, the default value is\n"
-    "          used.\n\n"
-    "ldB       positive integer.  ldB >= max(1,n).  If zero, the default\n"
-    "          value is used.\n\n"
-    "offsetdl  nonnegative integer\n\n"
-    "offsetd   nonnegative integer\n\n"
-    "offsetdu  nonnegative integer\n\n"
-    "offsetB   nonnegative integer";
-
-static PyObject* gtsv(PyObject *self, PyObject *args, PyObject *kwrds)
-{
-    matrix *dl, *d, *du, *B;
-    int n=-1, nrhs=-1, ldB=0, odl=0, od=0, odu=0, oB=0, info;
-    static char *kwlist[] = {"dl", "d", "du", "B", "n", "nrhs", "ldB",
-        "offsetdl", "offsetd", "offsetdu", "offsetB", NULL};
-
-    if (!PyArg_ParseTupleAndKeywords(args, kwrds, "OOOO|iiiiiii", kwlist,
-        &dl, &d, &du, &B, &n, &nrhs, &ldB, &odl, &od, &odu, &oB))
-        return NULL;
-
-    if (!Matrix_Check(dl)) err_mtrx("dl");
-    if (!Matrix_Check(d)) err_mtrx("d");
-    if (!Matrix_Check(du)) err_mtrx("du");
-    if (!Matrix_Check(B)) err_mtrx("B");
-    if ((MAT_ID(dl) != MAT_ID(B)) || (MAT_ID(dl) != MAT_ID(d)) ||
-        (MAT_ID(dl) != MAT_ID(du)) || (MAT_ID(dl) != MAT_ID(B)))
-        err_conflicting_ids;
-    if (od < 0) err_nn_int("offsetd");
-    if (n < 0) n = len(d) - od;
-    if (n < 0) err_buf_len("d");
-    if (nrhs < 0) nrhs = B->ncols;
-    if (n == 0 || nrhs == 0) return Py_BuildValue("");
-    if (odl < 0) err_nn_int("offsetdl");
-    if (odl + n - 1  > len(dl)) err_buf_len("dl");
-    if (od + n > len(d)) err_buf_len("d");
-    if (odu < 0) err_nn_int("offsetdu");
-    if (odu + n - 1  > len(du)) err_buf_len("du");
-    if (oB < 0) err_nn_int("offsetB");
-    if (ldB == 0) ldB = MAX(1,B->nrows);
-    if (ldB < MAX(1, n)) err_ld("ldB");
-    if (oB + (nrhs-1)*ldB + n > len(B)) err_buf_len("B");
-
-    switch (MAT_ID(dl)){
-        case DOUBLE:
-            Py_BEGIN_ALLOW_THREADS
-            dgtsv_(&n, &nrhs, MAT_BUFD(dl)+odl, MAT_BUFD(d)+od,
-                MAT_BUFD(du)+odu, MAT_BUFD(B)+oB, &ldB, &info);
-            Py_END_ALLOW_THREADS
-            break;
-
-        case COMPLEX:
-            Py_BEGIN_ALLOW_THREADS
-            zgtsv_(&n, &nrhs, MAT_BUFZ(dl)+odl, MAT_BUFZ(d)+od,
-                MAT_BUFZ(du)+odu, MAT_BUFZ(B)+oB, &ldB, &info);
-            Py_END_ALLOW_THREADS
-            break;
-
-        default:
-            err_invalid_id;
-    }
-
-    if (info) err_lapack
-    else return Py_BuildValue("");
-}
-
-
-static char doc_potrf[] =
-    "Cholesky factorization of a real symmetric or complex Hermitian\n"
-    "positive definite matrix.\n\n"
-    "potrf(A, uplo='L', n=A.size[0], ldA = max(1,A.size[0]), offsetA=0)"
-    "\n\n"
-    "PURPOSE\n"
-    "Factors A as A=L*L^T or A = L*L^H, where A is n by n, real\n"
-    "symmetric or complex Hermitian, and positive definite.\n"
-    "On exit, if uplo='L', the lower triangular part of A is replaced\n"
-    "by L.  If uplo='U', the upper triangular part is replaced by L^T\n"
-    "or L^H.\n\n"
-    "ARGUMENTS\n"
-    "A         'd' or 'z' matrix\n\n"
-    "uplo      'L' or 'U'\n\n"
-    "n         nonnegative integer.  If negative, the default value is\n"
-    "          used.\n\n"
-    "ldA       positive integer.  ldA >= max(1,n).  If zero, the default\n"
-    "          value is used.\n\n"
-    "offsetA   nonnegative integer";
-
-static PyObject* potrf(PyObject *self, PyObject *args, PyObject *kwrds)
-{
-    matrix *A;
-    int n=-1, ldA=0, oA=0, info;
-#if PY_MAJOR_VERSION >= 3
-    int uplo_ = 'L';
-#endif
-    char uplo = 'L';
-    char *kwlist[] = {"A", "uplo", "n", "ldA", "offsetA", NULL};
-
-#if PY_MAJOR_VERSION >= 3
-    if (!PyArg_ParseTupleAndKeywords(args, kwrds, "O|Ciii", kwlist, &A,
-        &uplo_, &n, &ldA, &oA)) return NULL;
-    uplo = (char) uplo_;
-#else
-    if (!PyArg_ParseTupleAndKeywords(args, kwrds, "O|ciii", kwlist, &A,
-        &uplo, &n, &ldA, &oA)) return NULL;
-#endif
-
-    if (!Matrix_Check(A)) err_mtrx("A");
-    if (n < 0){
-        n = A->nrows;
-        if (n != A->ncols){
-            PyErr_SetString(PyExc_TypeError, "A is not square");
-            return NULL;
-        }
-    }
-    if (uplo != 'U' && uplo != 'L') err_char("uplo", "'L', 'U'");
-    if (n == 0) return Py_BuildValue("");
-    if (ldA == 0) ldA = MAX(1, A->nrows);
-    if (ldA < MAX(1,n)) err_ld("ldA");
-    if (oA < 0) err_nn_int("offsetA");
-    if (oA + (n-1)*ldA + n > len(A)) err_buf_len("A");
-
-    switch (MAT_ID(A)){
-        case DOUBLE:
-            Py_BEGIN_ALLOW_THREADS
-            dpotrf_(&uplo, &n, MAT_BUFD(A)+oA, &ldA, &info);
-            Py_END_ALLOW_THREADS
-	    break;
-
-        case COMPLEX:
-            Py_BEGIN_ALLOW_THREADS
-            zpotrf_(&uplo, &n, MAT_BUFZ(A)+oA, &ldA, &info);
-            Py_END_ALLOW_THREADS
-	    break;
-
-	default:
-	    err_invalid_id;
-    }
-    if (info) err_lapack
-    else return Py_BuildValue("");
-}
-
-
-static char doc_potrs[] =
-    "Solves a real symmetric or complex Hermitian positive definite set\n"
-    "of linear equations, given the Cholesky factorization computed by\n"
-    "potrf() or posv().\n\n"
-    "potrs(A, B, uplo='L', n=A.size[0], nrhs=B.size[1],\n"
-    "      ldA=max(1,A.size[0]), ldB=max(1,B.size[0]), offsetA=0,\n"
-    "      offsetB=0)\n\n"
-    "PURPOSE\n"
-    "Solves A*X = B where A is n by n, real symmetric or complex\n"
-    "Hermitian and positive definite, and B is n by nrhs.\n"
-    "On entry, A contains the Cholesky factor, as returned by posv() or\n"
-    "potrf().  On exit B is replaced by the solution X.\n\n"
-    "ARGUMENTS\n"
-    "A         'd' or 'z' matrix\n\n"
-    "B         'd' or 'z' matrix.  Must have the same type as A.\n\n"
-    "uplo      'L' or 'U'\n\n"
-    "n         nonnegative integer.  If negative, the default value is\n"
-    "          used.\n\n"
-    "nrhs      nonnegative integer.  If negative, the default value is\n"
-    "          used.\n\n"
-    "ldA       positive integer.  ldA >= max(1,n).  If zero, the default\n"
-    "          value is used.\n\n"
-    "ldB       positive integer.  ldB >= max(1,n).  If zero, the default\n"
-    "          value is used.\n\n"
-    "offsetA   nonnegative integer\n\n"
-    "offsetB   nonnegative integer";
-
-static PyObject* potrs(PyObject *self, PyObject *args, PyObject *kwrds)
-{
-    matrix *A, *B;
-    int n=-1, nrhs=-1, ldA=0, ldB=0, oA=0, oB=0, info;
-#if PY_MAJOR_VERSION >= 3
-    int uplo_ = 'L';
-#endif
-    char uplo = 'L';
-    char *kwlist[] = {"A", "B", "uplo", "n", "nrhs", "ldA", "ldB",
-        "offsetA", "offsetB", NULL};
-
-#if PY_MAJOR_VERSION >= 3
-    if (!PyArg_ParseTupleAndKeywords(args, kwrds, "OO|Ciiiiii", kwlist,
-        &A, &B, &uplo_, &n, &nrhs, &ldA, &ldB, &oA, &oB)) return NULL;
-    uplo = (char) uplo_;
-#else
-    if (!PyArg_ParseTupleAndKeywords(args, kwrds, "OO|ciiiiii", kwlist,
-        &A, &B, &uplo, &n, &nrhs, &ldA, &ldB, &oA, &oB)) return NULL;
-#endif
-
-    if (!Matrix_Check(A)) err_mtrx("A");
-    if (!Matrix_Check(B)) err_mtrx("B");
-    if (MAT_ID(A) != MAT_ID(B)) err_conflicting_ids;
-    if (uplo != 'L' && uplo != 'U') err_char("uplo", "'L', 'U'");
-    if (n < 0) n = A->nrows;
-    if (nrhs < 0) nrhs = B->ncols;
-    if (n == 0 || nrhs == 0) return Py_BuildValue("");
-    if (ldA == 0) ldA = MAX(1,A->nrows);
-    if (ldA < MAX(1,n)) err_ld("ldA");
-    if (ldB == 0) ldB = MAX(1,B->nrows);
-    if (ldB < MAX(1,n)) err_ld("ldB");
-    if (oA < 0) err_nn_int("offsetA");
-    if (oA + (n-1)*ldA + n > len(A)) err_buf_len("A");
-    if (oB < 0) err_nn_int("offsetB");
-    if (oB + (nrhs-1)*ldB + n > len(B)) err_buf_len("B");
-
-    switch (MAT_ID(A)){
-        case DOUBLE:
-            Py_BEGIN_ALLOW_THREADS
-            dpotrs_(&uplo, &n, &nrhs, MAT_BUFD(A)+oA, &ldA, MAT_BUFD(B)+oB,
-                &ldB, &info);
-            Py_END_ALLOW_THREADS
-            break;
-
-        case COMPLEX:
-            Py_BEGIN_ALLOW_THREADS
-            zpotrs_(&uplo, &n, &nrhs, MAT_BUFZ(A)+oA, &ldA, MAT_BUFZ(B)+oB,
-                &ldB, &info);
-            Py_END_ALLOW_THREADS
-	    break;
-
-        default:
-	    err_invalid_id;
-    }
-    if (info) err_lapack
-    else return Py_BuildValue("");
-}
-
-
-static char doc_potri[] =
-    "Inverse of a real symmetric or complex Hermitian positive definite\n"
-    "matrix.\n\n"
-    "potri(A, uplo='L', n=A.size[0], ldA=max(1,A.size[0]), offsetA=0)\n\n"
-    "PURPOSE\n"
-    "Computes the inverse of a real symmetric or complex Hermitian\n"
-    "positive definite matrix of order n.  On entry, A contains the\n"
-    "Cholesky factor, as returned by posv() or potrf().  On exit it is\n"
-    "replaced by the inverse.\n\n"
-    "ARGUMENTS\n"
-    "A         'd' or 'z' matrix\n\n"
-    "uplo      'L' or 'U'\n\n"
-    "n         nonnegative integer.  If negative, the default value is\n\n"
-    "          used.\n\n"
-    "ldA       positive integer.  ldA >= max(1,n).  If zero, the default\n"
-    "          value is used.\n\n"
-    "offsetA   nonnegative integer";
-
-static PyObject* potri(PyObject *self, PyObject *args, PyObject *kwrds)
-{
-    matrix *A;
-    int n=-1, ldA=0, oA=0, info;
-#if PY_MAJOR_VERSION >= 3
-    int uplo_ = 'L';
-#endif
-    char uplo = 'L';
-    char *kwlist[] = {"A", "uplo", "n", "ldA", "offsetA", NULL};
-
-#if PY_MAJOR_VERSION >= 3
-    if (!PyArg_ParseTupleAndKeywords(args, kwrds, "O|Ciii", kwlist,
-        &A, &uplo_, &n, &ldA, &oA)) return NULL;
-    uplo = (char) uplo_;
-#else
-    if (!PyArg_ParseTupleAndKeywords(args, kwrds, "O|ciii", kwlist,
-        &A, &uplo, &n, &ldA, &oA)) return NULL;
-#endif
-
-    if (!Matrix_Check(A)) err_mtrx("A");
-    if (uplo != 'L' && uplo != 'U') err_char("uplo", "'L', 'U'");
-    if (n < 0) n = A->nrows;
-    if (n == 0) return Py_BuildValue("");
-    if (ldA == 0) ldA = MAX(1,A->nrows);
-    if (ldA < MAX(1,n)) err_ld("ldA");
-    if (oA < 0) err_nn_int("offsetA");
-    if (oA + (n-1)*ldA + n > len(A)) err_buf_len("A");
-    if (!PyArg_ParseTupleAndKeywords(args, kwrds, "O|ciii", kwlist,
-        &A, &uplo, &n, &ldA, &oA)) return NULL;
-
-    switch (MAT_ID(A)){
-        case DOUBLE:
-            Py_BEGIN_ALLOW_THREADS
-            dpotri_(&uplo, &n, MAT_BUFD(A)+oA, &ldA, &info);
-            Py_END_ALLOW_THREADS
-            break;
-
-        case COMPLEX:
-            Py_BEGIN_ALLOW_THREADS
-            zpotri_(&uplo, &n, MAT_BUFZ(A)+oA, &ldA, &info);
-            Py_END_ALLOW_THREADS
-            break;
-
-        default:
-            err_invalid_id;
-    }
-    if (info) err_lapack
-    else return Py_BuildValue("");
-}
-
-
-static char doc_posv[] =
-    "Solves a real symmetric or complex Hermitian positive definite set\n"
-    "of linear equations.\n\n"
-    "posv(A, B, uplo='L', n=A.size[0], nrhs=B.size[1], \n"
-    "     ldA=max(1,A.size[0]), ldB=max(1,B.size[0]), offsetA=0, \n"
-    "     offsetB=0)\n\n"
-    "PURPOSE\n"
-    "Solves A*X = B with A n by n, real symmetric or complex Hermitian,\n"
-    "and positive definite, and B n by nrhs.\n"
-    "On exit, if uplo is 'L',  the lower triangular part of A is\n"
-    "replaced by L.  If uplo is 'U', the upper triangular part is\n"
-    "replaced by L^H.  B is replaced by the solution.\n\n"
-    "ARGUMENTS.\n"
-    "A         'd' or 'z' matrix\n\n"
-    "B         'd' or 'z' matrix.  Must have the same type as A.\n\n"
-    "uplo      'L' or 'U'\n\n"
-    "n         nonnegative integer.  If negative, the default value is\n"
-    "          used.\n\n"
-    "nrhs      nonnegative integer.  If negative, the default value is\n"
-    "          used.\n\n"
-    "ldA       positive integer.  ldA >= max(1,n).  If zero, the default\n"
-    "          value is used.\n\n"
-    "ldB       positive integer.  ldB >= max(1,n).  If zero, the default\n"
-    "          value is used.\n\n"
-    "offsetA   nonnegative integer\n\n"
-    "offsetB   nonnegative integer";
-
-static PyObject* posv(PyObject *self, PyObject *args, PyObject *kwrds)
-{
-    matrix *A, *B;
-    int n=-1, nrhs=-1, ldA=0, ldB=0, oA=0, oB=0, info;
-#if PY_MAJOR_VERSION >= 3
-    int uplo_ = 'L';
-#endif
-    char uplo = 'L';
-    char *kwlist[] = {"A", "B", "uplo", "n", "nrhs", "ldA", "ldB",
-        "offsetA", "offsetB", NULL};
-
-#if PY_MAJOR_VERSION >= 3
-    if (!PyArg_ParseTupleAndKeywords(args, kwrds, "OO|Ciiiiii", kwlist,
-        &A, &B, &uplo_, &n, &nrhs, &ldA, &ldB, &oA, &oB))
-        return NULL;
-    uplo = (char) uplo_;
-#else
-    if (!PyArg_ParseTupleAndKeywords(args, kwrds, "OO|ciiiiii", kwlist,
-        &A, &B, &uplo, &n, &nrhs, &ldA, &ldB, &oA, &oB))
-        return NULL;
-#endif
-
-    if (!Matrix_Check(A)) err_mtrx("A");
-    if (!Matrix_Check(B)) err_mtrx("B");
-    if (MAT_ID(A) != MAT_ID(B)) err_conflicting_ids;
-    if (uplo != 'L' && uplo != 'U') err_char("uplo", "'L', 'U'");
-    if (n < 0) n = A->nrows;
-    if (nrhs < 0) nrhs = B->ncols;
-    if (n == 0 || nrhs == 0) return Py_BuildValue("");
-    if (ldA == 0) ldA = MAX(1,A->nrows);
-    if (ldA < MAX(1,n)) err_ld("ldA");
-    if (ldB == 0) ldB = MAX(1,B->nrows);
-    if (ldB < MAX(1, n)) err_ld("ldB");
-    if (oA < 0) err_nn_int("offsetA");
-    if (oA + (n-1)*ldA + n > len(A)) err_buf_len("A");
-    if (oB < 0) err_nn_int("offsetB");
-    if (oB + (nrhs-1)*ldB + n > len(B)) err_buf_len("B");
-
-    switch (MAT_ID(A)){
-        case DOUBLE:
-            Py_BEGIN_ALLOW_THREADS
-            dposv_(&uplo, &n, &nrhs, MAT_BUFD(A)+oA, &ldA, MAT_BUFD(B)+oB,
-                &ldB, &info);
-            Py_END_ALLOW_THREADS
-            break;
-
-        case COMPLEX:
-            Py_BEGIN_ALLOW_THREADS
-            zposv_(&uplo, &n, &nrhs, MAT_BUFZ(A)+oA, &ldA, MAT_BUFZ(B)+oB,
-                &ldB, &info);
-            Py_END_ALLOW_THREADS
-            break;
-
-        default:
-            err_invalid_id;
-    }
-    if (info) err_lapack
-    else return Py_BuildValue("");
-}
-
-
-static char doc_pbtrf[] =
-    "Cholesky factorization of a real symmetric or complex Hermitian\n"
-    "positive definite band matrix.\n\n"
-    "pbtrf(A, uplo='L', n=A.size[1], kd=A.size[0]-1, ldA=max(1,A.size[0]),"
-    "\n"
-    "      offsetA=0)\n\n"
-    "PURPOSE\n"
-    "Factors A as A=L*L^T or A = L*L^H, where A is an n by n real\n"
-    "symmetric or complex Hermitian positive definite band matrix with\n"
-    "kd subdiagonals and kd superdiagonals.  A is stored in the BLAS \n"
-    "format for symmetric band matrices.  On exit, A contains the\n"
-    "Cholesky factor in the BLAS format for triangular band matrices.\n\n"
-    "ARGUMENTS\n"
-    "A         'd' or 'z' matrix.\n\n"
-    "uplo      'L' or 'U'\n\n"
-    "n         nonnegative integer. If negative, the default value is\n"
-    "          used.\n\n"
-    "kd        nonnegative integer. If negative, the default value is\n"
-    "          used.\n\n"
-    "ldA       positive integer.  ldA >= kd+1.  If zero, the default\n"
-    "          value is used.\n\n"
-    "offsetA   nonnegative integer";
-
-static PyObject* pbtrf(PyObject *self, PyObject *args, PyObject *kwrds)
-{
-    matrix *A;
-    int n=-1, kd=-1, ldA=0, oA=0, info;
-#if PY_MAJOR_VERSION >= 3
-    int uplo_ = 'L';
-#endif
-    char uplo = 'L';
-    char *kwlist[] = {"A", "uplo", "n", "kd", "ldA", "offsetA", NULL};
-
-#if PY_MAJOR_VERSION >= 3
-    if (!PyArg_ParseTupleAndKeywords(args, kwrds, "O|Ciiii", kwlist, &A,
-        &uplo_, &n, &kd, &ldA, &oA))
-        return NULL;
-    uplo = (char) uplo_;
-#else
-    if (!PyArg_ParseTupleAndKeywords(args, kwrds, "O|ciiii", kwlist, &A,
-        &uplo, &n, &kd, &ldA, &oA))
-        return NULL;
-#endif
-
-    if (!Matrix_Check(A)) err_mtrx("A");
-    if (n < 0) n = A->ncols;
-    if (n == 0) return Py_BuildValue("");
-    if (uplo != 'U' && uplo != 'L') err_char("uplo", "'L', 'U'");
-    if (kd < 0) kd = A->nrows - 1;
-    if (kd < 0) err_nn_int("kd");
-    if (ldA == 0) ldA = MAX(1, A->nrows);
-    if (ldA < kd+1) err_ld("ldA");
-    if (oA < 0) err_nn_int("offsetA");
-    if (oA + (n-1)*ldA + kd + 1 > len(A)) err_buf_len("A");
-
-    switch (MAT_ID(A)){
-        case DOUBLE:
-            Py_BEGIN_ALLOW_THREADS
-            dpbtrf_(&uplo, &n, &kd, MAT_BUFD(A)+oA, &ldA, &info);
-            Py_END_ALLOW_THREADS
-            break;
-
-        case COMPLEX:
-            Py_BEGIN_ALLOW_THREADS
-            zpbtrf_(&uplo, &n, &kd, MAT_BUFZ(A)+oA, &ldA, &info);
-            Py_END_ALLOW_THREADS
-            break;
-
-        default:
-            err_invalid_id;
-    }
-    if (info) err_lapack
-    else return Py_BuildValue("");
-}
-
-
-static char doc_pbtrs[] =
-    "Solves a real symmetric or complex Hermitian positive definite set\n"
-    "of linear equations with a banded coefficient matrix, given the\n"
-    "Cholesky factorization computed by pbtrf() or pbsv().\n\n"
-    "pbtrs(A, B, uplo='L', n=A.size[1], kd=A.size[0]-1, nrhs=B.size[1],\n"
-    "      ldA=max(1,A.size[0]), ldB=max(1,B.size[0]), offsetA=0,\n"
-    "      offsetB=0)\n\n"
-    "PURPOSE\n"
-    "Solves A*X = B where A is an n by n real symmetric or complex \n"
-    "Hermitian positive definite band matrix with kd subdiagonals and kd\n"
-    "superdiagonals, and B is n by nrhs.  A contains the Cholesky factor\n"
-    "of A, as returned by pbtrf() or pbtrs().  On exit, B is replaced by\n"
-    "the solution X.\n\n"
-    "ARGUMENTS\n"
-    "A         'd' or 'z' matrix.\n\n"
-    "B         'd' or 'z' matrix.  Must have the same type as A.\n\n"
-    "uplo      'L' or 'U'\n\n"
-    "n         nonnegative integer. If negative, the default value is\n"
-    "          used.\n\n"
-    "kd        nonnegative integer. If negative, the default value is\n"
-    "          used.\n\n"
-    "nrhs      nonnegative integer. If negative, the default value is\n"
-    "          used.\n\n"
-    "ldA       positive integer.  ldA >= kd+1.  If zero, the default\n"
-    "          value is used.\n\n"
-    "ldB       positive integer.  ldB >= max(1,n).  If zero, the default\n"
-    "          value is used.\n\n"
-    "offsetA   nonnegative integer\n\n"
-    "offsetB   nonnegative integer";
-
-static PyObject* pbtrs(PyObject *self, PyObject *args, PyObject *kwrds)
-{
-    matrix *A, *B;
-    int n=-1, kd=-1, nrhs=-1, ldA=0, ldB=0, oA=0, oB=0, info;
-#if PY_MAJOR_VERSION >= 3
-    int uplo_ = 'L';
-#endif
-    char uplo = 'L';
-    char *kwlist[] = {"A", "B", "uplo", "n", "kd", "nrhs", "ldA", "ldB",
-        "offsetA", "offsetB", NULL};
-
-#if PY_MAJOR_VERSION >= 3
-    if (!PyArg_ParseTupleAndKeywords(args, kwrds, "OO|Ciiiiiii", kwlist,
-        &A, &B, &uplo_, &n, &kd, &nrhs, &ldA, &ldB, &oA, oB))
-        return NULL;
-    uplo = (char) uplo_;
-#else
-    if (!PyArg_ParseTupleAndKeywords(args, kwrds, "OO|ciiiiiii", kwlist,
-        &A, &B, &uplo, &n, &kd, &nrhs, &ldA, &ldB, &oA, oB))
-        return NULL;
-#endif
-
-    if (!Matrix_Check(A)) err_mtrx("A");
-    if (!Matrix_Check(B)) err_mtrx("B");
-    if (MAT_ID(A) != MAT_ID(B)) err_conflicting_ids;
-    if (uplo != 'U' && uplo != 'L') err_char("uplo", "'L', 'U'");
-    if (n < 0) n = A->ncols;
-    if (kd < 0) kd = A->nrows - 1;
-    if (kd < 0) err_nn_int("kd");
-    if (nrhs < 0) nrhs = B->ncols;
-    if (n == 0 || nrhs == 0) return Py_BuildValue("");
-    if (ldA == 0) ldA = MAX(1,A->nrows);
-    if (ldA < kd+1) err_ld("ldA");
-    if (ldB == 0) ldB = MAX(1,B->nrows);
-    if (ldB < MAX(1,n)) err_ld("ldB");
-    if (oA < 0) err_nn_int("offsetA");
-    if (oA + (n-1)*ldA + kd + 1 > len(A)) err_buf_len("A");
-    if (oB < 0) err_nn_int("offsetB");
-    if (oB + (nrhs-1)*ldB + n > len(B)) err_buf_len("B");
-
-    switch (MAT_ID(A)){
-        case DOUBLE:
-            Py_BEGIN_ALLOW_THREADS
-            dpbtrs_(&uplo, &n, &kd, &nrhs, MAT_BUFD(A)+oA, &ldA,
-                MAT_BUFD(B)+oB, &ldB, &info);
-            Py_END_ALLOW_THREADS
-            break;
-
-        case COMPLEX:
-            Py_BEGIN_ALLOW_THREADS
-            zpbtrs_(&uplo, &n, &kd, &nrhs, MAT_BUFZ(A)+oA, &ldA,
-                MAT_BUFZ(B)+oB, &ldB, &info);
-            Py_END_ALLOW_THREADS
-            break;
-
-        default:
-            err_invalid_id;
-    }
-    if (info) err_lapack
-    else return Py_BuildValue("");
-}
-
-
-static char doc_pbsv[] =
-    "Solves a real symmetric or complex Hermitian positive definite set\n"
-    "of linear equations with a banded coefficient matrix.\n\n"
-    "pbsv(A, B, uplo='L', n=A.size[1], kd=A.size[0]-1, nrhs=B.size[1],\n"
-    "     ldA=MAX(1,A.size[0]), ldB=max(1,B.size[0]), offsetA=0,\n"
-    "     offsetB=0)\n\n"
-    "PURPOSE\n"
-    "Solves A*X = B where A is an n by n real symmetric or complex\n"
-    "Hermitian positive definite band matrix with kd subdiagonals and kd\n"
-    "superdiagonals, and B is n by nrhs.\n"
-    "On entry, A contains A in the BLAS format for symmetric band\n"
-    "matrices.  On exit, A is replaced with the Cholesky factors, stored\n"
-    "in the BLAS format for triangular band matrices.  B is replaced\n"
-    "by the solution X.\n\n"
-    "ARGUMENTS\n"
-    "A         'd' or 'z' matrix.\n\n"
-    "B         'd' or 'z' matrix.  Must have the same type as A.\n\n"
-    "uplo      'L' or 'U'\n\n"
-    "n         nonnegative integer. If negative, the default value is\n"
-    "          used.\n\n"
-    "kd        nonnegative integer. If negative, the default value is\n"
-    "          used.\n\n"
-    "nrhs      nonnegative integer. If negative, the default value is\n"
-    "          used.\n\n"
-    "ldA       positive integer.  ldA >= kd+1.  If zero, the default\n"
-    "          value is used.\n\n"
-    "ldB       positive integer.  ldB >= max(1,n).  If zero, the default\n"
-    "          value is used.\n\n"
-    "offsetA   nonnegative integer\n\n"
-    "offsetB   nonnegative integer";
-
-static PyObject* pbsv(PyObject *self, PyObject *args, PyObject *kwrds)
-{
-    matrix *A, *B;
-    int n=-1, kd=-1, nrhs=-1, ldA=0, ldB=0, oA=0, oB=0, info;
-#if PY_MAJOR_VERSION >= 3
-    int uplo_ = 'L';
-#endif
-    char uplo = 'L';
-    char *kwlist[] = {"A", "B", "uplo", "n", "kd", "nrhs", "ldA", "ldB",
-        "offsetA", "offsetB", NULL};
-
-#if PY_MAJOR_VERSION >= 3
-    if (!PyArg_ParseTupleAndKeywords(args, kwrds, "OO|Ciiiiiii", kwlist,
-        &A, &B, &uplo_, &n, &kd, &nrhs, &ldA, &ldB, &oA, oB))
-        return NULL;
-    uplo = (char) uplo_;
-#else
-    if (!PyArg_ParseTupleAndKeywords(args, kwrds, "OO|ciiiiiii", kwlist,
-        &A, &B, &uplo, &n, &kd, &nrhs, &ldA, &ldB, &oA, oB))
-        return NULL;
-#endif
-
-    if (!Matrix_Check(A)) err_mtrx("A");
-    if (!Matrix_Check(B)) err_mtrx("B");
-    if (MAT_ID(A) != MAT_ID(B)) err_conflicting_ids;
-    if (uplo != 'U' && uplo != 'L') err_char("uplo", "'L', 'U'");
-    if (n < 0) n = A->ncols;
-    if (kd < 0) kd = A->nrows - 1;
-    if (kd < 0) err_nn_int("kd");
-    if (nrhs < 0) nrhs = B->ncols;
-    if (n == 0 || nrhs == 0) return Py_BuildValue("");
-    if (ldA == 0) ldA = MAX(1,A->nrows);
-    if (ldA < kd+1) err_ld("ldA");
-    if (ldB == 0) ldB = MAX(1,B->nrows);
-    if (ldB < MAX(1,n)) err_ld("ldB");
-    if (oA < 0) err_nn_int("offsetA");
-    if (oA + (n-1)*ldA + kd + 1 > len(A)) err_buf_len("A");
-    if (oB < 0) err_nn_int("offsetB");
-    if (oB + (nrhs-1)*ldB + n > len(B)) err_buf_len("B");
-
-    switch (MAT_ID(A)){
-        case DOUBLE:
-            Py_BEGIN_ALLOW_THREADS
-            dpbsv_(&uplo, &n, &kd, &nrhs, MAT_BUFD(A)+oA, &ldA,
-                MAT_BUFD(B)+oB, &ldB, &info);
-            Py_END_ALLOW_THREADS
-            break;
-
-        case COMPLEX:
-            Py_BEGIN_ALLOW_THREADS
-            zpbsv_(&uplo, &n, &kd, &nrhs, MAT_BUFZ(A)+oA, &ldA,
-                MAT_BUFZ(B)+oB, &ldB, &info);
-            Py_END_ALLOW_THREADS
-            break;
-
-        default:
-            err_invalid_id;
-    }
-    if (info) err_lapack
-    else return Py_BuildValue("");
-}
-
-
-static char doc_pttrf[] =
-    "Cholesky factorization of a real symmetric or complex Hermitian\n"
-    "positive definite tridiagonal matrix.\n\n"
-    "pttrf(d, e, n=len(d)-offsetd, offsetd=0, offsete=0)\n\n"
-    "PURPOSE\n"
-    "Factors A  as A = L*D*L^T or A = L*D*L^H where A is n by n, real\n"
-    "symmetric or complex Hermitian, positive definite, and tridiagonal.\n"
-    "On entry, d is the subdiagonal of A and e is the diagonal.  On \n"
-    "exit, d contains the diagonal of D and e contains the subdiagonal\n"
-    "of the unit bidiagonal matrix L.\n\n"
-    "ARGUMENTS.\n"
-    "d         'd' matrix\n\n"
-    "e         'd' or 'z' matrix.\n\n"
-    "n         nonnegative integer.  If negative, the default value is\n"
-    "          used.\n\n"
-    "offsetd   nonnegative integer\n\n"
-    "offsete   nonnegative integer";
-
-static PyObject* pttrf(PyObject *self, PyObject *args, PyObject *kwrds)
-{
-    matrix *d, *e;
-    int n=-1, od=0, oe=0, info;
-    static char *kwlist[] = {"d", "e", "n", "offsetd", "offsete", NULL};
-
-    if (!PyArg_ParseTupleAndKeywords(args, kwrds, "OO|iii", kwlist, &d,
-        &e, &n, &od, &oe)) return NULL;
-
-    if (!Matrix_Check(d)) err_mtrx("d");
-    if (MAT_ID(d) != DOUBLE) err_type("d");
-    if (!Matrix_Check(e)) err_mtrx("e");
-    if (od < 0) err_nn_int("offsetd");
-    if (n < 0) n = len(d) - od;
-    if (n < 0) err_buf_len("d");
-    if (od + n > len(d)) err_buf_len("d");
-    if (n == 0) return Py_BuildValue("");
-    if (oe < 0) err_nn_int("offsete");
-    if (oe + n - 1  > len(e)) err_buf_len("e");
-
-    switch (MAT_ID(e)){
-        case DOUBLE:
-            Py_BEGIN_ALLOW_THREADS
-            dpttrf_(&n, MAT_BUFD(d)+od, MAT_BUFD(e)+oe, &info);
-            Py_END_ALLOW_THREADS
-            break;
-
-        case COMPLEX:
-            Py_BEGIN_ALLOW_THREADS
-            zpttrf_(&n, MAT_BUFD(d)+od, MAT_BUFZ(e)+oe, &info);
-            Py_END_ALLOW_THREADS
-            break;
-
-        default:
-            err_invalid_id;
-    }
-
-    if (info) err_lapack
-    else return Py_BuildValue("");
-}
-
-
-static char doc_pttrs[] =
-    "Solves a real symmetric or complex Hermitian positive definite set\n"
-    "of linear equations with a tridiagonal coefficient matrix, given \n"
-    "the factorization computed by pttrf().\n\n"
-    "pttrs(d, e, B, uplo='L', n=len(d)-offsetd, nrhs=B.size[1],\n"
-    "      ldB=max(1,B.size[0], offsetd=0, offsete=0, offsetB=0)\n\n"
-    "PURPOSE\n"
-    "Solves A*X=B with A n by n real or complex Hermitian positive\n"
-    "definite and tridiagonal, and B n by nrhs.  On entry, d and e\n"
-    "contain the Cholesky factorization L*D*L^T or L*D*L^H, for example,\n"
-    "as returned by pttrf().  The argument d is the diagonal of the \n"
-    "diagonal matrix D.  The argument uplo only matters in the complex\n"
-    "case.  If uplo = 'L', then e is the subdiagonal of L.  If uplo='U',\n"
-    "e is the superdiagonal of L^H.  On exit B is overwritten with the\n"
-    "solution X. \n\n"
-    "ARGUMENTS.\n"
-    "d         'd' matrix\n\n"
-    "e         'd' or 'z' matrix.\n\n"
-    "B         'd' or 'z' matrix.  Must have the same type as e.\n\n"
-    "uplo      'L' or 'U'\n\n"
-    "n         nonnegative integer.  If negative, the default value is\n"
-    "          used.\n\n"
-    "nrhs      nonnegative integer.  If negative, the default value is\n"
-    "          used.\n\n"
-    "ldB       positive integer.  ldB >= max(1,n).  If zero, the default\n"
-    "          value is used.\n\n"
-    "offsetd   nonnegative integer\n\n"
-    "offsete   nonnegative integer\n\n"
-    "offsetB   nonnegative integer";
-
-static PyObject* pttrs(PyObject *self, PyObject *args, PyObject *kwrds)
-{
-    matrix *d, *e, *B;
-#if PY_MAJOR_VERSION >= 3
-    int uplo_ = 'L';
-#endif
-    char uplo = 'L';
-    int n=-1, nrhs=-1, ldB=0, od=0, oe=0, oB=0, info;
-    static char *kwlist[] = {"d", "e", "B", "uplo", "n", "nrhs", "ldB",
-        "offsetd", "offsete", "offsetB", NULL};
-
-#if PY_MAJOR_VERSION >= 3
-    if (!PyArg_ParseTupleAndKeywords(args, kwrds, "OOO|Ciiiiii", kwlist,
-        &d, &e, &B, &uplo_, &n, &nrhs, &ldB, &od, &oe, &oB)) 
-        return NULL;
-    uplo = (char) uplo_;
-#else
-    if (!PyArg_ParseTupleAndKeywords(args, kwrds, "OOO|ciiiiii", kwlist,
-        &d, &e, &B, &uplo, &n, &nrhs, &ldB, &od, &oe, &oB)) 
-        return NULL;
-#endif
-
-    if (!Matrix_Check(d)) err_mtrx("d");
-    if (MAT_ID(d) != DOUBLE) err_type("d");
-    if (!Matrix_Check(e)) err_mtrx("e");
-    if (!Matrix_Check(B)) err_mtrx("B");
-    if (MAT_ID(e) != MAT_ID(B)) err_conflicting_ids;
-    if (uplo != 'L' && uplo != 'U') err_char("uplo", "'L', 'U'");
-    if (od < 0) err_nn_int("offsetd");
-    if (n < 0) n = len(d) - od;
-    if (n < 0) err_buf_len("d");
-    if (od + n > len(d)) err_buf_len("d");
-    if (nrhs < 0) nrhs = B->ncols;
-    if (n == 0 || nrhs == 0) return Py_BuildValue("");
-    if (oe < 0) err_nn_int("offsete");
-    if (oe + n - 1  > len(e)) err_buf_len("e");
-    if (oB < 0) err_nn_int("offsetB");
-    if (ldB == 0) ldB = MAX(1,B->nrows);
-    if (ldB < MAX(1, n)) err_ld("ldB");
-    if (oB + (nrhs-1)*ldB + n > len(B)) err_buf_len("B");
-
-    switch (MAT_ID(e)){
-        case DOUBLE:
-            Py_BEGIN_ALLOW_THREADS
-            dpttrs_(&n, &nrhs, MAT_BUFD(d)+od, MAT_BUFD(e)+oe,
-                MAT_BUFD(B)+oB, &ldB, &info);
-            Py_END_ALLOW_THREADS
-            break;
-
-        case COMPLEX:
-            Py_BEGIN_ALLOW_THREADS
-            zpttrs_(&uplo, &n, &nrhs, MAT_BUFD(d)+od, MAT_BUFZ(e)+oe,
-                MAT_BUFZ(B)+oB, &ldB, &info);
-            Py_END_ALLOW_THREADS
-            break;
-
-        default:
-            err_invalid_id;
-    }
-
-    if (info) err_lapack
-    else return Py_BuildValue("");
-}
-
-
-static char doc_ptsv[] =
-    "Solves a real symmetric or complex Hermitian positive definite set\n"
-    "of linear equations with a tridiagonal coefficient matrix.\n\n"
-    "ptsv(d, e, B, n=len(d)-offsetd, nrhs=B.size[1], ldB=max(1,B.size[0],"
-    "\n"
-    "     offsetd=0, offsete=0, offsetB=0)\n\n"
-    "PURPOSE\n"
-    "Solves A*X=B with A n by n real or complex Hermitian positive\n"
-    "definite and tridiagonal.  A is specified by its diagonal d and\n"
-    "subdiagonal e.  On exit B is overwritten with the solution, and d\n"
-    "and e are overwritten with the elements of Cholesky factorization\n"
-    "of A.\n\n"
-    "ARGUMENTS.\n"
-    "d         'd' matrix\n\n"
-    "e         'd' or 'z' matrix.\n\n"
-    "B         'd' or 'z' matrix.  Must have the same type as e.\n\n"
-    "n         nonnegative integer.  If negative, the default value is\n"
-    "          used.\n\n"
-    "nrhs      nonnegative integer.  If negative, the default value is\n"
-    "          used.\n\n"
-    "ldB       positive integer.  ldB >= max(1,n).  If zero, the default\n"
-    "          value is used.\n\n"
-    "offsetd   nonnegative integer\n\n"
-    "offsete   nonnegative integer\n\n"
-    "offsetB   nonnegative integer";
-
-static PyObject* ptsv(PyObject *self, PyObject *args, PyObject *kwrds)
-{
-    matrix *d, *e, *B;
-    int n=-1, nrhs=-1, ldB=0, od=0, oe=0, oB=0, info;
-    static char *kwlist[] = {"d", "e", "B", "n", "nrhs", "ldB", "offsetd",
-        "offsete", "offsetB", NULL};
-
-    if (!PyArg_ParseTupleAndKeywords(args, kwrds, "OOO|iiiiii", kwlist,
-        &d, &e, &B, &n, &nrhs, &ldB, &od, &oe, &oB)) return NULL;
-
-    if (!Matrix_Check(d)) err_mtrx("d");
-    if (MAT_ID(d) != DOUBLE) err_type("d");
-    if (!Matrix_Check(e)) err_mtrx("e");
-    if (!Matrix_Check(B)) err_mtrx("B");
-    if (MAT_ID(e) != MAT_ID(B)) err_conflicting_ids;
-    if (od < 0) err_nn_int("offsetd");
-    if (n < 0) n = len(d) - od;
-    if (n < 0) err_buf_len("d");
-    if (od + n > len(d)) err_buf_len("d");
-    if (nrhs < 0) nrhs = B->ncols;
-    if (n == 0 || nrhs == 0) return Py_BuildValue("");
-    if (oe < 0) err_nn_int("offsete");
-    if (oe + n - 1  > len(e)) err_buf_len("e");
-    if (oB < 0) err_nn_int("offsetB");
-    if (ldB == 0) ldB = MAX(1,B->nrows);
-    if (ldB < MAX(1, n)) err_ld("ldB");
-    if (oB + (nrhs-1)*ldB + n > len(B)) err_buf_len("B");
-
-    switch (MAT_ID(e)){
-        case DOUBLE:
-            Py_BEGIN_ALLOW_THREADS
-            dptsv_(&n, &nrhs, MAT_BUFD(d)+od, MAT_BUFD(e)+oe,
-                MAT_BUFD(B)+oB, &ldB, &info);
-            Py_END_ALLOW_THREADS
-            break;
-
-        case COMPLEX:
-            Py_BEGIN_ALLOW_THREADS
-            zptsv_(&n, &nrhs, MAT_BUFD(d)+od, MAT_BUFZ(e)+oe,
-                MAT_BUFZ(B)+oB, &ldB, &info);
-            Py_END_ALLOW_THREADS
-            break;
-
-        default:
-            err_invalid_id;
-    }
-
-    if (info) err_lapack
-    else return Py_BuildValue("");
-}
-
-
-static char doc_sytrf[] =
-    "LDL^T factorization of a real or complex symmetric matrix.\n\n"
-    "sytrf(A, ipiv, uplo='L', n=A.size[0], ldA=max(1,A.size[0]))\n\n"
-    "PURPOSE\n"
-    "Computes the LDL^T factorization of a real or complex symmetric\n"
-    "n by n matrix  A.  On exit, A and ipiv contain the details of the\n"
-    "factorization.\n\n"
-    "ARGUMENTS\n"
-    "A         'd' or 'z' matrix\n\n"
-    "ipiv      'i' matrix of length at least n\n\n"
-    "uplo      'L' or 'U'\n\n"
-    "n         nonnegative integer.  If negative, the default value is\n"
-    "          used.\n\n"
-    "ldA       positive integer.  ldA >= max(1,n).  If zero, the default\n"
-    "          value is used.\n\n"
-    "offsetA   nonnegative integer";
-
-static PyObject* sytrf(PyObject *self, PyObject *args, PyObject *kwrds)
-{
-    matrix *A, *ipiv;
-    void *work;
-    number wl;
-    int n=-1, ldA=0, oA=0, info, lwork;
-#if PY_MAJOR_VERSION >= 3
-    int uplo_ = 'L';
-#endif
-    char uplo = 'L';
-    char *kwlist[] = {"A", "ipiv", "uplo", "n", "ldA", "offsetA", NULL};
-
-#if PY_MAJOR_VERSION >= 3
-    if (!PyArg_ParseTupleAndKeywords(args, kwrds, "OO|Ciii", kwlist,
-        &A, &ipiv, &uplo_, &n, &ldA, &oA)) 
-        return NULL;
-    uplo = (char) uplo_;
-#else
-    if (!PyArg_ParseTupleAndKeywords(args, kwrds, "OO|ciii", kwlist,
-        &A, &ipiv, &uplo, &n, &ldA, &oA)) 
-        return NULL;
-#endif
-
-    if (!Matrix_Check(A)) err_mtrx("A");
-    if (!Matrix_Check(ipiv) || ipiv->id != INT) err_int_mtrx("ipiv");
-    if (uplo != 'L' && uplo != 'U') err_char("uplo", "'L', 'U'");
-    if (n < 0){
-        n = A->nrows;
-        if (n != A->ncols){
-            PyErr_SetString(PyExc_TypeError, "A must be square");
-            return NULL;
-        }
-    }
-    if (n == 0) return Py_BuildValue("");
-    if (ldA == 0) ldA = MAX(1,A->nrows);
-    if (ldA < MAX(1,n)) err_ld("ldA");
-    if (oA < 0) err_nn_int("offsetA");
-    if (oA + (n-1)*ldA + n > len(A)) err_buf_len("A");
-    if (len(ipiv) < n) err_buf_len("ipiv");
-
-#if (SIZEOF_INT < SIZEOF_LONG)
-    int *ipiv_ptr = malloc(n*sizeof(int));
-    if (!ipiv_ptr) return PyErr_NoMemory();
-#else
-    int *ipiv_ptr = MAT_BUFI(ipiv);
-#endif
-
-    switch (MAT_ID(A)){
-        case DOUBLE:
-            lwork = -1;
-            Py_BEGIN_ALLOW_THREADS
-            dsytrf_(&uplo, &n, NULL, &ldA, NULL, &wl.d, &lwork, &info);
-            Py_END_ALLOW_THREADS
-            lwork = (int) wl.d;
-            if (!(work = (void *) calloc(lwork, sizeof(double)))){
-#if (SIZEOF_INT < SIZEOF_LONG)
-                free(ipiv_ptr);
-#endif
-                return PyErr_NoMemory();
-            }
-            Py_BEGIN_ALLOW_THREADS
-            dsytrf_(&uplo, &n, MAT_BUFD(A)+oA, &ldA, ipiv_ptr,
-                (double *) work, &lwork, &info);
-            Py_END_ALLOW_THREADS
-            free(work);
-            break;
-
-        case COMPLEX:
-            lwork = -1;
-            Py_BEGIN_ALLOW_THREADS
-            zsytrf_(&uplo, &n, NULL, &ldA, NULL, &wl.z, &lwork, &info);
-            Py_END_ALLOW_THREADS
-            lwork = (int) creal(wl.z);
-            if (!(work = (void *) calloc(lwork, sizeof(double complex)))){
-#if (SIZEOF_INT < SIZEOF_LONG)
-                free(ipiv_ptr);
-#endif
-                return PyErr_NoMemory();
-            }
-            Py_BEGIN_ALLOW_THREADS
-            zsytrf_(&uplo, &n, MAT_BUFZ(A)+oA, &ldA, ipiv_ptr,
-                (double complex *) work, &lwork, &info);
-            Py_END_ALLOW_THREADS
-            free(work);
-            break;
-
-        default:
-#if (SIZEOF_INT < SIZEOF_LONG)
-            free(ipiv_ptr);
-#endif
-            err_invalid_id;
-    }
-
-#if (SIZEOF_INT < SIZEOF_LONG)
-    int i;  for (i=0; i<n; i++)  MAT_BUFI(ipiv)[i] = ipiv_ptr[i];
-    free(ipiv_ptr);
-#endif
-    if (info) err_lapack
-    else return Py_BuildValue("");
-}
-
-
-static char doc_hetrf[] =
-    "LDL^H factorization of a real symmetric or complex Hermitian matrix."
-    "\n\n"
-    "hetrf(A, ipiv, uplo='L', n=A.size[0], ldA=max(1,A.size[0]))\n\n"
-    "PURPOSE\n"
-    "Computes the LDL^H factorization of a real symmetric or complex\n"
-    "Hermitian n by n matrix  A.  On exit, A and ipiv contain the\n"
-    "details of the factorization.\n\n"
-    "ARGUMENTS\n"
-    "A         'd' or 'z' matrix\n\n"
-    "ipiv      'i' matrix of length at least n\n\n"
-    "uplo      'L' or 'U'\n\n"
-    "n         nonnegative integer.  If negative, the default value is\n"
-    "          used.\n\n"
-    "ldA       positive integer.  ldA >= max(1,n).  If zero, the default\n"
-    "          default value is used.\n\n"
-    "offsetA   nonnegative integer";
-
-static PyObject* hetrf(PyObject *self, PyObject *args, PyObject *kwrds)
-{
-    matrix *A, *ipiv;
-    void *work;
-    number wl;
-    int n=-1, ldA=0, oA=0, info, lwork;
-#if PY_MAJOR_VERSION >= 3
-    int uplo_ = 'L';
-#endif
-    char uplo = 'L';
-    char *kwlist[] = {"A", "ipiv", "uplo", "n", "ldA", "offsetA", NULL};
-
-#if PY_MAJOR_VERSION >= 3
-    if (!PyArg_ParseTupleAndKeywords(args, kwrds, "OO|Ciii", kwlist,
-        &A, &ipiv, &uplo_, &n, &ldA, &oA)) 
-        return NULL;
-    uplo = (char) uplo_;
-#else
-    if (!PyArg_ParseTupleAndKeywords(args, kwrds, "OO|ciii", kwlist,
-        &A, &ipiv, &uplo, &n, &ldA, &oA)) 
-        return NULL;
-#endif
-
-    if (!Matrix_Check(A)) err_mtrx("A");
-    if (!Matrix_Check(ipiv) || ipiv->id != INT) err_int_mtrx("ipiv");
-    if (uplo != 'L' && uplo != 'U') err_char("uplo", "'L', 'U'");
-    if (n < 0){
-        n = A->nrows;
-        if (n != A->ncols){
-            PyErr_SetString(PyExc_TypeError, "A must be square");
-            return NULL;
-        }
-    }
-    if (n == 0) return Py_BuildValue("");
-    if (ldA == 0) ldA = MAX(1,A->nrows);
-    if (ldA < MAX(1,n)) err_ld("ldA");
-    if (oA < 0) err_nn_int("offsetA");
-    if (oA + (n-1)*ldA + n > len(A)) err_buf_len("A");
-    if (len(ipiv) < n) err_buf_len("ipiv");
-
-#if (SIZEOF_INT < SIZEOF_LONG)
-    int *ipiv_ptr = malloc(n*sizeof(int));
-    if (!ipiv_ptr) return PyErr_NoMemory();
-#else
-    int *ipiv_ptr = MAT_BUFI(ipiv);
-#endif
-
-    switch (MAT_ID(A)){
-        case DOUBLE:
-            lwork = -1;
-            Py_BEGIN_ALLOW_THREADS
-            dsytrf_(&uplo, &n, NULL, &ldA, NULL, &wl.d, &lwork, &info);
-            Py_END_ALLOW_THREADS
-            lwork = (int) wl.d;
-            if (!(work = (void *) calloc(lwork, sizeof(double)))){
-#if (SIZEOF_INT < SIZEOF_LONG)
-                free(ipiv_ptr);
-#endif
-                return PyErr_NoMemory();
-            }
-            Py_BEGIN_ALLOW_THREADS
-            dsytrf_(&uplo, &n, MAT_BUFD(A)+oA, &ldA, ipiv_ptr,
-                (double *) work, &lwork, &info);
-            Py_END_ALLOW_THREADS
-            free(work);
-            break;
-
-        case COMPLEX:
-            lwork = -1;
-            Py_BEGIN_ALLOW_THREADS
-            zhetrf_(&uplo, &n, NULL, &ldA, NULL, &wl.z, &lwork, &info);
-            Py_END_ALLOW_THREADS
-            lwork = (int) creal(wl.z);
-            if (!(work = (void *) calloc(lwork, sizeof(double complex)))){
-#if (SIZEOF_INT < SIZEOF_LONG)
-                free(ipiv_ptr);
-#endif
-                return PyErr_NoMemory();
-            }
-            Py_BEGIN_ALLOW_THREADS
-            zhetrf_(&uplo, &n, MAT_BUFZ(A)+oA, &ldA, ipiv_ptr,
-                (double complex *) work, &lwork, &info);
-            Py_END_ALLOW_THREADS
-            free(work);
-            break;
-
-        default:
-#if (SIZEOF_INT < SIZEOF_LONG)
-            free(ipiv_ptr);
-#endif
-            err_invalid_id;
-    }
-
-#if (SIZEOF_INT < SIZEOF_LONG)
-    int i;  for (i=0; i<n; i++)  MAT_BUFI(ipiv)[i] = ipiv_ptr[i];
-    free(ipiv_ptr);
-#endif
-    if (info) err_lapack
-    else return Py_BuildValue("");
-}
-
-
-static char doc_sytrs[] =
-    "Solves a real or complex symmetric set of linear equations,\n"
-    "given the LDL^T factorization computed by sytrf() or sysv().\n\n"
-    "sytrs(A, ipiv, B, uplo='L', n=A.size[0], nrhs=B.size[1],\n"
-    "      ldA=max(1,A.size[0]), ldB=max(1,B.size[0]), offsetA=0,\n"
-    "      offsetB=0)\n\n"
-    "PURPOSE\n"
-    "Solves A*X = B where A is real or complex symmetric and n by n,\n"
-    "and B is n by nrhs.  On entry, A and ipiv contain the\n"
-    "factorization of A as returned by sytrf() or sysv().  On exit, B is\n"
-    "replaced by the solution.\n\n"
-    "ARGUMENTS\n"
-    "A         'd' or 'z' matrix\n\n"
-    "ipiv      'i' matrix \n\n"
-    "B         'd' or 'z' matrix.  Must have the same type as A.\n\n"
-    "uplo      'L' or 'U'\n\n"
-    "n         nonnegative integer.  If negative, the default value is\n"
-    "          used.\n\n"
-    "nrhs      nonnegative integer.  If negative, the default value is\n"
-    "          used.\n\n"
-    "ldA       positive integer.  ldA >= max(1,n).  If zero, the default\n"
-    "          value is used.\n\n"
-    "ldB       nonnegative integer.  ldB >= max(1,n).  If zero, the\n"
-    "          default value is used.\n\n"
-    "offsetA   nonnegative integer\n\n"
-    "offsetB   nonnegative integer";
-
-static PyObject* sytrs(PyObject *self, PyObject *args, PyObject *kwrds)
-{
-    matrix *A, *B, *ipiv;
-    int n=-1, nrhs=-1, ldA=0, ldB=0, oA=0, oB=0, info;
-#if PY_MAJOR_VERSION >= 3
-    int uplo_ = 'L';
-#endif
-    char uplo = 'L';
-    char *kwlist[] = {"A", "ipiv", "B", "uplo", "n", "nrhs", "ldA", "ldB",
-        "offsetA", "offsetB", NULL};
-
-#if PY_MAJOR_VERSION >= 3
-    if (!PyArg_ParseTupleAndKeywords(args, kwrds, "OOO|Ciiiiii", kwlist,
-        &A, &ipiv, &B, &uplo_, &n, &nrhs, &ldA, &ldB, &oA, &oB))
-        return NULL;
-    uplo = (char) uplo_;
-#else
-    if (!PyArg_ParseTupleAndKeywords(args, kwrds, "OOO|ciiiiii", kwlist,
-        &A, &ipiv, &B, &uplo, &n, &nrhs, &ldA, &ldB, &oA, &oB))
-        return NULL;
-#endif
-
-    if (!Matrix_Check(A)) err_mtrx("A");
-    if (!Matrix_Check(ipiv) || ipiv->id != INT) err_int_mtrx("ipiv");
-    if (!Matrix_Check(B)) err_mtrx("B");
-    if (MAT_ID(A) != MAT_ID(B)) err_conflicting_ids;
-    if (uplo != 'L' && uplo != 'U') err_char("uplo", "'L', 'U'");
-    if (n < 0){
-        n = A->nrows;
-        if (n != A->ncols){
-            PyErr_SetString(PyExc_TypeError, "A must be square");
-            return NULL;
-        }
-    }
-    if (nrhs < 0) nrhs = B->ncols;
-    if (n == 0 || nrhs == 0) return Py_BuildValue("");
-    if (ldA == 0) ldA = MAX(1,A->nrows);
-    if (ldA < MAX(1,n)) err_ld("ldA");
-    if (ldB == 0) ldB = MAX(1,B->nrows);
-    if (ldB < MAX(1,n)) err_ld("ldB");
-    if (oA < 0) err_nn_int("offsetA");
-    if (oA + (n-1)*ldA + n > len(A)) err_buf_len("A");
-    if (oB < 0) err_nn_int("offsetB");
-    if (oB + (nrhs-1)*ldB + n > len(B)) err_buf_len("B");
-    if (len(ipiv) < n) err_buf_len("ipiv");
-
-#if (SIZEOF_INT < SIZEOF_LONG)
-    int *ipiv_ptr = malloc(n*sizeof(int));
-    if (!ipiv_ptr) return PyErr_NoMemory();
-    int i;  for (i=0; i<n; i++) ipiv_ptr[i] = MAT_BUFI(ipiv)[i];
-#else
-    int *ipiv_ptr = MAT_BUFI(ipiv);
-#endif
-
-    switch (MAT_ID(A)){
-        case DOUBLE:
-            Py_BEGIN_ALLOW_THREADS
-            dsytrs_(&uplo, &n, &nrhs, MAT_BUFD(A)+oA, &ldA, ipiv_ptr,
-                MAT_BUFD(B)+oB, &ldB, &info);
-            Py_END_ALLOW_THREADS
-            break;
-
-	case COMPLEX:
-            Py_BEGIN_ALLOW_THREADS
-            zsytrs_(&uplo, &n, &nrhs, MAT_BUFZ(A)+oA, &ldA, ipiv_ptr,
-                MAT_BUFZ(B)+oB, &ldB, &info);
-            Py_END_ALLOW_THREADS
-            break;
-
-	default:
-#if (SIZEOF_INT < SIZEOF_LONG)
-            free(ipiv_ptr);
-#endif
-	    err_invalid_id;
-    }
-
-#if (SIZEOF_INT < SIZEOF_LONG)
-    free(ipiv_ptr);
-#endif
-    if (info) err_lapack
-    else return Py_BuildValue("");
-}
-
-
-static char doc_hetrs[] =
-    "Solves a real symmetric or complex Hermitian set of linear\n"
-    "equations, given the LDL^H factorization computed by hetrf() or "
-    "hesv().\n\n"
-    "hetrs(A, ipiv, B, uplo='L', n=A.size[0], nrhs=B.size[1],\n"
-    "      ldA=max(1,A.size[0]), ldB=max(1,B.size[0]), offsetA=0,\n"
-    "      offsetB=0)\n\n"
-    "PURPOSE\n"
-    "Solves A*X = B where A is real symmetric or complex Hermitian\n"
-    "and n by n, and B is n by nrhs.  On entry, A and ipiv contain\n"
-    "the factorization of A as returned by hetrf or hesv.  On exit, B\n"
-    "is replaced by the solution.\n\n"
-    "ARGUMENTS\n"
-    "A         'd' or 'z' matrix\n\n"
-    "ipiv      'i' matrix \n\n"
-    "B         'd' or 'z' matrix.  Must have the same type as A.\n\n"
-    "uplo      'U' or 'L'\n\n"
-    "n         nonnegative integer.  If negative, the default value is\n"
-    "          used.\n\n"
-    "nrhs      nonnegative integer.  If negative, the default value is\n"
-    "          used.\n\n"
-    "ldA       positive integer.  ldA >= max(1,n).  If zero, the default\n"
-    "          value is used.\n\n"
-    "ldB       positive integer.  ldB >= max(1,n).  If zero, the default\n"
-    "          value is used.\n\n"
-    "offsetA   nonnegative integer\n\n"
-    "offsetB   nonnegative integer";
-
-static PyObject* hetrs(PyObject *self, PyObject *args, PyObject *kwrds)
-{
-    matrix *A, *B, *ipiv;
-    int n=-1, nrhs=-1, ldA=0, ldB=0, oA=0, oB=0, info;
-#if PY_MAJOR_VERSION >= 3
-    int uplo_ ='L';
-#endif
-    char uplo = 'L';
-    char *kwlist[] = {"A", "ipiv", "B", "uplo", "n", "nrhs", "ldA", "ldB",
-        "offsetA", "offsetB", NULL};
-
-#if PY_MAJOR_VERSION >= 3
-    if (!PyArg_ParseTupleAndKeywords(args, kwrds, "OOO|Ciiiiii", kwlist,
-        &A, &ipiv, &B, &uplo_, &n, &nrhs, &ldA, &ldB, &oA, &oB))
-        return NULL;
-    uplo = (char) uplo_;
-#else
-    if (!PyArg_ParseTupleAndKeywords(args, kwrds, "OOO|ciiiiii", kwlist,
-        &A, &ipiv, &B, &uplo, &n, &nrhs, &ldA, &ldB, &oA, &oB))
-        return NULL;
-#endif
-
-    if (!Matrix_Check(A)) err_mtrx("A");
-    if (!Matrix_Check(ipiv) || ipiv->id != INT) err_int_mtrx("ipiv");
-    if (!Matrix_Check(B)) err_mtrx("B");
-    if (MAT_ID(A) != MAT_ID(B)) err_conflicting_ids;
-    if (uplo != 'L' && uplo != 'U') err_char("uplo", "'L', 'U'");
-    if (n < 0){
-        n = A->nrows;
-        if (n != A->ncols){
-            PyErr_SetString(PyExc_TypeError, "A must be square");
-            return NULL;
-        }
-    }
-    if (nrhs < 0) nrhs = B->ncols;
-    if (n == 0 || nrhs == 0) return Py_BuildValue("");
-    if (ldA == 0) ldA = MAX(1,A->nrows);
-    if (ldA < MAX(1,n)) err_ld("ldA");
-    if (ldB == 0) ldB = MAX(1,B->nrows);
-    if (ldB < MAX(1,n)) err_ld("ldB");
-    if (oA < 0) err_nn_int("offsetA");
-    if (oA + (n-1)*ldA + n > len(A)) err_buf_len("A");
-    if (oB < 0) err_nn_int("offsetB");
-    if (oB + (nrhs-1)*ldB + n > len(B)) err_buf_len("B");
-    if (len(ipiv) < n) err_buf_len("ipiv");
-
-#if (SIZEOF_INT < SIZEOF_LONG)
-    int *ipiv_ptr = malloc(n*sizeof(int));
-    if (!ipiv_ptr) return PyErr_NoMemory();
-    int i;  for (i=0; i<n; i++) ipiv_ptr[i] = MAT_BUFI(ipiv)[i];
-#else
-    int *ipiv_ptr = MAT_BUFI(ipiv);
-#endif
-
-    switch (MAT_ID(A)){
-        case DOUBLE:
-            Py_BEGIN_ALLOW_THREADS
-            dsytrs_(&uplo, &n, &nrhs, MAT_BUFD(A)+oA, &ldA,
-                ipiv_ptr, MAT_BUFD(B)+oB, &ldB, &info);
-            Py_END_ALLOW_THREADS
-            break;
-
-	case COMPLEX:
-            Py_BEGIN_ALLOW_THREADS
-            zhetrs_(&uplo, &n, &nrhs, MAT_BUFZ(A)+oA, &ldA,
-                ipiv_ptr, MAT_BUFZ(B)+oB, &ldB, &info);
-            Py_END_ALLOW_THREADS
-            break;
-
-	default:
-#if (SIZEOF_INT < SIZEOF_LONG)
-            free(ipiv_ptr);
-#endif
-	    err_invalid_id;
-    }
-
-#if (SIZEOF_INT < SIZEOF_LONG)
-    free(ipiv_ptr);
-#endif
-    if (info) err_lapack
-    else return Py_BuildValue("");
-}
-
-
-static char doc_sytri[] =
-    "Inverse of a real or complex symmetric matrix.\n\n"
-    "sytri(A, ipiv, uplo='L', n=A.size[0], ldA=max(1,A.size[0]),\n"
-    "      offsetA=0)\n\n"
-    "PURPOSE\n"
-    "Computes the inverse of a real or complex symmetric matrix of\n"
-    "order n.  On entry, A and ipiv contain the LDL^T factorization,\n"
-    "as returned by sysv() or sytrf().  On exit A is replaced by the\n"
-    "inverse.  \n\n"
-    "ARGUMENTS\n"
-    "A         'd' or 'z' matrix\n\n"
-    "ipiv      'i' matrix \n\n"
-    "uplo      'L' or 'U'\n\n"
-    "n         nonnegative integer.  If negative, the default value is\n"
-    "          used.\n\n"
-    "ldA       positive integer.  ldA >= max(1,n).  If zero, the default\n"
-    "          value is used.\n\n"
-    "offsetA   nonnegative integer";
-
-static PyObject* sytri(PyObject *self, PyObject *args, PyObject *kwrds)
-{
-    matrix *A, *ipiv;
-    int n=-1, ldA=0, oA=0, info;
-#if PY_MAJOR_VERSION >= 3
-    int uplo_ = 'L';
-#endif
-    char uplo = 'L';
-    void *work;
-    char *kwlist[] = {"A", "ipiv", "uplo", "n", "ldA", "offsetA", NULL};
-
-#if PY_MAJOR_VERSION >= 3
-    if (!PyArg_ParseTupleAndKeywords(args, kwrds, "OO|Ciii", kwlist,
-        &A, &ipiv, &uplo_, &n, &ldA, &oA))
-        return NULL;
-    uplo = (char) uplo_;
-#else
-    if (!PyArg_ParseTupleAndKeywords(args, kwrds, "OO|ciii", kwlist,
-        &A, &ipiv, &uplo, &n, &ldA, &oA))
-        return NULL;
-#endif
-
-    if (!Matrix_Check(A)) err_mtrx("A");
-    if (!Matrix_Check(ipiv) || ipiv->id != INT) err_int_mtrx("ipiv");
-    if (uplo != 'L' && uplo != 'U') err_char("uplo", "'L', 'U'");
-    if (n < 0){
-        n = A->nrows;
-        if (n != A->ncols){
-            PyErr_SetString(PyExc_TypeError, "A must be square");
-            return NULL;
-        }
-    }
-    if (n == 0) return Py_BuildValue("");
-    if (ldA == 0) ldA = MAX(1,A->nrows);
-    if (ldA < MAX(1,n)) err_ld("ldA");
-    if (oA < 0) err_nn_int("offsetA");
-    if (oA + (n-1)*ldA + n > len(A)) err_buf_len("A");
-    if (len(ipiv) < n) err_buf_len("ipiv");
-
-#if (SIZEOF_INT < SIZEOF_LONG)
-    int *ipiv_ptr = malloc(n*sizeof(int));
-    if (!ipiv_ptr) return PyErr_NoMemory();
-    int i;  for (i=0; i<n; i++) ipiv_ptr[i] = MAT_BUFI(ipiv)[i];
-#else
-    int *ipiv_ptr = MAT_BUFI(ipiv);
-#endif
-
-    switch (MAT_ID(A)){
-        case DOUBLE:
-            if (!(work = (void *) calloc(n, sizeof(double)))) {
-#if (SIZEOF_INT < SIZEOF_LONG)
-                free(ipiv_ptr);
-#endif
-                return PyErr_NoMemory();
-            }
-            Py_BEGIN_ALLOW_THREADS
-            dsytri_(&uplo, &n, MAT_BUFD(A)+oA, &ldA, ipiv_ptr,
-                (double *) work, &info);
-            Py_END_ALLOW_THREADS
-            free(work);
-            break;
-
-	case COMPLEX:
-            if (!(work = (void *) calloc(2*n, sizeof(double complex)))){
-#if (SIZEOF_INT < SIZEOF_LONG)
-                free(ipiv_ptr);
-#endif
-                return PyErr_NoMemory();
-            }
-            Py_BEGIN_ALLOW_THREADS
-            zsytri_(&uplo, &n, MAT_BUFZ(A)+oA, &ldA, ipiv_ptr,
-                (double complex *) work, &info);
-            Py_END_ALLOW_THREADS
-            free(work);
-            break;
-
-        default:
-#if (SIZEOF_INT < SIZEOF_LONG)
-            free(ipiv_ptr);
-#endif
-            err_invalid_id;
-    }
-
-#if (SIZEOF_INT < SIZEOF_LONG)
-    free(ipiv_ptr);
-#endif
-    if (info) err_lapack
-    else return Py_BuildValue("");
-}
-
-
-static char doc_hetri[] =
-    "Inverse of a real symmetric or complex Hermitian matrix.\n\n"
-    "hetri(A, ipiv, uplo='L', n=A.size[0], ldA=max(1,A.size[0]),\n"
-    "      offsetA=0)\n\n"
-    "PURPOSE\n"
-    "Computes the inverse of a real symmetric or complex Hermitian\n"
-    "matrix of order n.  On entry, A and ipiv contain the LDL^T\n"
-    "factorization, as returned by hesv() or hetrf().  On exit A is\n"
-    "replaced by the inverse. \n\n"
-    "ARGUMENTS\n"
-    "A         'd' or 'z' matrix\n\n"
-    "ipiv      'i' matrix \n\n"
-    "uplo      'L' or 'U'\n\n"
-    "n         nonnegative integer.  If negative, the default value is\n"
-    "          used.\n\n"
-    "ldA       positive integer.  ldA >= max(1,n).  If zero, the default\n"
-    "          value is used.\n\n"
-    "offsetA   nonnegative integer";
-
-static PyObject* hetri(PyObject *self, PyObject *args, PyObject *kwrds)
-{
-    matrix *A, *ipiv;
-    int n=-1, ldA=0, oA=0, info;
-#if PY_MAJOR_VERSION >= 3
-    int uplo_ = 'L';
-#endif
-    char uplo = 'L';
-    void *work;
-    char *kwlist[] = {"A", "ipiv", "uplo", "n", "ldA", "offsetA", NULL};
-
-#if PY_MAJOR_VERSION >= 3
-    if (!PyArg_ParseTupleAndKeywords(args, kwrds, "OO|Ciii", kwlist,
-        &A, &ipiv, &uplo_, &n, &ldA, &oA))
-        return NULL;
-    uplo = (char) uplo_;
-#else
-    if (!PyArg_ParseTupleAndKeywords(args, kwrds, "OO|ciii", kwlist,
-        &A, &ipiv, &uplo, &n, &ldA, &oA))
-        return NULL;
-#endif
-
-    if (!Matrix_Check(A)) err_mtrx("A");
-    if (!Matrix_Check(ipiv) || ipiv->id != INT) err_int_mtrx("ipiv");
-    if (uplo != 'L' && uplo != 'U') err_char("uplo", "'L', 'U'");
-    if (n < 0){
-        n = A->nrows;
-        if (n != A->ncols){
-            PyErr_SetString(PyExc_TypeError, "A must be square");
-            return NULL;
-        }
-    }
-    if (n == 0) return Py_BuildValue("");
-    if (ldA == 0) ldA = MAX(1,A->nrows);
-    if (ldA < MAX(1,n)) err_ld("ldA");
-    if (oA < 0) err_nn_int("offsetA");
-    if (oA + (n-1)*ldA + n > len(A)) err_buf_len("A");
-    if (len(ipiv) < n) err_buf_len("ipiv");
-
-#if (SIZEOF_INT < SIZEOF_LONG)
-    int *ipiv_ptr = malloc(n*sizeof(int));
-    if (!ipiv_ptr) return PyErr_NoMemory();
-    int i;  for (i=0; i<n; i++) ipiv_ptr[i] = MAT_BUFI(ipiv)[i];
-#else
-    int *ipiv_ptr = MAT_BUFI(ipiv);
-#endif
-
-    switch (MAT_ID(A)){
-        case DOUBLE:
-            if (!(work = (void *) calloc(n, sizeof(double)))){
-#if (SIZEOF_INT < SIZEOF_LONG)
-                free(ipiv_ptr);
-#endif
-                return PyErr_NoMemory();
-            }
-            Py_BEGIN_ALLOW_THREADS
-            dsytri_(&uplo, &n, MAT_BUFD(A)+oA, &ldA, ipiv_ptr,
-                (double *) work, &info);
-            Py_END_ALLOW_THREADS
-            free(work);
-            break;
-
-        case COMPLEX:
-            if (!(work = (void *) calloc(n, sizeof(double complex)))){
-#if (SIZEOF_INT < SIZEOF_LONG)
-                free(ipiv_ptr);
-#endif
-                return PyErr_NoMemory();
-            }
-            Py_BEGIN_ALLOW_THREADS
-            zhetri_(&uplo, &n, MAT_BUFZ(A)+oA, &ldA, ipiv_ptr,
-                (double complex *) work, &info);
-            Py_END_ALLOW_THREADS
-            free(work);
-            break;
-
-        default:
-#if (SIZEOF_INT < SIZEOF_LONG)
-            free(ipiv_ptr);
-#endif
-            err_invalid_id;
-    }
-
-#if (SIZEOF_INT < SIZEOF_LONG)
-    free(ipiv_ptr);
-#endif
-    if (info) err_lapack
-    else return Py_BuildValue("");
-}
-
-
-static char doc_sysv[] =
-    "Solves a real or complex symmetric set of linear equations.\n\n"
-    "sysv(A, B, ipiv=None, uplo='L', n=A.size[0], nrhs=B.size[1],\n"
-    "     ldA = max(1,A.size[0]), ldB = max(1,B.size[0]),\n"
-    "     offsetA=0, offsetB=0)\n\n"
-    "PURPOSE\n"
-    "Solves A*X = B where A is real or complex symmetric and n by n.\n"
-    "If ipiv is provided, then on exit A and ipiv contain the details\n"
-    "of the LDL^T factorization of A.  If ipiv is not provided, then\n"
-    "the factorization is not returned and A is not modified.  On\n"
-    "exit, B contains the solution.\n\n"
-    "ARGUMENTS\n"
-    "A         'd' or 'z' matrix\n\n"
-    "B         'd' or 'z' matrix.  Must have the same type as A.\n\n"
-    "ipiv      'i' matrix of length at least n\n\n"
-    "uplo      'L' or 'U'\n\n"
-    "n         nonnegative integer.  If negative, the default value is\n"
-    "          used.\n\n"
-    "nrhs      nonnegative integer.  If negative, the default value is\n"
-    "          used.\n\n"
-    "ldA       positive integer.  ldA >= max(1,n).  If zero, the default\n"
-    "          value is used.\n\n"
-    "ldB       positive integer.  ldB >= max(1,n).  If zero, the default\n"
-    "          value is used.\n\n"
-    "offsetA   nonnegative integer\n\n"
-    "offsetB   nonnegative integer";
-
-static PyObject* sysv(PyObject *self, PyObject *args, PyObject *kwrds)
-{
-    matrix *A, *B, *ipiv=NULL;
-    int n=-1, nrhs=-1, ldA=0, ldB=0, oA=0, oB=0, info, lwork, k,
-        *ipivc=NULL;
-    void *work=NULL, *Ac=NULL;
-    number wl;
-#if PY_MAJOR_VERSION >= 3
-    int uplo_ = 'L';
-#endif
-    char uplo = 'L';
-    char *kwlist[] = {"A", "B", "ipiv", "uplo", "n", "nrhs", "ldA",
-        "ldB", "offsetA", "offsetB", NULL};
-
-#if PY_MAJOR_VERSION >= 3
-    if (!PyArg_ParseTupleAndKeywords(args, kwrds, "OO|OCiiiiii", kwlist,
-        &A, &B, &ipiv, &uplo_, &n, &nrhs, &ldA, &ldB, &oA, &oB))
-        return NULL;
-    uplo = (char) uplo_;
-#else
-    if (!PyArg_ParseTupleAndKeywords(args, kwrds, "OO|Ociiiiii", kwlist,
-        &A, &B, &ipiv, &uplo, &n, &nrhs, &ldA, &ldB, &oA, &oB))
-        return NULL;
-#endif
-
-    if (!Matrix_Check(A)) err_mtrx("A");
-    if (!Matrix_Check(B)) err_mtrx("B");
-    if (MAT_ID(A) != MAT_ID(B)) err_conflicting_ids;
-    if (ipiv && (!Matrix_Check(ipiv) || ipiv->id != INT))
-        err_int_mtrx("ipiv");
-    if (uplo != 'L' && uplo != 'U') err_char("uplo", "'L', 'U'");
-    if (n < 0){
-        n = A->nrows;
-        if (n != A->ncols){
-            PyErr_SetString(PyExc_TypeError, "A must be square");
-            return NULL;
-        }
-    }
-    if (nrhs < 0) nrhs = B->ncols;
-    if (n == 0 || nrhs == 0) return Py_BuildValue("");
-    if (ldA == 0) ldA = MAX(1,A->nrows);
-    if (ldA < MAX(1,n)) err_ld("ldA");
-    if (ldB == 0) ldB = MAX(1,B->nrows);
-    if (ldB < MAX(1, n)) err_ld("ldB");
-    if (oA < 0) err_nn_int("offsetA");
-    if (oA + (n-1)*ldA + n > len(A)) err_buf_len("A");
-    if (oB < 0) err_nn_int("offsetB");
-    if (oB + (nrhs-1)*ldB + n > len(B)) err_buf_len("B");
-    if (ipiv && len(ipiv) < n) err_buf_len("ipiv");
-
-    switch (MAT_ID(A)){
-        case DOUBLE:
-            lwork = -1;
-            Py_BEGIN_ALLOW_THREADS
-            dsytrf_(&uplo, &n, NULL, &ldA, NULL, &wl.d, &lwork, &info);
-            Py_END_ALLOW_THREADS
-            lwork = (int) wl.d;
-            if (!(work = (void *) calloc(lwork, sizeof(double))))
-                return PyErr_NoMemory();
-            if (ipiv) {
-#if (SIZEOF_INT < SIZEOF_LONG)
-                if (!(ipivc = (int *) calloc(n, sizeof(int)))){
-                    free(work);
-                    return PyErr_NoMemory();
-                }
-                for (k=0; k<n; k++) ipivc[k] = MAT_BUFI(ipiv)[k];
-#else
-                ipivc = MAT_BUFI(ipiv);
-#endif
-                Py_BEGIN_ALLOW_THREADS
-                dsysv_(&uplo, &n, &nrhs, MAT_BUFD(A)+oA, &ldA, ipivc,
-                    MAT_BUFD(B)+oB, &ldB, (double *) work, &lwork,
-                    &info);
-                Py_END_ALLOW_THREADS
-#if (SIZEOF_INT < SIZEOF_LONG)
-		for (k=0; k<n; k++) MAT_BUFI(ipiv)[k] = ipivc[k];
-                free(ipivc);
-#endif
-	    }
-            else {
-                ipivc = (int *) calloc(n, sizeof(int));
-                Ac = (void *) calloc(n*n, sizeof(double));
-                if (!ipivc || !Ac){
-                    free(work);  free(ipivc);  free(Ac);
-                    return PyErr_NoMemory();
-                }
-                for (k=0; k<n; k++)
-                    memcpy((double *) Ac + k*n, MAT_BUFD(A) + oA + k*ldA,
-                        n*sizeof(double));
-                Py_BEGIN_ALLOW_THREADS
-                dsysv_(&uplo, &n, &nrhs, (double *) Ac, &n, ipivc,
-                    MAT_BUFD(B)+oB, &ldB, work, &lwork, &info);
-                Py_END_ALLOW_THREADS
-                free(ipivc); free(Ac);
-            }
-            free(work);
-            break;
-
-        case COMPLEX:
-            lwork = -1;
-            Py_BEGIN_ALLOW_THREADS
-            zsytrf_(&uplo, &n, NULL, &ldA, NULL, &wl.z, &lwork, &info);
-            Py_END_ALLOW_THREADS
-            lwork = (int) creal(wl.z);
-            if (!(work = (void *) calloc(lwork, sizeof(double complex))))
-                return PyErr_NoMemory();
-            if (ipiv) {
-#if (SIZEOF_INT < SIZEOF_LONG)
-                if (!(ipivc = (int *) calloc(n, sizeof(int)))){
-                    free(work);
-                    return PyErr_NoMemory();
-                }
-                for (k=0; k<n; k++) ipivc[k] = MAT_BUFI(ipiv)[k];
-#else
-                ipivc = MAT_BUFI(ipiv);
-#endif
-                Py_BEGIN_ALLOW_THREADS
-                zsysv_(&uplo, &n, &nrhs, MAT_BUFZ(A)+oA, &ldA, ipivc,
-                    MAT_BUFZ(B)+oB, &ldB, (double complex *) work, 
-                    &lwork, &info);
-                Py_END_ALLOW_THREADS
-#if (SIZEOF_INT < SIZEOF_LONG)
-                for (k=0; k<n; k++) MAT_BUFI(ipiv)[k] = ipivc[k];
-                free(ipivc);
-#endif
-            }
-            else {
-                ipivc = (int *) calloc(n, sizeof(int));
-                Ac = (void *) calloc(n*n, sizeof(double complex));
-                if (!ipivc || !Ac){
-                    free(work);  free(ipivc);  free(Ac);
-                    return PyErr_NoMemory();
-                }
-                for (k=0; k<n; k++)
-                    memcpy((double complex *) Ac + k*n, 
-                        MAT_BUFZ(A) + oA + k*ldA,
-                        n*sizeof(double complex));
-                Py_BEGIN_ALLOW_THREADS
-                zsysv_(&uplo, &n, &nrhs, (double complex *) Ac, &n, ipivc,
-                    MAT_BUFZ(B)+oB, &ldB, work, &lwork, &info);
-                Py_END_ALLOW_THREADS
-                free(ipivc);  free(Ac);
-            }
-            free(work);
-            break;
-
-        default:
-            err_invalid_id;
-    }
-
-    if (info) err_lapack
-    else return Py_BuildValue("");
-}
-
-
-static char doc_hesv[] =
-    "Solves a real symmetric or complex Hermitian set of linear\n"
-    "equations.\n\n"
-    "herv(A, B, ipiv=None, uplo='L', n=A.size[0], nrhs=B.size[1],\n"
-    "     ldA = max(1,A.size[0]), ldB = max(1,B.size[0]), offsetA=0,\n"
-    "     offsetB=0)\n\n"
-    "PURPOSE\n"
-    "Solves A*X=B where A is real symmetric or complex Hermitian and\n"
-    "n by n.  If ipiv is provided, then on exit A and ipiv contain\n"
-    "the details of the LDL^H factorization of A.  If ipiv is not\n"
-    "provided, then the factorization is not returned and A is not\n"
-    "modified.  On exit, B contains the solution.\n\n"
-    "ARGUMENTS\n"
-    "A         'd' or 'z' matrix\n\n"
-    "B         'd' or 'z' matrix.  Must have the same type as A.\n\n"
-    "ipiv      'i' matrix of length at least n\n\n"
-    "uplo      'U' or 'L'\n\n"
-    "n         nonnegative integer.  If negative, the default value is\n"
-    "          used.\n\n"
-    "nrhs      nonnegative integer.  If negative, the default value is\n"
-    "          used.\n\n"
-    "ldA       positive integer.  ldA >= max(1,n).  If zero, the default\n"
-    "          value is used.\n\n"
-    "ldB       positive integer.  ldB >= max(1,n).  If zero, the default\n"
-    "          value is used.\n\n"
-    "offsetA   nonnegative integer\n\n"
-    "offsetB   nonnegative integer";
-
-static PyObject* hesv(PyObject *self, PyObject *args, PyObject *kwrds)
-{
-    matrix *A, *B, *ipiv=NULL;
-    int n=-1, nrhs=-1, ldA=0, ldB=0, oA=0, oB=0, info, lwork, k,
-        *ipivc=NULL;
-    void *work=NULL, *Ac=NULL;
-    number wl;
-#if PY_MAJOR_VERSION >= 3
-    int uplo_ = 'L';
-#endif
-    char uplo = 'L';
-    char *kwlist[] = {"A", "B", "ipiv", "uplo", "n", "nrhs", "ldA", "ldB",
-        "offsetA", "offsetB", NULL};
-
-#if PY_MAJOR_VERSION >= 3
-    if (!PyArg_ParseTupleAndKeywords(args, kwrds, "OO|OCiiiiii", kwlist,
-        &A, &B, &ipiv, &uplo_, &n, &nrhs, &ldA, &ldB, &oA, &oB))
-        return NULL;
-    uplo = (char) uplo_;
-#else
-    if (!PyArg_ParseTupleAndKeywords(args, kwrds, "OO|Ociiiiii", kwlist,
-        &A, &B, &ipiv, &uplo, &n, &nrhs, &ldA, &ldB, &oA, &oB))
-        return NULL;
-#endif
-
-    if (!Matrix_Check(A)) err_mtrx("A");
-    if (!Matrix_Check(B)) err_mtrx("B");
-    if (MAT_ID(A) != MAT_ID(B)) err_conflicting_ids;
-    if (ipiv && (!Matrix_Check(ipiv) || ipiv->id != INT))
-        err_int_mtrx("ipiv");
-    if (uplo != 'L' && uplo != 'U') err_char("uplo", "'L', 'U'");
-    if (n < 0){
-        n = A->nrows;
-        if (n != A->ncols){
-            PyErr_SetString(PyExc_TypeError, "A must be square");
-            return NULL;
-        }
-    }
-    if (nrhs < 0) nrhs = B->ncols;
-    if (n == 0 || nrhs == 0) return Py_BuildValue("");
-    if (ldA == 0) ldA = MAX(1,A->nrows);
-    if (ldA < MAX(1,n)) err_ld("ldA");
-    if (ldB == 0) ldB = MAX(1,B->nrows);
-    if (ldB < MAX(1, n)) err_ld("ldB");
-    if (oA < 0) err_nn_int("offsetA");
-    if (oA + (n-1)*ldA + n > len(A)) err_buf_len("A");
-    if (oB < 0) err_nn_int("offsetB");
-    if (oB + (nrhs-1)*ldB + n > len(B)) err_buf_len("B");
-    if (ipiv && len(ipiv) < n) err_buf_len("ipiv");
-
-    switch (MAT_ID(A)){
-        case DOUBLE:
-            lwork = -1;
-            Py_BEGIN_ALLOW_THREADS
-            dsytrf_(&uplo, &n, NULL, &ldA, NULL, &wl.d, &lwork, &info);
-            Py_END_ALLOW_THREADS
-            lwork = (int) wl.d;
-            if (!(work = (void *) calloc(lwork, sizeof(double))))
-                return PyErr_NoMemory();
-            if (ipiv) {
-#if (SIZEOF_INT < SIZEOF_LONG)
-                if (!(ipivc = (int *) calloc(n,sizeof(int)))){
-                    free(work);
-                    return PyErr_NoMemory();
-                }
-                int i; for (i=0; i<n; i++) ipivc[i] = MAT_BUFI(ipiv)[i];
-#else
-                ipivc = MAT_BUFI(ipiv);
-#endif
-                Py_BEGIN_ALLOW_THREADS
-                dsysv_(&uplo, &n, &nrhs, MAT_BUFD(A)+oA, &ldA, ipivc,
-                    MAT_BUFD(B)+oB, &ldB, (double *) work, &lwork,
-                    &info);
-                Py_END_ALLOW_THREADS
-#if (SIZEOF_INT < SIZEOF_LONG)
-                for (i=0; i<n; i++) MAT_BUFI(ipiv)[i] = ipivc[i];
-                free(ipivc);
-#endif
-            }
-            else {
-                ipivc = (int *) calloc(n, sizeof(int));
-                Ac = (void *) calloc(n*n, sizeof(double));
-                if (!ipivc || !Ac){
-                    free(work);  free(ipivc);  free(Ac);
-                    return PyErr_NoMemory();
-                }
-                for (k=0; k<n; k++)
-                    memcpy((double *) Ac + k*n, MAT_BUFD(A) + oA + k*ldA,
-                        n*sizeof(double));
-                Py_BEGIN_ALLOW_THREADS
-                dsysv_(&uplo, &n, &nrhs, (double *) Ac, &n, ipivc,
-                    MAT_BUFD(B)+oB, &ldB, work, &lwork, &info);
-                Py_END_ALLOW_THREADS
-                free(ipivc);  free(Ac);
-            }
-            free(work);
-            break;
-
-        case COMPLEX:
-            lwork = -1;
-            zhetrf_(&uplo, &n, NULL, &ldA, NULL, &wl.z, &lwork, &info);
-            lwork = (int) creal(wl.z);
-            if (!(work = (void *) calloc(lwork, sizeof(double complex))))
-                return PyErr_NoMemory();
-            if (ipiv) {
-#if (SIZEOF_INT < SIZEOF_LONG)
-                if (!(ipivc = (int *) calloc(n,sizeof(int)))){
-                    free(work);
-                    return PyErr_NoMemory();
-                }
-                for (k=0; k<n; k++) ipivc[k] = MAT_BUFI(ipiv)[k];
-#else
-                ipivc = MAT_BUFI(ipiv);
-#endif
-                Py_BEGIN_ALLOW_THREADS
-                zhesv_(&uplo, &n, &nrhs, MAT_BUFZ(A)+oA, &ldA, ipivc,
-                    MAT_BUFZ(B)+oB, &ldB, (double complex *) work, 
-                    &lwork, &info);
-                Py_END_ALLOW_THREADS
-#if (SIZEOF_INT < SIZEOF_LONG)
-                for (k=0; k<n; k++) MAT_BUFI(ipiv)[k] = ipivc[k];
-                free(ipivc);
-#endif
-            }
-            else {
-                ipivc = (int *) calloc(n, sizeof(int));
-                Ac = (void *) calloc(n*n, sizeof(double complex));
-                if (!ipivc || !Ac){
-                    free(work);  free(ipivc);  free(Ac);
-                    return PyErr_NoMemory();
-                }
-                for (k=0; k<n; k++)
-                    memcpy((double complex *) Ac + k*n, 
-                        MAT_BUFZ(A) + oA + k*ldA,
-                        n*sizeof(double complex));
-                Py_BEGIN_ALLOW_THREADS
-                zhesv_(&uplo, &n, &nrhs, (double complex *) Ac, &n, ipivc,
-                    MAT_BUFZ(B)+oB, &ldB, work, &lwork, &info);
-                Py_END_ALLOW_THREADS
-                free(ipivc);  free(Ac);
-            }
-            free(work);
-            break;
-
-        default:
-            err_invalid_id;
-    }
-
-    if (info) err_lapack
-    else return Py_BuildValue("");
-}
-
-
-static char doc_trtrs[] =
-    "Solution of a triangular set of equations with multiple righthand\n"
-    "sides.\n\n"
-    "trtrs(A, B, uplo='L', trans='N', diag='N', n=A.size[0],\n"
-    "      nrhs=B.size[1], ldA=max(1,A.size[0]), ldB=max(1,B.size[0]),\n"
-    "      offsetA=0, offsetB=0)\n\n"
-    "PURPOSE\n"
-    "If trans is 'N', solves A*X = B.\n"
-    "If trans is 'T', solves A^T*X = B.\n"
-    "If trans is 'C', solves A^H*X = B.\n"
-    "B is n by nrhs and A is triangular of order n.\n\n"
-    "ARGUMENTS\n"
-    "A         'd' or 'z' matrix\n\n"
-    "B         'd' or 'z' matrix.  Must have the same type as A.\n\n"
-    "uplo      'L' or 'U'\n\n"
-    "trans     'N', 'T' or 'C'\n\n"
-    "diag      'N' or 'U'\n\n"
-    "n         nonnegative integer.  If negative, the default value is\n"
-    "          used.\n\n"
-    "nrhs      nonnegative integer.  If negative, the default value is\n"
-    "          used.\n\n"
-    "ldA       positive integer.  ldA >= max(1,n).  If zero, the default\n"
-    "          value is used.\n\n"
-    "ldB       positive integer.  ldB >= max(1,n).  If zero, the default\n"
-    "          value is used.\n\n"
-    "offsetA   nonnegative integer\n\n"
-    "offsetB   nonnegative integer";
-
-static PyObject* trtrs(PyObject *self, PyObject *args, PyObject *kwrds)
-{
-    matrix *A, *B;
-    int n=-1, nrhs=-1, ldA=0, ldB=0, oA=0, oB=0, info;
-#if PY_MAJOR_VERSION >= 3
-    int uplo_ = 'L', trans_ = 'N', diag_ = 'N';
-#endif
-    char uplo = 'L', trans = 'N', diag = 'N';
-    char *kwlist[] = {"A", "B", "uplo", "trans", "diag", "n", "nrhs",
-        "ldA", "ldB", "offsetA", "offsetB", NULL};
-
-#if PY_MAJOR_VERSION >= 3
-    if (!PyArg_ParseTupleAndKeywords(args, kwrds, "OO|CCCiiiiii", kwlist,
-        &A, &B, &uplo_, &trans_, &diag_, &n, &nrhs, &ldA, &ldB, &oA, &oB))
-        return NULL;
-    uplo = (char) uplo_;
-    trans = (char) trans_;
-    diag = (char) diag_;
-#else
-    if (!PyArg_ParseTupleAndKeywords(args, kwrds, "OO|ccciiiiii", kwlist,
-        &A, &B, &uplo, &trans, &diag, &n, &nrhs, &ldA, &ldB, &oA, &oB))
-        return NULL;
-#endif
-
-    if (!Matrix_Check(A)) err_mtrx("A");
-    if (!Matrix_Check(B)) err_mtrx("B");
-    if (MAT_ID(A) != MAT_ID(B)) err_conflicting_ids;
-    if (uplo != 'L' && uplo != 'U') err_char("uplo", "'L', 'U'");
-    if (diag != 'N' && diag != 'U') err_char("diag", "'N', 'U'");
-    if (trans != 'N' && trans != 'T' && trans != 'C')
-        err_char("trans", "'N', 'T', 'C'");
-    if (n < 0){
-        n = A->nrows;
-        if (A->nrows != A->ncols){
-            PyErr_SetString(PyExc_TypeError, "A must be square");
-            return NULL;
-        }
-    }
-    if (nrhs < 0) nrhs = B->ncols;
-    if (n == 0 || nrhs == 0) return Py_BuildValue("");
-    if (ldA == 0) ldA = MAX(1,A->nrows);
-    if (ldA < MAX(1,n)) err_ld("ldA");
-    if (ldB == 0) ldB = MAX(1,B->nrows);
-    if (ldB < MAX(1,n)) err_ld("ldB");
-    if (oA < 0) err_nn_int("offsetA");
-    if (oA + (n-1)*ldA + n > len(A)) err_buf_len("A");
-    if (oB < 0) err_nn_int("offsetB");
-    if (oB + (nrhs-1)*ldB + n > len(B)) err_buf_len("B");
-
-    switch (MAT_ID(A)){
-        case DOUBLE:
-            if (trans == 'C') trans = 'T';
-            Py_BEGIN_ALLOW_THREADS
-            dtrtrs_(&uplo, &trans, &diag, &n, &nrhs, MAT_BUFD(A)+oA,
-                &ldA, MAT_BUFD(B)+oB, &ldB, &info);
-            Py_END_ALLOW_THREADS
-            break;
-
-        case COMPLEX:
-            Py_BEGIN_ALLOW_THREADS
-            ztrtrs_(&uplo, &trans, &diag, &n, &nrhs, MAT_BUFZ(A)+oA,
-                &ldA, MAT_BUFZ(B)+oB, &ldB, &info);
-            Py_END_ALLOW_THREADS
-            break;
-
-        default:
-            err_invalid_id;
-    }
-
-    if (info) err_lapack
-    else return Py_BuildValue("");
-}
-
-
-static char doc_trtri[] =
-    "Inverse of a triangular matrix.\n\n"
-    "trtri(A, uplo='L', diag='N', n=A.size[0], ldA=max(1,A.size[0]),\n"
-    "      offsetA=0)\n\n"
-    "PURPOSE\n"
-    "Computes the inverse of a triangular matrix of order n.\n"
-    "On exit, A is replaced with its inverse.\n\n"
-    "ARGUMENTS\n"
-    "A         'd' or 'z' matrix\n\n"
-    "uplo      'L' or 'U'\n\n"
-    "diag      'N' or 'U'\n\n"
-    "n         nonnegative integer.  If negative, the default value is\n"
-    "          used.\n\n"
-    "ldA       positive integer.  ldA >= max(1,n).  If zero, the default\n"
-    "          value is used.\n\n"
-    "offsetA   nonnegative integer";
-
-static PyObject* trtri(PyObject *self, PyObject *args, PyObject *kwrds)
-{
-    matrix *A;
-    int n=-1, ldA=0, oA=0, info;
-#if PY_MAJOR_VERSION >= 3
-    int uplo_ = 'L', diag_ = 'N';
-#endif
-    char uplo = 'L', diag = 'N';
-    char *kwlist[] = {"A", "uplo", "diag", "n", "ldA", "offsetA", NULL};
-
-#if PY_MAJOR_VERSION >= 3
-    if (!PyArg_ParseTupleAndKeywords(args, kwrds, "O|CCiii", kwlist,
-        &A, &uplo_, &diag_, &n, &ldA, &oA)) return NULL;
-    uplo = (char) uplo_;
-    diag = (char) diag_;
-#else
-    if (!PyArg_ParseTupleAndKeywords(args, kwrds, "O|cciii", kwlist,
-        &A, &uplo, &diag, &n, &ldA, &oA)) return NULL;
-#endif
-
-    if (!Matrix_Check(A)) err_mtrx("A");
-    if (uplo != 'L' && uplo != 'U') err_char("uplo", "'L', 'U'");
-    if (diag != 'N' && diag != 'U') err_char("diag", "'N', 'U'");
-    if (n < 0){
-        n = A->nrows;
-        if (A->nrows != A->ncols){
-            PyErr_SetString(PyExc_TypeError, "A must be square");
-            return NULL;
-        }
-    }
-    if (n == 0) return Py_BuildValue("");
-    if (ldA == 0) ldA = MAX(1,A->nrows);
-    if (ldA < MAX(1,n)) err_ld("ldA");
-    if (oA < 0) err_nn_int("offsetA");
-    if (oA + (n-1)*ldA + n > len(A)) err_buf_len("A");
-
-    switch (MAT_ID(A)){
-        case DOUBLE:
-            Py_BEGIN_ALLOW_THREADS
-            dtrtri_(&uplo, &diag, &n, MAT_BUFD(A)+oA, &ldA, &info);
-            Py_END_ALLOW_THREADS
-            break;
-
-        case COMPLEX:
-            Py_BEGIN_ALLOW_THREADS
-            ztrtri_(&uplo, &diag, &n, MAT_BUFZ(A)+oA, &ldA, &info);
-            Py_END_ALLOW_THREADS
-            break;
-
-        default:
-            err_invalid_id;
-    }
-
-    if (info) err_lapack
-    else return Py_BuildValue("");
-}
-
-
-static char doc_tbtrs[] =
-    "Solution of a triangular set of equations with banded coefficient\n"
-    "matrix.\n\n"
-    "tbtrs(A, B, uplo='L', trans='N', diag='N', n=A.size[1], \n"
-    "      kd=A.size[0]-1, nrhs=B.size[1], ldA=max(1,A.size[0]),\n"
-    "      ldB=max(1,B.size[0]), offsetA=0, offsetB=0)\n\n"
-    "PURPOSE\n"
-    "If trans is 'N', solves A*X = B.\n"
-    "If trans is 'T', solves A^T*X = B.\n"
-    "If trans is 'C', solves A^H*X = B.\n"
-    "B is n by nrhs and A is a triangular band matrix of order n with kd\n"
-    "subdiagonals (uplo is 'L') or superdiagonals (uplo is 'U').\n\n"
-    "ARGUMENTS\n"
-    "A         'd' or 'z' matrix\n\n"
-    "B         'd' or 'z' matrix.  Must have the same type as A.\n\n"
-    "uplo      'L' or 'U'\n\n"
-    "trans     'N', 'T' or 'C'\n\n"
-    "diag      'N' or 'U'\n\n"
-    "n         nonnegative integer.  If negative, the default value is\n"
-    "          used.\n\n"
-    "kd        nonnegative integer.  If negative, the default value is\n"
-    "          used.\n\n"
-    "nrhs      nonnegative integer.  If negative, the default value is\n"
-    "          used.\n\n"
-    "ldA       positive integer.  ldA >= kd+1.  If zero, the default\n"
-    "          value is used.\n\n"
-    "ldB       positive integer.  ldB >= max(1,n).  If zero, the default\n"
-    "          value is used.\n\n"
-    "offsetA   nonnegative integer\n\n"
-    "offsetB   nonnegative integer";
-
-static PyObject* tbtrs(PyObject *self, PyObject *args, PyObject *kwrds)
-{
-    matrix *A, *B;
-#if PY_MAJOR_VERSION >= 3
-    int uplo_ = 'L', trans_ = 'N', diag_ = 'N';
-#endif
-    char uplo = 'L', trans = 'N', diag = 'N';
-    int n=-1, kd=-1, nrhs=-1, ldA=0, ldB=0, oA=0, oB=0, info;
-    char *kwlist[] = {"A", "B", "uplo", "trans", "diag", "n", "kd", "nrhs",
-        "ldA", "ldB", "offsetA", "offsetB", NULL};
-
-#if PY_MAJOR_VERSION >= 3
-    if (!PyArg_ParseTupleAndKeywords(args, kwrds, "OO|CCCiiiiiii", kwlist,
-        &A, &B, &uplo_, &trans_, &diag_, &n, &kd, &nrhs, &ldA, &ldB, &oA,
-        &oB))
-        return NULL;
-    uplo = (char) uplo_;
-    trans = (char) trans_;
-    diag = (char) diag_;
-#else
-    if (!PyArg_ParseTupleAndKeywords(args, kwrds, "OO|ccciiiiiii", kwlist,
-        &A, &B, &uplo, &trans, &diag, &n, &kd, &nrhs, &ldA, &ldB, &oA,
-        &oB))
-        return NULL;
-#endif
-
-    if (!Matrix_Check(A)) err_mtrx("A");
-    if (!Matrix_Check(B)) err_mtrx("B");
-    if (MAT_ID(A) != MAT_ID(B)) err_conflicting_ids;
-    if (uplo != 'L' && uplo != 'U') err_char("uplo", "'L', 'U'");
-    if (diag != 'N' && diag != 'U') err_char("diag", "'N', 'U'");
-    if (trans != 'N' && trans != 'T' && trans != 'C')
-        err_char("trans", "'N', 'T', 'C'");
-    if (n < 0) n = A->ncols;
-    if (kd < 0) kd = A->nrows - 1;
-    if (kd < 0) err_nn_int("kd");
-    if (nrhs < 0) nrhs = B->ncols;
-    if (n == 0 || nrhs == 0) return Py_BuildValue("");
-    if (ldA == 0) ldA = MAX(1,A->nrows);
-    if (ldA < kd+1) err_ld("ldA");
-    if (ldB == 0) ldB = MAX(1,B->nrows);
-    if (ldB < MAX(1,n)) err_ld("ldB");
-    if (oA < 0) err_nn_int("offsetA");
-    if (oA + (n-1)*ldA + kd + 1 > len(A)) err_buf_len("A");
-    if (oB < 0) err_nn_int("offsetB");
-    if (oB + (nrhs-1)*ldB + n > len(B)) err_buf_len("B");
-
-    switch (MAT_ID(A)){
-        case DOUBLE:
-            if (trans == 'C') trans = 'T';
-            Py_BEGIN_ALLOW_THREADS
-            dtbtrs_(&uplo, &trans, &diag, &n, &kd, &nrhs, MAT_BUFD(A)+oA,
-                &ldA, MAT_BUFD(B)+oB, &ldB, &info);
-            Py_END_ALLOW_THREADS
-            break;
-
-        case COMPLEX:
-            Py_BEGIN_ALLOW_THREADS
-            ztbtrs_(&uplo, &trans, &diag, &n, &kd, &nrhs, MAT_BUFZ(A)+oA,
-                &ldA, MAT_BUFZ(B)+oB, &ldB, &info);
-            Py_END_ALLOW_THREADS
-            break;
-
-        default:
-            err_invalid_id;
-    }
-
-    if (info) err_lapack
-    else return Py_BuildValue("");
-}
-
-
-static char doc_gels[] =
-    "Solves least-squares and least-norm problems with full rank\n"
-    "matrices.\n\n"
-    "gels(A, B, trans='N', m=A.size[0], n=A.size[1], nrhs=B.size[1],\n"
-    "     ldA=max(1,A.size[0]), ldB=max(1,B.size[0]), offsetA=0,\n"
-    "     offsetB=0)\n\n"
-    "PURPOSE\n"
-    "1. If trans is 'N' and A and B are real/complex:\n"
-    "- if m >= n: minimizes ||A*X - B||_F.\n"
-    "- if m < n: minimizes ||X||_F subject to A*X = B.\n\n"
-    "2. If trans is 'N' or 'C' and A and B are real:\n"
-    "- if m >= n: minimizes ||X||_F subject to A^T*X = B.\n"
-    "- if m < n: minimizes ||X||_F subject to A^T*X = B.\n\n"
-    "3. If trans is 'C' and A and B are complex:\n"
-    "- if m >= n: minimizes ||X||_F subject to A^H*X = B.\n"
-    "- if m < n: minimizes ||X||_F subject to A^H*X = B.\n\n"
-    "A is an m by n matrix.  B has nrhs columns.  On exit, B is\n"
-    "replaced with the solution, and A is replaced with the details\n"
-    "of its QR or LQ factorization.\n\n"
-    "Note that gels does not check whether A has full rank.\n\n"
-    "ARGUMENTS\n"
-    "A         'd' or 'z' matrix\n\n"
-    "B         'd' or 'z' matrix.  Must have the same type as A.\n\n"
-    "trans     'N', 'T' or 'C' if A is real.  'N' or 'C' if A is\n"
-    "          complex.\n\n"
-    "m         integer.  If negative, the default value is used.\n\n"
-    "n         integer.  If negative, the default value is used.\n\n"
-    "nrhs      integer.  If negative, the default value is used.\n\n"
-    "ldA       nonnegative integer.  ldA >= max(1,m).  If zero, the\n"
-    "          default value is used.\n\n"
-    "ldB       nonnegative integer.  ldB >= max(1,m,n).  If zero, the\n"
-    "          default value is used.\n\n"
-    "offsetA   nonnegative integer\n\n"
-    "offsetB   nonnegative integer";
-
-static PyObject* gels(PyObject *self, PyObject *args, PyObject *kwrds)
-{
-    matrix *A, *B;
-    int m=-1, n=-1, nrhs=-1, ldA=0, ldB=0, oA=0, oB=0, info, lwork;
-    void *work;
-    number wl;
-#if PY_MAJOR_VERSION >= 3
-    int trans_ = 'N';
-#endif
-    char trans = 'N';
-    char *kwlist[] = {"A", "B", "trans", "m", "n", "nrhs", "ldA", "ldB",
-        "offsetA", "offsetB", NULL};
-
-#if PY_MAJOR_VERSION >= 3
-    if (!PyArg_ParseTupleAndKeywords(args, kwrds, "OO|Ciiiiiii",
-        kwlist, &A, &B, &trans_, &m, &n, &nrhs, &ldA, &ldB, &oA, &oB))
-        return NULL;
-    trans = (char) trans_;
-#else
-    if (!PyArg_ParseTupleAndKeywords(args, kwrds, "OO|ciiiiiii",
-        kwlist, &A, &B, &trans, &m, &n, &nrhs, &ldA, &ldB, &oA, &oB))
-        return NULL;
-#endif
-
-    if (!Matrix_Check(A)) err_mtrx("A");
-    if (!Matrix_Check(B)) err_mtrx("B");
-    if (MAT_ID(A) != MAT_ID(B)) err_conflicting_ids;
-    if (trans != 'N' && trans != 'T' && trans != 'C')
-        err_char("trans", "'N', 'T', 'C'");
-    if (m < 0) m = A->nrows;
-    if (n < 0) n = A->ncols;
-    if (nrhs < 0) nrhs = B->ncols;
-    if (m == 0 || n == 0 || nrhs == 0) return Py_BuildValue("");
-    if (ldA == 0) ldA = MAX(1,A->nrows);
-    if (ldA < MAX(1,m)) err_ld("ldA");
-    if (ldB == 0) ldB = MAX(1,B->nrows);
-    if (ldB < MAX(MAX(1,n),m)) err_ld("ldB");
-    if (oA < 0) err_nn_int("offsetA");
-    if (oA + (n-1)*ldA + m > len(A)) err_buf_len("A");
-    if (oB < 0) err_nn_int("offsetB");
-    if (oB + (nrhs-1)*ldB + ((trans == 'N') ? n : m) > len(B))
-        err_buf_len("B");
-
-    switch (MAT_ID(A)){
-        case DOUBLE:
-            if (trans == 'C') trans = 'T';
-            lwork = -1;
-            Py_BEGIN_ALLOW_THREADS
-            dgels_(&trans, &m, &n, &nrhs, NULL, &ldA, NULL, &ldB, &wl.d,
-                &lwork, &info);
-            Py_END_ALLOW_THREADS
-            lwork = (int) wl.d;
-            if (!(work = (void *) calloc(lwork, sizeof(double))))
-                return PyErr_NoMemory();
-            Py_BEGIN_ALLOW_THREADS
-            dgels_(&trans, &m, &n, &nrhs, MAT_BUFD(A)+oA, &ldA,
-                MAT_BUFD(B)+oB, &ldB, (double *) work, &lwork, &info);
-            Py_END_ALLOW_THREADS
-            free(work);
-	    break;
-
-        case COMPLEX:
-            if (trans == 'T') err_char("trans", "'N', 'C'");
-            lwork = -1;
-            Py_BEGIN_ALLOW_THREADS
-            zgels_(&trans, &m, &n, &nrhs, NULL, &ldA, NULL, &ldB, &wl.z,
-                &lwork, &info);
-            Py_END_ALLOW_THREADS
-            lwork = (int) creal(wl.z);
-            if (!(work = (void *) calloc(lwork, sizeof(double complex))))
-                return PyErr_NoMemory();
-            Py_BEGIN_ALLOW_THREADS
-            zgels_(&trans, &m, &n, &nrhs, MAT_BUFZ(A)+oA, &ldA,
-                MAT_BUFZ(B)+oB, &ldB, (double complex *) work, &lwork, 
-                &info);
-            Py_END_ALLOW_THREADS
-            free(work);
-	    break;
-
-        default:
-	    err_invalid_id;
-    }
-
-    if (info) err_lapack
-    else return Py_BuildValue("");
-}
-
-
-static char doc_geqrf[] =
-    "QR factorization.\n\n"
-    "geqrf(A, tau, m=A.size[0], n=A.size[1], ldA=max(1,A.size[0]),\n"
-    "      offsetA=0)\n\n"
-    "PURPOSE\n"
-    "QR factorization of an m by n real or complex matrix A:\n\n"
-    "A = Q*R = [Q1 Q2] * [R1; 0] if m >= n\n"
-    "A = Q*R = Q * [R1 R2] if m <= n,\n\n"
-    "where Q is m by m and orthogonal/unitary and R is m by n with R1\n"
-    "upper triangular.  On exit, R is stored in the upper triangular\n"
-    "part of A.  Q is stored as a product of k=min(m,n) elementary\n"
-    "reflectors.  The parameters of the reflectors are stored in the\n"
-    "first k entries of tau and in the lower triangular part of the\n"
-    "first k columns of A.\n\n"
-    "ARGUMENTS\n"
-    "A         'd' or 'z' matrix\n\n"
-    "tau       'd' or 'z' matrix of length at least min(m,n).  Must\n"
-    "          have the same type as A.\n\n"
-    "m         integer.  If negative, the default value is used.\n\n"
-    "n         integer.  If negative, the default value is used.\n\n"
-    "ldA       nonnegative integer.  ldA >= max(1,m).  If zero, the\n"
-    "          default value is used.\n\n"
-    "offsetA   nonnegative integer";
-
-static PyObject* geqrf(PyObject *self, PyObject *args, PyObject *kwrds)
-{
-    matrix *A, *tau;
-    int m=-1, n=-1, ldA=0, oA=0, info, lwork;
-    void *work;
-    number wl;
-    char *kwlist[] = {"A", "tau", "m", "n", "ldA", "offsetA", NULL};
-
-    if (!PyArg_ParseTupleAndKeywords(args, kwrds, "OO|iiii", kwlist,
-        &A, &tau, &m, &n, &ldA, &oA))
-        return NULL;
-
-    if (!Matrix_Check(A)) err_mtrx("A");
-    if (!Matrix_Check(tau)) err_mtrx("tau");
-    if (MAT_ID(A) != MAT_ID(tau)) err_conflicting_ids;
-    if (m < 0) m = A->nrows;
-    if (n < 0) n = A->ncols;
-    if (m == 0 || n == 0) return Py_BuildValue("");
-    if (ldA == 0) ldA = MAX(1,A->nrows);
-    if (ldA < MAX(1,m)) err_ld("ldA");
-    if (oA < 0) err_nn_int("offsetA");
-    if (oA + (n-1)*ldA + m > len(A)) err_buf_len("A");
-    if (len(tau) < MIN(m,n)) err_buf_len("tau");
-
-    switch (MAT_ID(A)){
-        case DOUBLE:
-            lwork = -1;
-            Py_BEGIN_ALLOW_THREADS
-            dgeqrf_(&m, &n, NULL, &ldA, NULL, &wl.d, &lwork, &info);
-            Py_END_ALLOW_THREADS
-            lwork = (int) wl.d;
-            if (!(work = (void *) calloc(lwork, sizeof(double))))
-                return PyErr_NoMemory();
-            Py_BEGIN_ALLOW_THREADS
-            dgeqrf_(&m, &n, MAT_BUFD(A)+oA, &ldA, MAT_BUFD(tau),
-                (double *) work, &lwork, &info);
-            Py_END_ALLOW_THREADS
-            free(work);
-	    break;
-
-        case COMPLEX:
-            lwork = -1;
-            Py_BEGIN_ALLOW_THREADS
-            zgeqrf_(&m, &n, NULL, &ldA, NULL, &wl.z, &lwork, &info);
-            Py_END_ALLOW_THREADS
-            lwork = (int) creal(wl.z);
-            if (!(work = (void *) calloc(lwork, sizeof(double complex))))
-                return PyErr_NoMemory();
-            Py_BEGIN_ALLOW_THREADS
-            zgeqrf_(&m, &n, MAT_BUFZ(A)+oA, &ldA, MAT_BUFZ(tau),
-                (double complex *) work, &lwork, &info);
-            Py_END_ALLOW_THREADS
-            free(work);
-	    break;
-
-        default:
-	    err_invalid_id;
-    }
-
-    if (info) err_lapack
-    else return Py_BuildValue("");
-}
-
-
-static char doc_ormqr[] =
-    "Product with a real orthogonal matrix.\n\n"
-    "ormqr(A, tau, C, side='L', trans='N', m=C.size[0], n=C.size[1],\n"
-    "      k=len(tau), ldA=max(1,A.size[0]), ldC=max(1,C.size[0]),\n"
-    "      offsetA=0, offsetC=0)\n\n"
-    "PURPOSE\n"
-    "Computes\n"
-    "C := Q*C   if side = 'L' and trans = 'N'.\n"
-    "C := Q^T*C if side = 'L' and trans = 'T'.\n"
-    "C := C*Q   if side = 'R' and trans = 'N'.\n"
-    "C := C*Q^T if side = 'R' and trans = 'T'.\n"
-    "C is m by n and Q is a square orthogonal matrix computed by geqrf."
-    "\n"
-    "Q is defined as a product of k elementary reflectors, stored as\n"
-    "the first k columns of A and the first k entries of tau.\n\n"
-    "ARGUMENTS\n"
-    "A         'd' matrix\n\n"
-    "tau       'd' matrix of length at least k\n\n"
-    "C         'd' matrix\n\n"
-    "side      'L' or 'R'\n\n"
-    "trans     'N' or 'T'\n\n"
-    "m         integer.  If negative, the default value is used.\n\n"
-    "n         integer.  If negative, the default value is used.\n\n"
-    "k         integer.  k <= m if side = 'R' and k <= n if side = 'L'.\n"
-    "          If negative, the default value is used.\n\n"
-    "ldA       nonnegative integer.  ldA >= max(1,m) if side = 'L'\n"
-    "          and ldA >= max(1,n) if side = 'R'.  If zero, the\n"
-    "          default value is used.\n\n"
-    "ldC       nonnegative integer.  ldC >= max(1,m).  If zero, the\n"
-    "          default value is used.\n\n"
-    "offsetA   nonnegative integer\n\n"
-    "offsetB   nonnegative integer";
-
-static PyObject* ormqr(PyObject *self, PyObject *args, PyObject *kwrds)
-{
-    matrix *A, *tau, *C;
-    int m=-1, n=-1, k=-1, ldA=0, ldC=0, oA=0, oC=0, info, lwork;
-    void *work;
-    number wl;
-#if PY_MAJOR_VERSION >= 3
-    int side_ = 'L', trans_ = 'N';
-#endif
-    char side = 'L', trans = 'N';
-    char *kwlist[] = {"A", "tau", "C", "side", "trans", "m", "n", "k",
-        "ldA", "ldC", "offsetA", "offsetC", NULL};
-
-#if PY_MAJOR_VERSION >= 3
-    if (!PyArg_ParseTupleAndKeywords(args, kwrds, "OOO|CCiiiiiii",
-        kwlist, &A, &tau, &C, &side_, &trans_, &m, &n, &k, &ldA, &ldC,
-        &oA, &oC)) 
-        return NULL;
-    side = (char) side_;
-    trans = (char) trans_;
-#else
-    if (!PyArg_ParseTupleAndKeywords(args, kwrds, "OOO|cciiiiiii",
-        kwlist, &A, &tau, &C, &side, &trans, &m, &n, &k, &ldA, &ldC,
-        &oA, &oC)) 
-        return NULL;
-#endif
-
-    if (!Matrix_Check(A)) err_mtrx("A");
-    if (!Matrix_Check(tau)) err_mtrx("tau");
-    if (!Matrix_Check(C)) err_mtrx("C");
-    if (MAT_ID(A) != MAT_ID(tau) || MAT_ID(A) != MAT_ID(C))
-        err_conflicting_ids;
-    if (side != 'L' && side != 'R') err_char("side", "'L', 'R'");
-    if (trans != 'N' && trans != 'T') err_char("trans", "'N', 'T'");
-    if (m < 0) m = C->nrows;
-    if (n < 0) n = C->ncols;
-    if (k < 0) k = len(tau);
-    if (m == 0 || n == 0 || k == 0) return Py_BuildValue("");
-    if (k > ((side == 'L') ? m : n)) err_ld("k");
-    if (ldA == 0) ldA = MAX(1,A->nrows);
-    if (ldA < ((side == 'L') ? MAX(1,m) : MAX(1,n))) err_ld("ldA");
-    if (ldC == 0) ldC = MAX(1,C->nrows);
-    if (ldC < MAX(1,m)) err_ld("ldC");
-    if (oA < 0) err_nn_int("offsetA");
-    if (oA + k*ldA  > len(A)) err_buf_len("A");
-    if (oC < 0) err_nn_int("offsetC");
-    if (oC + (n-1)*ldC + m > len(C)) err_buf_len("C");
-    if (len(tau) < k) err_buf_len("tau");
-
-    switch (MAT_ID(A)){
-        case DOUBLE:
-            lwork = -1;
-            Py_BEGIN_ALLOW_THREADS
-            dormqr_(&side, &trans, &m, &n, &k, NULL, &ldA, NULL, NULL,
-                &ldC, &wl.d, &lwork, &info);
-            Py_END_ALLOW_THREADS
-            lwork = (int) wl.d;
-            if (!(work = (void *) calloc(lwork, sizeof(double))))
-                return PyErr_NoMemory();
-            Py_BEGIN_ALLOW_THREADS
-            dormqr_(&side, &trans, &m, &n, &k, MAT_BUFD(A)+oA, &ldA,
-                MAT_BUFD(tau), MAT_BUFD(C)+oC, &ldC, (double *) work,
-                &lwork, &info);
-            Py_END_ALLOW_THREADS
-            free(work);
-	    break;
-
-        default:
-	    err_invalid_id;
-    }
-
-    if (info) err_lapack
-    else return Py_BuildValue("");
-}
-
-
-static char doc_unmqr[] =
-    "Product with a real or complex orthogonal matrix.\n\n"
-    "unmqr(A, tau, C, side='L', trans='N', m=C.size[0], n=C.size[1],\n"
-    "      k=len(tau), ldA=max(1,A.size[0]), ldC=max(1,C.size[0]),\n"
-    "      offsetA=0, offsetC=0)\n\n"
-    "PURPOSE\n"
-    "Computes\n"
-    "C := Q*C   if side = 'L' and trans = 'N'.\n"
-    "C := Q^T*C if side = 'L' and trans = 'T'.\n"
-    "C := Q^H*C if side = 'L' and trans = 'C'.\n"
-    "C := C*Q   if side = 'R' and trans = 'N'.\n"
-    "C := C*Q^T if side = 'R' and trans = 'T'.\n"
-    "C := C*Q^H if side = 'R' and trans = 'C'.\n"
-    "C is m by n and Q is a square orthogonal/unitary matrix computed\n"
-    "by geqrf.  Q is defined as a product of k elementary reflectors,\n"
-    "stored as the first k columns of A and the first k entries of tau."
-    "\n\n"
-    "ARGUMENTS\n"
-    "A         'd' or 'z' matrix\n\n"
-    "tau       'd' or 'z' matrix of length at least k.  Must have the\n"
-    "          same type as A.\n\n"
-    "C         'd' or 'z' matrix.  Must have the same type as A.\n\n"
-    "side      'L' or 'R'\n\n"
-    "trans     'N', 'T', or 'C'n\n"
-    "m         integer.  If negative, the default value is used.\n\n"
-    "n         integer.  If negative, the default value is used.\n\n"
-    "k         integer.  k <= m if side = 'R' and k <= n if side = 'L'.\n"
-    "          If negative, the default value is used.\n\n"
-    "ldA       nonnegative integer.  ldA >= max(1,m) if side = 'L'\n"
-    "          and ldA >= max(1,n) if side = 'R'.  If zero, the\n"
-    "          default value is used.\n\n"
-    "ldC       nonnegative integer.  ldC >= max(1,m).  If zero, the\n"
-    "          default value is used.\n\n"
-    "offsetA   nonnegative integer\n\n"
-    "offsetB   nonnegative integer";
-
-static PyObject* unmqr(PyObject *self, PyObject *args, PyObject *kwrds)
-{
-    matrix *A, *tau, *C;
-    int m=-1, n=-1, k=-1, ldA=0, ldC=0, oA=0, oC=0, info, lwork;
-    void *work;
-    number wl;
-#if PY_MAJOR_VERSION >= 3
-    int side_ = 'L', trans_ = 'N';
-#endif
-    char side = 'L', trans = 'N';
-    char *kwlist[] = {"A", "tau", "C", "side", "trans", "m", "n", "k",
-        "ldA", "ldC", "offsetA", "offsetC", NULL};
-
-#if PY_MAJOR_VERSION >= 3
-    if (!PyArg_ParseTupleAndKeywords(args, kwrds, "OOO|CCiiiiiii",
-        kwlist, &A, &tau, &C, &side_, &trans_, &m, &n, &k, &ldA, &ldC,
-        &oA, &oC)) 
-        return NULL;
-    side = (char) side_;
-    trans = (char) trans_;
-#else
-    if (!PyArg_ParseTupleAndKeywords(args, kwrds, "OOO|cciiiiiii",
-        kwlist, &A, &tau, &C, &side, &trans, &m, &n, &k, &ldA, &ldC,
-        &oA, &oC)) 
-        return NULL;
-#endif
-
-    if (!Matrix_Check(A)) err_mtrx("A");
-    if (!Matrix_Check(tau)) err_mtrx("tau");
-    if (!Matrix_Check(C)) err_mtrx("C");
-    if (MAT_ID(A) != MAT_ID(tau) || MAT_ID(A) != MAT_ID(C))
-        err_conflicting_ids;
-    if (side != 'L' && side != 'R') err_char("side", "'L', 'R'");
-    if (trans != 'N' && trans != 'T' && trans != 'C')
-        err_char("trans", "'N', 'T', 'C'");
-    if (m < 0) m = C->nrows;
-    if (n < 0) n = C->ncols;
-    if (k < 0) k = len(tau);
-    if (m == 0 || n == 0 || k == 0) return Py_BuildValue("");
-    if (k > ((side == 'L') ? m : n)) err_ld("k");
-    if (ldA == 0) ldA = MAX(1,A->nrows);
-    if (ldA < ((side == 'L') ? MAX(1,m) : MAX(1,n))) err_ld("ldA");
-    if (ldC == 0) ldC = MAX(1,C->nrows);
-    if (ldC < MAX(1,m)) err_ld("ldC");
-    if (oA < 0) err_nn_int("offsetA");
-    if (oA + k*ldA > len(A)) err_buf_len("A");
-    if (oC < 0) err_nn_int("offsetC");
-    if (oC + (n-1)*ldC + m > len(C)) err_buf_len("C");
-    if (len(tau) < k) err_buf_len("tau");
-
-    switch (MAT_ID(A)){
-        case DOUBLE:
-            if (trans == 'C') trans = 'T';
-            lwork = -1;
-            Py_BEGIN_ALLOW_THREADS
-            dormqr_(&side, &trans, &m, &n, &k, NULL, &ldA, NULL, NULL,
-                &ldC, &wl.d, &lwork, &info);
-            Py_END_ALLOW_THREADS
-            lwork = (int) wl.d;
-            if (!(work = (void *) calloc(lwork, sizeof(double))))
-                return PyErr_NoMemory();
-            Py_BEGIN_ALLOW_THREADS
-            dormqr_(&side, &trans, &m, &n, &k, MAT_BUFD(A)+oA, &ldA,
-                MAT_BUFD(tau), MAT_BUFD(C)+oC, &ldC, (double *) work,
-                &lwork, &info);
-            Py_END_ALLOW_THREADS
-            free(work);
-	    break;
-
-        case COMPLEX:
-            if (trans == 'T') err_char("trans", "'N', 'C'");
-            lwork = -1;
-            Py_BEGIN_ALLOW_THREADS
-            zunmqr_(&side, &trans, &m, &n, &k, NULL, &ldA, NULL, NULL,
-                &ldC, &wl.z, &lwork, &info);
-            Py_END_ALLOW_THREADS
-            lwork = (int) creal(wl.z);
-            if (!(work = (void *) calloc(lwork, sizeof(double complex))))
-                return PyErr_NoMemory();
-            Py_BEGIN_ALLOW_THREADS
-            zunmqr_(&side, &trans, &m, &n, &k, MAT_BUFZ(A)+oA, &ldA,
-                MAT_BUFZ(tau), MAT_BUFZ(C)+oC, &ldC, 
-                (double complex *) work, &lwork, &info);
-            Py_END_ALLOW_THREADS
-            free(work);
-	    break;
-
-        default:
-	    err_invalid_id;
-    }
-
-    if (info) err_lapack
-    else return Py_BuildValue("");
-}
-
-
-static char doc_orgqr[] =
-    "Generate the orthogonal matrix in a QR factorization.\n\n"
-    "ormqr(A, tau, m=A.size[0], n=min(A.size), k=len(tau), \n"
-    "      ldA=max(1,A.size[0]), offsetA=0)\n\n"
-    "PURPOSE\n"
-    "On entry, A and tau contain an m by m orthogonal matrix Q.\n"
-    "Q is defined as a product of k elementary reflectors, stored in the\n"
-    "first k columns of A and in tau, as computed by geqrf().  On exit,\n"
-    "the first n columns of Q are stored in the leading columns of A.\n\n"
-    "ARGUMENTS\n"
-    "A         'd' matrix\n\n"
-    "tau       'd' matrix of length at least k\n\n"
-    "m         integer.  If negative, the default value is used.\n\n"
-    "n         integer.  n <= m.  If negative, the default value is used."
-    "\n\n"
-    "k         integer.  k <= n.  If negative, the default value is \n"
-    "          used.\n\n"
-    "ldA       nonnegative integer.  ldA >= max(1,m).  If zero, the\n"
-    "          default value is used.\n\n"
-    "offsetA   nonnegative integer";
-
-static PyObject* orgqr(PyObject *self, PyObject *args, PyObject *kwrds)
-{
-    matrix *A, *tau;
-    int m=-1, n=-1, k=-1, ldA=0, oA=0, info, lwork;
-    void *work;
-    number wl;
-    char *kwlist[] = {"A", "tau", "m", "n", "k", "ldA", "offsetA", NULL};
-
-    if (!PyArg_ParseTupleAndKeywords(args, kwrds, "OO|iiiii", kwlist, &A,
-        &tau, &m, &n, &k, &ldA, &oA)) return NULL;
-
-    if (!Matrix_Check(A)) err_mtrx("A");
-    if (!Matrix_Check(tau)) err_mtrx("tau");
-    if (MAT_ID(A) != MAT_ID(tau)) err_conflicting_ids;
-    if (m < 0) m = A->nrows;
-    if (n < 0) n = MIN(A->nrows, A->ncols);
-    if (n > m) err_ld("n");
-    if (k < 0) k = len(tau);
-    if (k > n) err_ld("k");
-    if (m == 0 || n == 0) return Py_BuildValue("");
-    if (ldA == 0) ldA = MAX(1, A->nrows);
-    if (ldA <  MAX(1, m)) err_ld("ldA");
-    if (oA < 0) err_nn_int("offsetA");
-    if (oA + n*ldA  > len(A)) err_buf_len("A");
-    if (len(tau) < k) err_buf_len("tau");
-
-    switch (MAT_ID(A)){
-        case DOUBLE:
-            lwork = -1;
-            Py_BEGIN_ALLOW_THREADS
-            dorgqr_(&m, &n, &k, NULL, &ldA, NULL, &wl.d, &lwork, &info);
-            Py_END_ALLOW_THREADS
-            lwork = (int) wl.d;
-            if (!(work = (void *) calloc(lwork, sizeof(double))))
-                return PyErr_NoMemory();
-            Py_BEGIN_ALLOW_THREADS
-            dorgqr_(&m, &n, &k, MAT_BUFD(A) + oA, &ldA, MAT_BUFD(tau),
-                (double *) work, &lwork, &info);
-            Py_END_ALLOW_THREADS
-            free(work);
-	    break;
-
-        default:
-	    err_invalid_id;
-    }
-
-    if (info) err_lapack
-    else return Py_BuildValue("");
-}
-
-
-static char doc_ungqr[] =
-    "Generate the orthogonal or unitary matrix in a QR factorization.\n\n"
-    "ungqr(A, tau, m=A.size[0], n=min(A.size), k=len(tau), \n"
-    "      ldA=max(1,A.size[0]), offsetA=0)\n\n"
-    "PURPOSE\n"
-    "On entry, A and tau contain an m by m orthogonal/unitary matrix Q.\n"
-    "Q is defined as a product of k elementary reflectors, stored in the\n"
-    "first k columns of A and in tau, as computed by geqrf().  On exit,\n"
-    "the first n columns of Q are stored in the leading columns of A.\n\n"
-    "ARGUMENTS\n"
-    "A         'd' or 'z' matrix\n\n"
-    "tau       'd' or 'z' matrix of length at least k.  Must have the\n"
-    "          same type as A.\n\n"
-    "m         integer.  If negative, the default value is used.\n\n"
-    "n         integer.  n <= m.  If negative, the default value is used."
-    "\n\n"
-    "k         integer.  k <= n.  If negative, the default value is \n"
-    "          used.\n\n"
-    "ldA       nonnegative integer.  ldA >= max(1,m).  If zero, the\n"
-    "          default value is used.\n\n"
-    "offsetA   nonnegative integer";
-
-static PyObject* ungqr(PyObject *self, PyObject *args, PyObject *kwrds)
-{
-    matrix *A, *tau;
-    int m=-1, n=-1, k=-1, ldA=0, oA=0, info, lwork;
-    void *work;
-    number wl;
-    char *kwlist[] = {"A", "tau", "m", "n", "k", "ldA", "offsetA", NULL};
-
-    if (!PyArg_ParseTupleAndKeywords(args, kwrds, "OO|iiiii",
-        kwlist, &A, &tau, &m, &n, &k, &ldA, &oA)) return NULL;
-
-    if (!Matrix_Check(A)) err_mtrx("A");
-    if (!Matrix_Check(tau)) err_mtrx("tau");
-    if (MAT_ID(A) != MAT_ID(tau)) err_conflicting_ids;
-    if (m < 0) m = A->nrows;
-    if (n < 0) n = MIN(A->nrows, A->ncols);
-    if (n > m) err_ld("n");
-    if (k < 0) k = len(tau);
-    if (k > n) err_ld("k");
-    if (m == 0 || n == 0) return Py_BuildValue("");
-    if (ldA == 0) ldA = MAX(1, A->nrows);
-    if (ldA <  MAX(1, m)) err_ld("ldA");
-    if (oA < 0) err_nn_int("offsetA");
-    if (oA + n*ldA  > len(A)) err_buf_len("A");
-    if (len(tau) < k) err_buf_len("tau");
-
-    switch (MAT_ID(A)){
-        case DOUBLE:
-            lwork = -1;
-            Py_BEGIN_ALLOW_THREADS
-            dorgqr_(&m, &n, &k, NULL, &ldA, NULL, &wl.d, &lwork, &info);
-            Py_END_ALLOW_THREADS
-            lwork = (int) wl.d;
-            if (!(work = (void *) calloc(lwork, sizeof(double))))
-                return PyErr_NoMemory();
-            Py_BEGIN_ALLOW_THREADS
-            dorgqr_(&m, &n, &k, MAT_BUFD(A) + oA, &ldA, MAT_BUFD(tau),
-                (double *) work, &lwork, &info);
-            Py_END_ALLOW_THREADS
-            free(work);
-	    break;
-
-        case COMPLEX:
-            lwork = -1;
-            Py_BEGIN_ALLOW_THREADS
-            zungqr_(&m, &n, &k, NULL, &ldA, NULL, &wl.z, &lwork, &info);
-            Py_END_ALLOW_THREADS
-            lwork = (int) creal(wl.z);
-            if (!(work = (void *) calloc(lwork, sizeof(double complex))))
-                return PyErr_NoMemory();
-            Py_BEGIN_ALLOW_THREADS
-            zungqr_(&m, &n, &k, MAT_BUFZ(A) + oA, &ldA, MAT_BUFZ(tau),
-                (double complex *) work, &lwork, &info);
-            Py_END_ALLOW_THREADS
-            free(work);
-	    break;
-
-        default:
-	    err_invalid_id;
-    }
-
-    if (info) err_lapack
-    else return Py_BuildValue("");
-}
-
-
-static char doc_gelqf[] =
-    "LQ factorization.\n\n"
-    "gelqf(A, tau, m=A.size[0], n=A.size[1], ldA=max(1,A.size[0]),\n"
-    "      offsetA=0)\n\n"
-    "PURPOSE\n"
-    "LQ factorization of an m by n real or complex matrix A:\n\n"
-    "A = L*Q = [L1; 0] * [Q1; Q2] if m <= n\n"
-    "A = L*Q = [L1; L2] * Q if m >= n,\n\n"
-    "where Q is n by n and orthogonal/unitary and L is m by n with L1\n"
-    "lower triangular.  On exit, L is stored in the lower triangular\n"
-    "part of A.  Q is stored as a product of k=min(m,n) elementary\n"
-    "reflectors.  The parameters of the reflectors are stored in the\n"
-    "first k entries of tau and in the upper  triangular part of the\n"
-    "first k rows of A.\n\n"
-    "ARGUMENTS\n"
-    "A         'd' or 'z' matrix\n\n"
-    "tau       'd' or 'z' matrix of length at least min(m,n).  Must\n"
-    "          have the same type as A.\n\n"
-    "m         integer.  If negative, the default value is used.\n\n"
-    "n         integer.  If negative, the default value is used.\n\n"
-    "ldA       nonnegative integer.  ldA >= max(1,m).  If zero, the\n"
-    "          default value is used.\n\n"
-    "offsetA   nonnegative integer";
-
-static PyObject* gelqf(PyObject *self, PyObject *args, PyObject *kwrds)
-{
-    matrix *A, *tau;
-    int m=-1, n=-1, ldA=0, oA=0, info, lwork;
-    void *work;
-    number wl;
-    char *kwlist[] = {"A", "tau", "m", "n", "ldA", "offsetA", NULL};
-
-    if (!PyArg_ParseTupleAndKeywords(args, kwrds, "OO|iiii", kwlist,
-        &A, &tau, &m, &n, &ldA, &oA))
-        return NULL;
-
-    if (!Matrix_Check(A)) err_mtrx("A");
-    if (!Matrix_Check(tau)) err_mtrx("tau");
-    if (MAT_ID(A) != MAT_ID(tau)) err_conflicting_ids;
-    if (m < 0) m = A->nrows;
-    if (n < 0) n = A->ncols;
-    if (m == 0 || n == 0) return Py_BuildValue("");
-    if (ldA == 0) ldA = MAX(1,A->nrows);
-    if (ldA < MAX(1,m)) err_ld("ldA");
-    if (oA < 0) err_nn_int("offsetA");
-    if (oA + (n-1)*ldA + m > len(A)) err_buf_len("A");
-    if (len(tau) < MIN(m,n)) err_buf_len("tau");
-
-    switch (MAT_ID(A)){
-        case DOUBLE:
-            lwork = -1;
-            Py_BEGIN_ALLOW_THREADS
-            dgelqf_(&m, &n, NULL, &ldA, NULL, &wl.d, &lwork, &info);
-            Py_END_ALLOW_THREADS
-            lwork = (int) wl.d;
-            if (!(work = (void *) calloc(lwork, sizeof(double))))
-                return PyErr_NoMemory();
-            Py_BEGIN_ALLOW_THREADS
-            dgelqf_(&m, &n, MAT_BUFD(A)+oA, &ldA, MAT_BUFD(tau),
-                (double *) work, &lwork, &info);
-            Py_END_ALLOW_THREADS
-            free(work);
-	    break;
-
-        case COMPLEX:
-            lwork = -1;
-            Py_BEGIN_ALLOW_THREADS
-            zgelqf_(&m, &n, NULL, &ldA, NULL, &wl.z, &lwork, &info);
-            Py_END_ALLOW_THREADS
-            lwork = (int) creal(wl.z);
-            if (!(work = (void *) calloc(lwork, sizeof(double complex))))
-                return PyErr_NoMemory();
-            Py_BEGIN_ALLOW_THREADS
-            zgelqf_(&m, &n, MAT_BUFZ(A)+oA, &ldA, MAT_BUFZ(tau),
-                (double complex *) work, &lwork, &info);
-            Py_END_ALLOW_THREADS
-            free(work);
-	    break;
-
-        default:
-	    err_invalid_id;
-    }
-
-    if (info) err_lapack
-    else return Py_BuildValue("");
-}
-
-
-static char doc_ormlq[] =
-    "Product with a real orthogonal matrix.\n\n"
-    "ormlq(A, tau, C, side='L', trans='N', m=C.size[0], n=C.size[1],\n"
-    "      k=min(A.size), ldA=max(1,A.size[0]), ldC=max(1,C.size[0]),\n"
-    "      offsetA=0, offsetC=0)\n\n"
-    "PURPOSE\n"
-    "Computes\n"
-    "C := Q*C   if side = 'L' and trans = 'N'.\n"
-    "C := Q^T*C if side = 'L' and trans = 'T'.\n"
-    "C := C*Q   if side = 'R' and trans = 'N'.\n"
-    "C := C*Q^T if side = 'R' and trans = 'T'.\n"
-    "C is m by n and Q is a square orthogonal matrix computed by gelqf."
-    "\n"
-    "Q is defined as a product of k elementary reflectors, stored as\n"
-    "the first k rows of A and the first k entries of tau.\n\n"
-    "ARGUMENTS\n"
-    "A         'd' matrix\n\n"
-    "tau       'd' matrix of length at least k\n\n"
-    "C         'd' matrix\n\n"
-    "side      'L' or 'R'\n\n"
-    "trans     'N' or 'T'\n\n"
-    "m         integer.  If negative, the default value is used.\n\n"
-    "n         integer.  If negative, the default value is used.\n\n"
-    "k         integer.  k <= m if side = 'L' and k <= n if side = 'R'.\n"
-    "          If negative, the default value is used.\n\n"
-    "ldA       nonnegative integer.  ldA >= max(1,k).  If zero, the\n"
-    "          default value is used.\n\n"
-    "ldC       nonnegative integer.  ldC >= max(1,m).  If zero, the\n"
-    "          default value is used.\n\n"
-    "offsetA   nonnegative integer\n\n"
-    "offsetB   nonnegative integer";
-
-static PyObject* ormlq(PyObject *self, PyObject *args, PyObject *kwrds)
-{
-    matrix *A, *tau, *C;
-    int m=-1, n=-1, k=-1, ldA=0, ldC=0, oA=0, oC=0, info, lwork;
-    void *work;
-    number wl;
-#if PY_MAJOR_VERSION >= 3
-    int side_ = 'L', trans_ = 'N';
-#endif
-    char side = 'L', trans = 'N';
-    char *kwlist[] = {"A", "tau", "C", "side", "trans", "m", "n", "k",
-        "ldA", "ldC", "offsetA", "offsetC", NULL};
-
-#if PY_MAJOR_VERSION >= 3
-    if (!PyArg_ParseTupleAndKeywords(args, kwrds, "OOO|CCiiiiiii",
-        kwlist, &A, &tau, &C, &side_, &trans_, &m, &n, &k, &ldA, &ldC,
-        &oA, &oC)) 
-        return NULL;
-    side = (char) side_;
-    trans = (char) trans_;
-#else
-    if (!PyArg_ParseTupleAndKeywords(args, kwrds, "OOO|cciiiiiii",
-        kwlist, &A, &tau, &C, &side, &trans, &m, &n, &k, &ldA, &ldC,
-        &oA, &oC)) 
-        return NULL;
-#endif
-
-    if (!Matrix_Check(A)) err_mtrx("A");
-    if (!Matrix_Check(tau)) err_mtrx("tau");
-    if (!Matrix_Check(C)) err_mtrx("C");
-    if (MAT_ID(A) != MAT_ID(tau) || MAT_ID(A) != MAT_ID(C))
-        err_conflicting_ids;
-    if (side != 'L' && side != 'R') err_char("side", "'L', 'R'");
-    if (trans != 'N' && trans != 'T') err_char("trans", "'N', 'T'");
-    if (m < 0) m = C->nrows;
-    if (n < 0) n = C->ncols;
-    if (k < 0) k = MIN(A->nrows, A->ncols);
-    if (m == 0 || n == 0 || k == 0) return Py_BuildValue("");
-    if (k > ((side == 'L') ? m : n)) err_ld("k");
-    if (ldA == 0) ldA = MAX(1,A->nrows);
-    if (ldA < MAX(1,k)) err_ld("ldA");
-    if (ldC == 0) ldC = MAX(1,C->nrows);
-    if (ldC < MAX(1,m)) err_ld("ldC");
-    if (oA < 0) err_nn_int("offsetA");
-    if (oA + ldA * ((side == 'L') ? m : n) > len(A)) err_buf_len("A");
-    if (oC < 0) err_nn_int("offsetC");
-    if (oC + (n-1)*ldC + m > len(C)) err_buf_len("C");
-    if (len(tau) < k) err_buf_len("tau");
-
-    switch (MAT_ID(A)){
-        case DOUBLE:
-            lwork = -1;
-            Py_BEGIN_ALLOW_THREADS
-            dormlq_(&side, &trans, &m, &n, &k, NULL, &ldA, NULL, NULL,
-                &ldC, &wl.d, &lwork, &info);
-            Py_END_ALLOW_THREADS
-            lwork = (int) wl.d;
-            if (!(work = (void *) calloc(lwork, sizeof(double))))
-                return PyErr_NoMemory();
-            Py_BEGIN_ALLOW_THREADS
-            dormlq_(&side, &trans, &m, &n, &k, MAT_BUFD(A)+oA, &ldA,
-                MAT_BUFD(tau), MAT_BUFD(C)+oC, &ldC, (double *) work,
-                &lwork, &info);
-            Py_END_ALLOW_THREADS
-            free(work);
-	    break;
-
-        default:
-	    err_invalid_id;
-    }
-
-    if (info) err_lapack
-    else return Py_BuildValue("");
-}
-
-
-static char doc_unmlq[] =
-    "Product with a real or complex orthogonal matrix.\n\n"
-    "unmlq(A, tau, C, side='L', trans='N', m=C.size[0], n=C.size[1],\n"
-    "      k=min(A.size), ldA=max(1,A.size[0]), ldC=max(1,C.size[0]),\n"
-    "      offsetA=0, offsetC=0)\n\n"
-    "PURPOSE\n"
-    "Computes\n"
-    "C := Q*C   if side = 'L' and trans = 'N'.\n"
-    "C := Q^T*C if side = 'L' and trans = 'T'.\n"
-    "C := Q^H*C if side = 'L' and trans = 'C'.\n"
-    "C := C*Q   if side = 'R' and trans = 'N'.\n"
-    "C := C*Q^T if side = 'R' and trans = 'T'.\n"
-    "C := C*Q^H if side = 'R' and trans = 'C'.\n"
-    "C is m by n and Q is a square orthogonal/unitary matrix computed\n"
-    "by gelqf.  Q is defined as a product of k elementary reflectors,\n"
-    "stored as the first k rows of A and the first k entries of tau."
-    "\n\n"
-    "ARGUMENTS\n"
-    "A         'd' or 'z' matrix\n\n"
-    "tau       'd' or 'z' matrix of length at least k.  Must have the\n"
-    "          same type as A.\n\n"
-    "C         'd' or 'z' matrix.  Must have the same type as A.\n\n"
-    "side      'L' or 'R'\n\n"
-    "trans     'N', 'T', or 'C'n\n"
-    "m         integer.  If negative, the default value is used.\n\n"
-    "n         integer.  If negative, the default value is used.\n\n"
-    "k         integer.  k <= m if side = 'R' and k <= n if side = 'L'.\n"
-    "          If negative, the default value is used.\n\n"
-    "ldA       nonnegative integer.  ldA >= max(1,k).  If zero, the\n"
-    "          default value is used.\n\n"
-    "ldC       nonnegative integer.  ldC >= max(1,m).  If zero, the\n"
-    "          default value is used.\n\n"
-    "offsetA   nonnegative integer\n\n"
-    "offsetB   nonnegative integer";
-
-static PyObject* unmlq(PyObject *self, PyObject *args, PyObject *kwrds)
-{
-    matrix *A, *tau, *C;
-    int m=-1, n=-1, k=-1, ldA=0, ldC=0, oA=0, oC=0, info, lwork;
-    void *work;
-    number wl;
-#if PY_MAJOR_VERSION >= 3
-    int side_ = 'L', trans_ = 'N';
-#endif
-    char side = 'L', trans = 'N';
-    char *kwlist[] = {"A", "tau", "C", "side", "trans", "m", "n", "k",
-        "ldA", "ldC", "offsetA", "offsetC", NULL};
-
-#if PY_MAJOR_VERSION >= 3
-    if (!PyArg_ParseTupleAndKeywords(args, kwrds, "OOO|CCiiiiiii",
-        kwlist, &A, &tau, &C, &side_, &trans_, &m, &n, &k, &ldA, &ldC,
-        &oA, &oC)) 
-        return NULL;
-    side = (char) side_;
-    trans = (char) trans_;
-#else
-    if (!PyArg_ParseTupleAndKeywords(args, kwrds, "OOO|cciiiiiii",
-        kwlist, &A, &tau, &C, &side, &trans, &m, &n, &k, &ldA, &ldC,
-        &oA, &oC)) 
-        return NULL;
-#endif
-
-    if (!Matrix_Check(A)) err_mtrx("A");
-    if (!Matrix_Check(tau)) err_mtrx("tau");
-    if (!Matrix_Check(C)) err_mtrx("C");
-    if (MAT_ID(A) != MAT_ID(tau) || MAT_ID(A) != MAT_ID(C))
-        err_conflicting_ids;
-    if (side != 'L' && side != 'R') err_char("side", "'L', 'R'");
-    if (trans != 'N' && trans != 'T' && trans != 'C')
-        err_char("trans", "'N', 'T', 'C'");
-    if (m < 0) m = C->nrows;
-    if (n < 0) n = C->ncols;
-    if (k < 0) k = MIN(A->nrows, A->ncols);
-    if (m == 0 || n == 0 || k == 0) return Py_BuildValue("");
-    if (k > ((side == 'L') ? m : n)) err_ld("k");
-    if (ldA == 0) ldA = MAX(1,A->nrows);
-    if (ldA < MAX(1,k)) err_ld("ldA");
-    if (ldC == 0) ldC = MAX(1,C->nrows);
-    if (ldC < MAX(1,m)) err_ld("ldC");
-    if (oA < 0) err_nn_int("offsetA");
-    if (oA + ldA * ((side == 'L') ? m : n) > len(A)) err_buf_len("A");
-    if (oC < 0) err_nn_int("offsetC");
-    if (oC + (n-1)*ldC + m > len(C)) err_buf_len("C");
-    if (len(tau) < k) err_buf_len("tau");
-
-    switch (MAT_ID(A)){
-        case DOUBLE:
-            if (trans == 'C') trans = 'T';
-            lwork = -1;
-            Py_BEGIN_ALLOW_THREADS
-            dormlq_(&side, &trans, &m, &n, &k, NULL, &ldA, NULL, NULL,
-                &ldC, &wl.d, &lwork, &info);
-            Py_END_ALLOW_THREADS
-            lwork = (int) wl.d;
-            if (!(work = (void *) calloc(lwork, sizeof(double))))
-                return PyErr_NoMemory();
-            Py_BEGIN_ALLOW_THREADS
-            dormlq_(&side, &trans, &m, &n, &k, MAT_BUFD(A)+oA, &ldA,
-                MAT_BUFD(tau), MAT_BUFD(C)+oC, &ldC, (double *) work,
-                &lwork, &info);
-            Py_END_ALLOW_THREADS
-            free(work);
-	    break;
-
-        case COMPLEX:
-            if (trans == 'T') err_char("trans", "'N', 'C'");
-            lwork = -1;
-            Py_BEGIN_ALLOW_THREADS
-            zunmlq_(&side, &trans, &m, &n, &k, NULL, &ldA, NULL, NULL,
-                &ldC, &wl.z, &lwork, &info);
-            Py_END_ALLOW_THREADS
-            lwork = (int) creal(wl.z);
-            if (!(work = (void *) calloc(lwork, sizeof(double complex))))
-                return PyErr_NoMemory();
-            Py_BEGIN_ALLOW_THREADS
-            zunmlq_(&side, &trans, &m, &n, &k, MAT_BUFZ(A)+oA, &ldA,
-                MAT_BUFZ(tau), MAT_BUFZ(C)+oC, &ldC, 
-                (double complex *) work, &lwork, &info);
-            Py_END_ALLOW_THREADS
-            free(work);
-	    break;
-
-        default:
-	    err_invalid_id;
-    }
-
-    if (info) err_lapack
-    else return Py_BuildValue("");
-}
-
-
-static char doc_orglq[] =
-    "Generate the orthogonal matrix in an LQ factorization.\n\n"
-    "orglq(A, tau, m=min(A.size), n=A.size[1], k=len(tau), \n"
-    "      ldA=max(1,A.size[0]), offsetA=0)\n\n"
-    "PURPOSE\n"
-    "On entry, A and tau contain an n by n orthogonal matrix Q.\n"
-    "Q is defined as a product of k elementary reflectors, stored in the\n"
-    "first k rows of A and in tau, as computed by gelqf().  On exit,\n"
-    "the first m rows of Q are stored in the leading rows of A.\n\n"
-    "ARGUMENTS\n"
-    "A         'd' matrix\n\n"
-    "tau       'd' matrix of length at least k\n\n"
-    "m         integer.  If negative, the default value is used.\n\n"
-    "n         integer.  n >= m.  If negative, the default value is used."
-    "\n\n"
-    "k         integer.  k <= m.  If negative, the default value is \n"
-    "          used.\n\n"
-    "ldA       nonnegative integer.  ldA >= max(1,m).  If zero, the\n"
-    "          default value is used.\n\n"
-    "offsetA   nonnegative integer";
-
-static PyObject* orglq(PyObject *self, PyObject *args, PyObject *kwrds)
-{
-    matrix *A, *tau;
-    int m=-1, n=-1, k=-1, ldA=0, oA=0, info, lwork;
-    void *work;
-    number wl;
-    char *kwlist[] = {"A", "tau", "m", "n", "k", "ldA", "offsetA", NULL};
-
-    if (!PyArg_ParseTupleAndKeywords(args, kwrds, "OO|iiiii", kwlist, &A,
-        &tau, &m, &n, &k, &ldA, &oA)) return NULL;
-
-    if (!Matrix_Check(A)) err_mtrx("A");
-    if (!Matrix_Check(tau)) err_mtrx("tau");
-    if (MAT_ID(A) != MAT_ID(tau)) err_conflicting_ids;
-    if (m < 0) m = MIN(A->nrows, A->ncols);
-    if (n < 0) n = A->ncols;
-    if (m > n) err_ld("n");
-    if (k < 0) k = len(tau);
-    if (k > m) err_ld("k");
-    if (m == 0 || n == 0) return Py_BuildValue("");
-    if (ldA == 0) ldA = MAX(1, A->nrows);
-    if (ldA <  MAX(1, m)) err_ld("ldA");
-    if (oA < 0) err_nn_int("offsetA");
-    if (oA + n*ldA  > len(A)) err_buf_len("A");
-    if (len(tau) < k) err_buf_len("tau");
-
-    switch (MAT_ID(A)){
-        case DOUBLE:
-            lwork = -1;
-            Py_BEGIN_ALLOW_THREADS
-            dorglq_(&m, &n, &k, NULL, &ldA, NULL, &wl.d, &lwork, &info);
-            Py_END_ALLOW_THREADS
-            lwork = (int) wl.d;
-            if (!(work = (void *) calloc(lwork, sizeof(double))))
-                return PyErr_NoMemory();
-            Py_BEGIN_ALLOW_THREADS
-            dorglq_(&m, &n, &k, MAT_BUFD(A) + oA, &ldA, MAT_BUFD(tau),
-                (double *) work, &lwork, &info);
-            Py_END_ALLOW_THREADS
-            free(work);
-	    break;
-
-        default:
-	    err_invalid_id;
-    }
-
-    if (info) err_lapack
-    else return Py_BuildValue("");
-}
-
-
-static char doc_unglq[] =
-    "Generate the orthogonal or unitary matrix in an LQ factorization.\n\n"
-    "unglq(A, tau, m=min(A.size), n=A.size[1], k=len(tau), \n"
-    "      ldA=max(1,A.size[0]), offsetA=0)\n\n"
-    "PURPOSE\n"
-    "On entry, A and tau contain an n by n orthogonal/unitary matrix Q.\n"
-    "Q is defined as a product of k elementary reflectors, stored in the\n"
-    "first k rows of A and in tau, as computed by gelqf().  On exit,\n"
-    "the first m rows of Q are stored in the leading rows of A.\n\n"
-    "ARGUMENTS\n"
-    "A         'd' or 'z' matrix\n\n"
-    "tau       'd' or 'z' matrix of length at least k.  Must have the\n"
-    "          same type as A.\n\n"
-    "m         integer.  If negative, the default value is used.\n\n"
-    "n         integer.  n >= m.  If negative, the default value is used."
-    "\n\n"
-    "k         integer.  k <= m.  If negative, the default value is \n"
-    "          used.\n\n"
-    "ldA       nonnegative integer.  ldA >= max(1,m).  If zero, the\n"
-    "          default value is used.\n\n"
-    "offsetA   nonnegative integer";
-
-static PyObject* unglq(PyObject *self, PyObject *args, PyObject *kwrds)
-{
-    matrix *A, *tau;
-    int m=-1, n=-1, k=-1, ldA=0, oA=0, info, lwork;
-    void *work;
-    number wl;
-    char *kwlist[] = {"A", "tau", "m", "n", "k", "ldA", "offsetA", NULL};
-
-    if (!PyArg_ParseTupleAndKeywords(args, kwrds, "OO|iiiii",
-        kwlist, &A, &tau, &m, &n, &k, &ldA, &oA)) return NULL;
-
-    if (!Matrix_Check(A)) err_mtrx("A");
-    if (!Matrix_Check(tau)) err_mtrx("tau");
-    if (MAT_ID(A) != MAT_ID(tau)) err_conflicting_ids;
-    if (m < 0) m = MIN(A->nrows, A->ncols);
-    if (n < 0) n = A->ncols;
-    if (m > n) err_ld("n");
-    if (k < 0) k = len(tau);
-    if (k > m) err_ld("k");
-    if (m == 0 || n == 0) return Py_BuildValue("");
-    if (ldA == 0) ldA = MAX(1, A->nrows);
-    if (ldA <  MAX(1, m)) err_ld("ldA");
-    if (oA < 0) err_nn_int("offsetA");
-    if (oA + n*ldA  > len(A)) err_buf_len("A");
-    if (len(tau) < k) err_buf_len("tau");
-
-    switch (MAT_ID(A)){
-        case DOUBLE:
-            lwork = -1;
-            Py_BEGIN_ALLOW_THREADS
-            dorglq_(&m, &n, &k, NULL, &ldA, NULL, &wl.d, &lwork, &info);
-            Py_END_ALLOW_THREADS
-            lwork = (int) wl.d;
-            if (!(work = (void *) calloc(lwork, sizeof(double))))
-                return PyErr_NoMemory();
-            Py_BEGIN_ALLOW_THREADS
-            dorglq_(&m, &n, &k, MAT_BUFD(A) + oA, &ldA, MAT_BUFD(tau),
-                (double *) work, &lwork, &info);
-            Py_END_ALLOW_THREADS
-            free(work);
-	    break;
-
-        case COMPLEX:
-            lwork = -1;
-            Py_BEGIN_ALLOW_THREADS
-            zunglq_(&m, &n, &k, NULL, &ldA, NULL, &wl.z, &lwork, &info);
-            Py_END_ALLOW_THREADS
-            lwork = (int) creal(wl.z);
-            if (!(work = (void *) calloc(lwork, sizeof(double complex))))
-                return PyErr_NoMemory();
-            Py_BEGIN_ALLOW_THREADS
-            zunglq_(&m, &n, &k, MAT_BUFZ(A) + oA, &ldA, MAT_BUFZ(tau),
-                (double complex *) work, &lwork, &info);
-            Py_END_ALLOW_THREADS
-            free(work);
-	    break;
-
-        default:
-	    err_invalid_id;
-    }
-
-    if (info) err_lapack
-    else return Py_BuildValue("");
-}
-
-
-static char doc_geqp3[] =
-    "QR factorization with column pivoting.\n\n"
-    "geqp3(A, jpvt, tau, m=A.size[0], n=A.size[1], ldA=max(1,A.size[0]),\n"
-    "      offsetA=0)\n\n"
-    "PURPOSE\n"
-    "QR factorization with column pivoting of an m by n real or complex\n"
-    "matrix A:\n\n"
-    "A*P = Q*R = [Q1 Q2] * [R1; 0] if m >= n\n"
-    "A*P = Q*R = Q * [R1 R2] if m <= n,\n\n"
-    "where P is a permutation matrix, Q is m by m and orthogonal/unitary\n"
-    "and R is m by n with R1 upper triangular.  On exit, R is stored in\n"
-    "the upper triangular part of A.  Q is stored as a product of\n"
-    "k=min(m,n) elementary reflectors.  The parameters of the\n"
-    "reflectors are stored in the first k entries of tau and in the\n"
-    "lower triangular part of the first k columns of A.  On entry, if\n"
-    "jpvt[j] is nonzero, the jth column of A is permuted to the front of\n"
-    "A*P.  If jpvt[j] is zero, the jth column is a free column.  On exit\n"
-    "A*P = A[:, jpvt - 1].\n\n"
-    "ARGUMENTS\n"
-    "A         'd' or 'z' matrix\n\n"
-    "jpvt      'i' matrix of length n\n\n"
-    "tau       'd' or 'z' matrix of length min(m,n).  Must have the same\n"
-    "          type as A.\n\n"
-    "m         integer.  If negative, the default value is used.\n\n"
-    "n         integer.  If negative, the default value is used.\n\n"
-    "ldA       nonnegative integer.  ldA >= max(1,m).  If zero, the\n"
-    "          default value is used.\n\n"
-    "offsetA   nonnegative integer";
-
-static PyObject* geqp3(PyObject *self, PyObject *args, PyObject *kwrds)
-{
-    matrix *A, *tau, *jpvt;
-    int m=-1, n=-1, ldA=0, oA=0, info, lwork;
-    double *rwork = NULL;
-    void *work = NULL;
-    number wl;
-    char *kwlist[] = {"A", "jpvt", "tau", "m", "n", "ldA", "offsetA",
-        NULL};
-
-    if (!PyArg_ParseTupleAndKeywords(args, kwrds, "OOO|iiii", kwlist,
-        &A, &jpvt, &tau, &m, &n, &ldA, &oA))
-        return NULL;
-
-    if (!Matrix_Check(A)) err_mtrx("A");
-    if (!Matrix_Check(jpvt) || jpvt ->id != INT) err_int_mtrx("jpvt");
-    if (!Matrix_Check(tau)) err_mtrx("tau");
-    if (MAT_ID(A) != MAT_ID(tau)) err_conflicting_ids;
-    if (m < 0) m = A->nrows;
-    if (n < 0) n = A->ncols;
-    if (m == 0 || n == 0) return Py_BuildValue("");
-    if (ldA == 0) ldA = MAX(1, A->nrows);
-    if (ldA < MAX(1,m)) err_ld("ldA");
-    if (oA < 0) err_nn_int("offsetA");
-    if (oA + (n-1)*ldA + m > len(A)) err_buf_len("A");
-    if (len(jpvt) < n) err_buf_len("jpvt");
-    if (len(tau) < MIN(m,n)) err_buf_len("tau");
-
-    int i;
-#if (SIZEOF_INT < SIZEOF_LONG)
-    int *jpvt_ptr = malloc(n*sizeof(int));
-    if (!jpvt_ptr) return PyErr_NoMemory();
-    for (i=0; i<n; i++) jpvt_ptr[i] = MAT_BUFI(jpvt)[i];
-#else
-    int *jpvt_ptr = MAT_BUFI(jpvt);
-#endif
-
-    switch (MAT_ID(A)){
-        case DOUBLE:
-            lwork = -1;
-            Py_BEGIN_ALLOW_THREADS
-            dgeqp3_(&m, &n, NULL, &ldA, NULL, NULL, &wl.d, &lwork, &info);
-            Py_END_ALLOW_THREADS
-            lwork = (int) wl.d;
-            if (!(work = (void *) calloc(lwork, sizeof(double))))
-                return PyErr_NoMemory();
-            Py_BEGIN_ALLOW_THREADS
-            dgeqp3_(&m, &n, MAT_BUFD(A)+oA, &ldA, jpvt_ptr, MAT_BUFD(tau),
-                (double *) work, &lwork, &info);
-            Py_END_ALLOW_THREADS
-            free(work);
-	    break;
-
-        case COMPLEX:
-            lwork = -1;
-            Py_BEGIN_ALLOW_THREADS
-            zgeqp3_(&m, &n, NULL, &ldA, NULL, NULL, &wl.z, &lwork, NULL,
-                &info);
-            Py_END_ALLOW_THREADS
-            lwork = (int) creal(wl.z);
-            if (!(work = (void *) calloc(lwork, sizeof(double complex))) ||
-                !(rwork = (double *) calloc(2*n, sizeof(double))))
-                return PyErr_NoMemory();
-            Py_BEGIN_ALLOW_THREADS
-            zgeqp3_(&m, &n, MAT_BUFZ(A)+oA, &ldA, jpvt_ptr, MAT_BUFZ(tau),
-                (double complex *) work, &lwork, rwork, &info);
-            Py_END_ALLOW_THREADS
-            free(work);
-            free(rwork);
-	    break;
-
-        default:
-#if (SIZEOF_INT < SIZEOF_LONG)
-            free(jpvt_ptr);
-#endif
-            err_invalid_id;
-    }
-
-#if (SIZEOF_INT < SIZEOF_LONG)
-    for (i=0; i<n; i++) MAT_BUFI(jpvt)[i] = jpvt_ptr[i];
-    free(jpvt_ptr);
-#endif
-
-    if (info) err_lapack
-    else return Py_BuildValue("");
-}
-
-
-
-static char doc_syev[] =
-    "Eigenvalue decomposition of a real symmetric matrix.\n\n"
-    "syev(A, W, jobz='N', uplo='L', n=A.size[0], "
-    "ldA = max(1,A.size[0]),\n"
-    "     offsetA=0, offsetW=0)\n\n"
-    "PURPOSE\n"
-    "Returns eigenvalues/vectors of a real symmetric nxn matrix A.\n"
-    "On exit, W contains the eigenvalues in ascending order.  If jobz\n"
-    "is 'V', the (normalized) eigenvectors are also computed and\n"
-    "returned in A.  If jobz is 'N', only the eigenvalues are\n"
-    "computed, and the content of A is destroyed.\n\n"
-    "ARGUMENTS\n"
-    "A         'd' matrix\n\n"
-    "W         'd' matrix of length at least n\n\n"
-    "jobz      'N' or 'V'\n\n"
-    "uplo      'L' or 'U'\n\n"
-    "n         integer.  If negative, the default value is used.\n\n"
-    "ldA       nonnegative integer.  ldA >= max(1,n).  If zero, the\n"
-    "          default value is used.\n\n"
-    "offsetA   nonnegative integer\n\n"
-    "offsetB   nonnegative integer";
-
-static PyObject* syev(PyObject *self, PyObject *args, PyObject *kwrds)
-{
-    matrix *A, *W;
-    int n=-1, ldA=0, oA=0, oW=0, info, lwork;
-    double *work;
-    number wl;
-#if PY_MAJOR_VERSION >= 3
-    int uplo_ = 'L', jobz_ = 'N';
-#endif
-    char uplo = 'L', jobz = 'N';
-    char *kwlist[] = {"A", "W", "jobz", "uplo", "n", "ldA", "offsetA",
-        "offsetW", NULL};
-
-#if PY_MAJOR_VERSION >= 3
-    if (!PyArg_ParseTupleAndKeywords(args, kwrds, "OO|CCiiii", kwlist,
-        &A, &W, &jobz_, &uplo_, &n, &ldA, &oA, &oW)) 
-        return NULL;
-    jobz = (char) jobz_;
-    uplo = (char) uplo_;
-#else
-    if (!PyArg_ParseTupleAndKeywords(args, kwrds, "OO|cciiii", kwlist,
-        &A, &W, &jobz, &uplo, &n, &ldA, &oA, &oW)) 
-        return NULL;
-#endif
-
-    if (!Matrix_Check(A)) err_mtrx("A");
-    if (!Matrix_Check(W) || MAT_ID(W) != DOUBLE) err_dbl_mtrx("W");
-    if (jobz != 'N' && jobz != 'V') err_char("jobz", "'N', 'V'");
-    if (uplo != 'L' && uplo != 'U') err_char("uplo", "'L', 'U'");
-    if (n < 0){
-        n = A->nrows;
-        if (n != A->ncols){
-            PyErr_SetString(PyExc_TypeError, "A must be square");
-            return NULL;
-        }
-    }
-    if (n == 0) return Py_BuildValue("i",0);
-    if (ldA == 0) ldA = MAX(1,A->nrows);
-    if (ldA < MAX(1,n)) err_ld("ldA");
-    if (oA < 0) err_nn_int("offsetA");
-    if (oA + (n-1)*ldA + n > len(A)) err_buf_len("A");
-    if (oW < 0) err_nn_int("offsetW");
-    if (oW + n > len(W)) err_buf_len("W");
-
-    switch (MAT_ID(A)){
-	case DOUBLE:
-	    lwork=-1;
-            Py_BEGIN_ALLOW_THREADS
-	    dsyev_(&jobz, &uplo, &n, NULL, &ldA, NULL, &wl.d, &lwork,
-                &info);
-            Py_END_ALLOW_THREADS
-	    lwork = (int) wl.d;
-	    if (!(work = calloc(lwork, sizeof(double))))
-		return PyErr_NoMemory();
-            Py_BEGIN_ALLOW_THREADS
-	    dsyev_(&jobz, &uplo, &n, MAT_BUFD(A)+oA, &ldA,
-                MAT_BUFD(W)+oW, work, &lwork, &info);
-            Py_END_ALLOW_THREADS
-	    free(work);
-	    break;
-
-        default:
-	    err_invalid_id;
-    }
-
-    if (info) err_lapack
-    else return Py_BuildValue("");
-}
-
-
-static char doc_heev[] =
-    "Eigenvalue decomposition of a real symmetric or complex Hermitian"
-    "\nmatrix.\n\n"
-    "heev(A, W, jobz='N', uplo='L', n=A.size[0], "
-    "ldA = max(1,A.size[0]),\n"
-    "     offsetA=0, offsetW=0)\n\n"
-    "PURPOSE\n"
-    "Returns eigenvalues/vectors of a real symmetric or complex\n"
-    "Hermitian nxn matrix A.  On exit, W contains the eigenvalues in\n"
-    "ascending order.  If jobz is 'V', the (normalized) eigenvectors\n"
-    "are also computed and returned in A.  If jobz is 'N', only the\n"
-    "eigenvalues are computed, and the content of A is destroyed.\n\n"
-    "ARGUMENTS\n"
-    "A         'd' or 'z' matrix\n\n"
-    "W         'd' matrix of length at least n\n\n"
-    "jobz      'N' or 'V'\n\n"
-    "uplo      'L' or 'U'\n\n"
-    "n         integer.  If negative, the default value is used.\n\n"
-    "ldA       nonnegative integer.  ldA >= max(1,n).  If zero, the\n"
-    "          default value is used.\n\n"
-    "offsetA   nonnegative integer\n\n"
-    "offsetB   nonnegative integer";
-
-static PyObject* heev(PyObject *self, PyObject *args, PyObject *kwrds)
-{
-    matrix *A, *W;
-    int n=-1, ldA=0, oA=0, oW=0, info, lwork;
-    double *rwork=NULL;
-    void *work=NULL;
-    number wl;
-#if PY_MAJOR_VERSION >= 3
-    int uplo_ = 'L', jobz_ = 'N';
-#endif
-    char uplo = 'L', jobz = 'N';
-    char *kwlist[] = {"A", "W", "jobz", "uplo", "n", "ldA", "offsetA",
-        "offsetW", NULL};
-
-#if PY_MAJOR_VERSION >= 3
-    if (!PyArg_ParseTupleAndKeywords(args, kwrds, "OO|CCiiii", kwlist,
-        &A, &W, &jobz_, &uplo_, &n, &ldA, &oA, &oW)) 
-        return NULL;
-    jobz = (char) jobz_;
-    uplo = (char) uplo_;
-#else
-    if (!PyArg_ParseTupleAndKeywords(args, kwrds, "OO|cciiii", kwlist,
-        &A, &W, &jobz, &uplo, &n, &ldA, &oA, &oW)) 
-        return NULL;
-#endif
-
-    if (!Matrix_Check(A)) err_mtrx("A");
-    if (!Matrix_Check(W) || MAT_ID(W) != DOUBLE) err_dbl_mtrx("W");
-    if (jobz != 'N' && jobz != 'V') err_char("jobz", "'N', 'V'");
-    if (uplo != 'L' && uplo != 'U') err_char("uplo", "'L', 'U'");
-    if (n < 0){
-        n = A->nrows;
-        if (n != A->ncols){
-            PyErr_SetString(PyExc_TypeError, "A must be square");
-            return NULL;
-        }
-    }
-    if (n == 0) return Py_BuildValue("");
-    if (ldA == 0) ldA = MAX(1,A->nrows);
-    if (ldA < MAX(1,n)) err_ld("ldA");
-    if (oA < 0) err_nn_int("offsetA");
-    if (oA + (n-1)*ldA + n > len(A)) err_buf_len("A");
-    if (oW < 0) err_nn_int("offsetW");
-    if (oW + n > len(W)) err_buf_len("W");
-    switch (MAT_ID(A)){
-	case DOUBLE:
-	    lwork=-1;
-            Py_BEGIN_ALLOW_THREADS
-	    dsyev_(&jobz, &uplo, &n, NULL, &ldA, NULL, &wl.d, &lwork,
-                &info);
-            Py_END_ALLOW_THREADS
-	    lwork = (int) wl.d;
-	    if (!(work = (void *) calloc(lwork, sizeof(double))))
-		return PyErr_NoMemory();
-            Py_BEGIN_ALLOW_THREADS
-	    dsyev_(&jobz, &uplo, &n, MAT_BUFD(A)+oA, &ldA,
-                MAT_BUFD(W)+oW, (double *) work, &lwork, &info);
-            Py_END_ALLOW_THREADS
-	    free(work);
-	    break;
-
-        case COMPLEX:
-	    lwork=-1;
-            Py_BEGIN_ALLOW_THREADS
-	    zheev_(&jobz, &uplo, &n, NULL, &ldA, NULL, &wl.z, &lwork,
-                NULL, &info);
-            Py_END_ALLOW_THREADS
-	    lwork = (int) creal(wl.z);
-	    work = (void *) calloc(lwork, sizeof(double complex));
-	    rwork = (double *) calloc(3*n-2, sizeof(double));
-	    if (!work || !rwork){
-		free(work);  free(rwork);
-		return PyErr_NoMemory();
-	    }
-            Py_BEGIN_ALLOW_THREADS
-	    zheev_(&jobz, &uplo, &n, MAT_BUFZ(A)+oA, &ldA,
-		MAT_BUFD(W)+oW,  (double complex *) work, &lwork, rwork,
-		&info);
-            Py_END_ALLOW_THREADS
-	    free(work);  free(rwork);
-	    break;
-
-        default:
-	    err_invalid_id;
-    }
-
-    if (info) err_lapack
-    else return Py_BuildValue("");
-}
-
-
-static char doc_syevx[] =
-    "Computes selected eigenvalues and eigenvectors of a real symmetric"
-    "\nmatrix (expert driver).\n\n"
-    "m = syevx(A, W, jobz='N', range='A', uplo='L', vl=0.0, vu=0.0, \n"
-    "          il=1, iu=1, Z=None, n=A.size[0], ldA=max(1,A.size[0]),\n"
-    "          ldZ=None, abstol=0.0, offsetA=0, offsetW=0,\n"
-    "          offsetZ=0)\n\n"
-    "PURPOSE\n"
-    "Computes selected eigenvalues/vectors of a real symmetric n by n\n"
-    "matrix A.\n"
-    "If range is 'A', all eigenvalues are computed.\n"
-    "If range is 'V', all eigenvalues in the interval (vl,vu] are\n"
-    "computed.\n"
-    "If range is 'I', all eigenvalues il through iu are computed\n"
-    "(sorted in ascending order with 1 <= il <= iu <= n).\n"
-    "If jobz is 'N', only the eigenvalues are returned in W.\n"
-    "If jobz is 'V', the eigenvectors are also returned in Z.\n"
-    "On exit, the content of A is destroyed.\n\n"
-    "ARGUMENTS\n"
-    "A         'd' matrix\n\n"
-    "W         'd' matrix of length at least n.  On exit, contains\n"
-    "          the computed eigenvalues in ascending order.\n\n"
-    "jobz      'N' or 'V'\n\n"
-    "range     'A', 'V' or 'I'\n\n"
-    "uplo      'L' or 'U'\n\n"
-    "vl,vu     doubles.  Only required when range is 'V'.\n\n"
-    "il,iu     integers.  Only required when range is 'I'.\n\n"
-    "n         integer.  If negative, the default value is used.\n\n"
-    "ldA       nonnegative integer.  ldA >= max(1,n).  If zero, the\n"
-    "          default value is used.\n\n"
-    "Z         'd' matrix.  Only required when jobz is 'V'.  If range\n"
-    "          is 'A' or 'V', Z must have at least n columns.  If\n"
-    "          range is 'I', Z must have at least iu-il+1 columns.\n"
-    "          On exit the first m columns of Z contain the computed\n"
-    "          (normalized) eigenvectors.\n\n"
-    "abstol    double.  Absolute error tolerance for eigenvalues.\n"
-    "          If nonpositive, the LAPACK default value is used.\n\n"
-    "ldZ       nonnegative integer.  ldZ >= 1 if jobz is 'N' and\n"
-    "          ldZ >= max(1,n) if jobz is 'V'.  The default value\n"
-    "          is 1 if jobz is 'N' and max(1,Z.size[0]) if jobz ='V'.\n"
-    "          If zero, the default value is used.\n\n"
-    "offsetA   nonnegative integer\n\n"
-    "offsetW   nonnegative integer\n\n"
-    "offsetZ   nonnegative integer\n\n"
-    "m         the number of eigenvalues computed";
-
-static PyObject* syevx(PyObject *self, PyObject *args, PyObject *kwrds)
-{
-    matrix *A, *W, *Z=NULL;
-    int n=-1, ldA=0, ldZ=0, il=1, iu=1, oA=0, oW=0, oZ=0, info, lwork,
-        *iwork, m, *ifail=NULL;
-    double *work, vl=0.0, vu=0.0, abstol=0.0;
-    double wl;
-#if PY_MAJOR_VERSION >= 3
-    int uplo_ = 'L', jobz_ = 'N', range_ = 'A';
-#endif
-    char uplo = 'L', jobz = 'N', range = 'A';
-    char *kwlist[] = {"A", "W", "jobz", "range", "uplo", "vl", "vu",
-	"il", "iu", "Z", "n", "ldA", "ldZ", "abstol", "offsetA",
-        "offsetW", "offsetZ", NULL};
-
-#if PY_MAJOR_VERSION >= 3
-    if (!PyArg_ParseTupleAndKeywords(args, kwrds, "OO|CCCddiiOiiidiii",
-        kwlist, &A, &W, &jobz_, &range_, &uplo_, &vl, &vu, &il, &iu, &Z,
-	&n, &ldA, &ldZ, &abstol, &oA, &oW, &oZ)) 
-        return NULL;
-    jobz = (char) jobz_;
-    range = (char) range_;
-    uplo = (char) uplo_;
-#else
-    if (!PyArg_ParseTupleAndKeywords(args, kwrds, "OO|cccddiiOiiidiii",
-        kwlist, &A, &W, &jobz, &range, &uplo, &vl, &vu, &il, &iu, &Z,
-	&n, &ldA, &ldZ, &abstol, &oA, &oW, &oZ)) 
-        return NULL;
-#endif
-
-    if (!Matrix_Check(A)) err_mtrx("A");
-    if (!Matrix_Check(W) || MAT_ID(W) != DOUBLE) err_dbl_mtrx("W");
-    if (jobz != 'N' && jobz != 'V') err_char("jobz", "'N', 'V'");
-    if (range != 'A' && range != 'V' && range != 'I')
-	err_char("range", "'A', 'V', 'I'");
-    if (uplo != 'L' && uplo != 'U') err_char("uplo", "'L', 'U'");
-    if (n < 0){
-        n = A->nrows;
-        if (n != A->ncols){
-            PyErr_SetString(PyExc_TypeError, "A must be square");
-            return NULL;
-        }
-    }
-    if (n == 0) return Py_BuildValue("i",0);
-    if (ldA == 0) ldA = MAX(1,A->nrows);
-    if (ldA < MAX(1,n)) err_ld("ldA");
-    if (range == 'V' && vl >= vu){
-        PyErr_SetString(PyExc_ValueError, "vl must be less than vu");
-        return NULL;
-    }
-    if (range == 'I' && (il < 1 || il > iu || iu > n)){
-        PyErr_SetString(PyExc_ValueError, "il and iu must satisfy "
-            "1 <= il <= iu <= n");
-        return NULL;
-    }
-    if (oA < 0) err_nn_int("offsetA");
-    if (oA + (n-1)*ldA + n > len(A)) err_buf_len("A");
-    if (oW < 0) err_nn_int("offsetW");
-    if (oW + n > len(W)) err_buf_len("W");
-    if (jobz == 'V'){
-        if (!Z || !Matrix_Check(Z) || MAT_ID(Z) != DOUBLE)
-            err_dbl_mtrx("Z");
-        if (ldZ == 0) ldZ = MAX(1,Z->nrows);
-        if (ldZ < MAX(1,n)) err_ld("ldZ");
-        if (oZ < 0) err_nn_int("offsetZ");
-        if (oZ + ((range == 'I') ? iu-il : n-1)*ldZ + n > len(Z))
-	    err_buf_len("Z");
-    } else {
-        if (ldZ == 0) ldZ = 1;
-        if (ldZ < 1) err_ld("ldZ");
-    }
-
-    switch (MAT_ID(A)){
-        case DOUBLE:
-	    lwork = -1;
-            Py_BEGIN_ALLOW_THREADS
-	    dsyevx_(&jobz, &range, &uplo, &n, NULL, &ldA, &vl, &vu, &il,
-                &iu, &abstol, &m, NULL, NULL, &ldZ, &wl, &lwork, NULL,
-	       	NULL, &info);
-            Py_END_ALLOW_THREADS
-	    lwork = (int) wl;
-	    work = (double *) calloc(lwork, sizeof(double));
-	    iwork = (int *) calloc(5*n, sizeof(int));
-	    if (jobz == 'V') ifail = (int *) calloc(n, sizeof(int));
-	    if (!work || !iwork || (jobz == 'V' && !ifail)){
-		free(work); free(iwork); free(ifail);
-	        return PyErr_NoMemory();
-	    }
-            Py_BEGIN_ALLOW_THREADS
-	    dsyevx_(&jobz, &range, &uplo, &n, MAT_BUFD(A)+oA, &ldA, &vl,
-                &vu, &il, &iu, &abstol, &m, MAT_BUFD(W)+oW,
-		(jobz == 'V') ? MAT_BUFD(Z)+oZ : NULL,  &ldZ, work,
-		&lwork, iwork, ifail, &info);
-            Py_END_ALLOW_THREADS
-	    free(work);   free(iwork);   free(ifail);
-            break;
-
-        default:
-	    err_invalid_id;
-    }
-
-    if (info) err_lapack
-    else return Py_BuildValue("i", m);
-}
-
-
-static char doc_heevx[] =
-    "Computes selected eigenvalues and eigenvectors of a real symmetric"
-    "\nor complex Hermitian matrix (expert driver).\n\n"
-    "m = syevx(A, W, jobz='N', range='A', uplo='L', vl=0.0, vu=0.0, \n"
-    "          il=1, iu=1, Z=None, n=A.size[0], \n"
-    "          ldA = max(1,A.size[0]), ldZ=None, abstol=0.0, \n"
-    "          offsetA=0, offsetW=0, offsetZ=0)\n\n"
-    "PURPOSE\n"
-    "Computes selected eigenvalues/vectors of a real symmetric or\n"
-    "complex Hermitian n by n matrix A.\n"
-    "If range is 'A', all eigenvalues are computed.\n"
-    "If range is 'V', all eigenvalues in the interval (vl,vu] are\n"
-    "computed.\n"
-    "If range is 'I', all eigenvalues il through iu are computed\n"
-    "(sorted in ascending order with 1 <= il <= iu <= n).\n"
-    "If jobz is 'N', only the eigenvalues are returned in W.\n"
-    "If jobz is 'V', the eigenvectors are also returned in Z.\n"
-    "On exit, the content of A is destroyed.\n\n"
-    "ARGUMENTS\n"
-    "A         'd' or 'z' matrix\n\n"
-    "W         'd' matrix of length at least n.  On exit, contains\n"
-    "          the computed eigenvalues in ascending order.\n\n"
-    "jobz      'N' or 'V'\n\n"
-    "range     'A', 'V' or 'I'\n\n"
-    "uplo      'L' or 'U'\n\n"
-    "vl,vu     doubles.  Only required when range is 'V'.\n\n"
-    "il,iu     integers.  Only required when range is 'I'.\n\n"
-    "Z         'd' or 'z' matrix.  Must have the same type as A.\n"
-    "          Z is only required when jobz is 'V'.  If range is 'A'\n"
-    "          or 'V', Z must have at least n columns.  If range is\n"
-    "          'I', Z must have at least iu-il+1 columns.  On exit\n"
-    "          the first m columns of Z contain the computed\n"
-    "          (normalized) eigenvectors.\n\n"
-    "n         integer.  If negative, the default value is used.\n\n"
-    "ldA       nonnegative integer.  ldA >= max(1,n).  If zero, the\n"
-    "          default value is used.\n\n"
-    "ldZ       nonnegative integer.  ldZ >= 1 if jobz is 'N' and\n"
-    "          ldZ >= max(1,n) if jobz is 'V'.  The default value\n"
-    "          is 1 if jobz is 'N' and max(1,Z.size[0]) if jobz ='V'.\n"
-    "          If zero, the default value is used.\n\n"
-    "abstol    double.  Absolute error tolerance for eigenvalues.\n"
-    "          If nonpositive, the LAPACK default value is used.\n\n"
-    "offsetA   nonnegative integer\n\n"
-    "offsetW   nonnegative integer\n\n"
-    "offsetZ   nonnegative integer\n\n"
-    "m         the number of eigenvalues computed";
-
-static PyObject* heevx(PyObject *self, PyObject *args, PyObject *kwrds)
-{
-    matrix *A, *W, *Z=NULL;
-    int n=-1, ldA=0, ldZ=0, il=1, iu=1, oA=0, oW=0, oZ=0, info, lwork,
-        *iwork, m, *ifail=NULL;
-    double vl=0.0, vu=0.0, abstol=0.0, *rwork;
-    number wl;
-    void *work;
-#if PY_MAJOR_VERSION >= 3
-    int uplo_ = 'L', jobz_ = 'N', range_ = 'A';
-#endif
-    char uplo = 'L', jobz = 'N', range = 'A';
-    char *kwlist[] = {"A", "W", "jobz", "range", "uplo", "vl", "vu",
-	"il", "iu", "Z", "n", "ldA", "ldZ", "abstol", "offsetA",
-        "offsetW", "offsetZ", NULL};
-
-#if PY_MAJOR_VERSION >= 3
-    if (!PyArg_ParseTupleAndKeywords(args, kwrds, "OO|CCCddiiOiiidiii",
-        kwlist, &A, &W, &jobz_, &range_, &uplo_, &vl, &vu, &il, &iu, &Z,
-	&n, &ldA, &ldZ, &abstol, &oA, &oW, &oZ)) 
-        return NULL;
-    jobz = (char) jobz_;
-    range = (char) range_;
-    uplo = (char) uplo_;
-#else
-    if (!PyArg_ParseTupleAndKeywords(args, kwrds, "OO|cccddiiOiiidiii",
-        kwlist, &A, &W, &jobz, &range, &uplo, &vl, &vu, &il, &iu, &Z,
-	&n, &ldA, &ldZ, &abstol, &oA, &oW, &oZ)) 
-        return NULL;
-#endif
-
-    if (!Matrix_Check(A)) err_mtrx("A");
-    if (!Matrix_Check(W) || MAT_ID(W) != DOUBLE) err_dbl_mtrx("W");
-    if (jobz != 'N' && jobz != 'V') err_char("jobz", "'N', 'V'");
-    if (range != 'A' && range != 'V' && range != 'I')
-	err_char("range", "'A', 'V', 'I'");
-    if (uplo != 'L' && uplo != 'U') err_char("uplo", "'L', 'U'");
-    if (n < 0){
-        n = A->nrows;
-        if (n != A->ncols){
-            PyErr_SetString(PyExc_TypeError, "A must be square");
-            return NULL;
-        }
-    }
-    if (n == 0) return Py_BuildValue("i",0);
-    if (ldA == 0) ldA = MAX(1,A->nrows);
-    if (ldA < MAX(1,n)) err_ld("ldA");
-    if (range == 'V' && vl >= vu){
-        PyErr_SetString(PyExc_ValueError, "vl must be less than vu");
-        return NULL;
-    }
-    if (range == 'I' && (il < 1 || il > iu || iu > n)){
-        PyErr_SetString(PyExc_ValueError, "il and iu must satisfy "
-            "1 <= il <= iu <= n");
-        return NULL;
-    }
-    if (oA < 0) err_nn_int("offsetA");
-    if (oA + (n-1)*ldA + n > len(A)) err_buf_len("A");
-    if (oW < 0) err_nn_int("offsetW");
-    if (oW + n > len(W)) err_buf_len("W");
-    if (jobz == 'V'){
-        if (!Z || !Matrix_Check(Z)) err_mtrx("Z");
-	if (MAT_ID(Z) != MAT_ID(A)) err_conflicting_ids;
-        if (ldZ == 0) ldZ = MAX(1,Z->nrows);
-        if (ldZ < MAX(1,n)) err_ld("ldZ");
-        if (oZ < 0) err_nn_int("offsetZ");
-        if (oZ + ((range == 'I') ? iu-il : n-1)*ldZ + n > len(Z))
-	    err_buf_len("Z");
-    } else {
-        if (ldZ == 0) ldZ = 1;
-        if (ldZ < 1) err_ld("ldZ");
-    }
-
-    switch (MAT_ID(A)){
-        case DOUBLE:
-	    lwork = -1;
-            Py_BEGIN_ALLOW_THREADS
-	    dsyevx_(&jobz, &range, &uplo, &n, NULL, &ldA, &vl, &vu, &il,
-                &iu, &abstol, &m, NULL, NULL, &ldZ, &wl.d, &lwork, NULL,
-	       	NULL, &info);
-            Py_END_ALLOW_THREADS
-	    lwork = (int) wl.d;
-	    work = (void *) calloc(lwork, sizeof(double));
-	    iwork = (int *) calloc(5*n, sizeof(int));
-	    if (jobz == 'V') ifail = (int *) calloc(n, sizeof(int));
-	    if (!work || !iwork || (jobz == 'V' && !ifail)){
-		free(work); free(iwork); free(ifail);
-	        return PyErr_NoMemory();
-	    }
-            Py_BEGIN_ALLOW_THREADS
-	    dsyevx_(&jobz, &range, &uplo, &n, MAT_BUFD(A)+oA, &ldA, &vl,
-                &vu, &il, &iu, &abstol, &m, MAT_BUFD(W)+oW,
-		(jobz == 'V') ? MAT_BUFD(Z)+oZ : NULL,  &ldZ,
-		(double *) work, &lwork, iwork, ifail, &info);
-            Py_END_ALLOW_THREADS
-	    free(work);  free(iwork);  free(ifail);
-            break;
-
-	case COMPLEX:
-	    lwork = -1;
-            Py_BEGIN_ALLOW_THREADS
-	    zheevx_(&jobz, &range, &uplo, &n, NULL, &ldA, &vl, &vu, &il,
-                &iu, &abstol, &m, NULL, NULL, &ldZ, &wl.z, &lwork, NULL,
-	       	NULL, NULL, &info);
-            Py_END_ALLOW_THREADS
-	    lwork = (int) creal(wl.z);
-	    work = (void *) calloc(lwork, sizeof(double complex));
-	    rwork = (double *) calloc(7*n, sizeof(double));
-	    iwork = (int *) calloc(5*n, sizeof(int));
-	    if (jobz == 'V') ifail = (int *) calloc(n, sizeof(int));
-	    if (!work || !rwork || !iwork || (jobz == 'V' && !ifail)){
-		free(work); free(rwork); free(iwork); free(ifail);
-	        return PyErr_NoMemory();
-	    }
-            Py_BEGIN_ALLOW_THREADS
-	    zheevx_(&jobz, &range, &uplo, &n, MAT_BUFZ(A)+oA, &ldA, &vl,
-                &vu, &il, &iu, &abstol, &m, MAT_BUFD(W)+oW,
-		(jobz == 'V') ? MAT_BUFZ(Z)+oZ : NULL,  &ldZ,
-		(double complex *) work, &lwork, rwork, iwork, ifail, 
-                &info);
-            Py_END_ALLOW_THREADS
-	    free(work);  free(rwork);  free(iwork);  free(ifail);
-            break;
-
-        default:
-	    err_invalid_id;
-    }
-
-    if (info) err_lapack
-    else return Py_BuildValue("i", m);
-}
-
-
-static char doc_syevd[] =
-    "Eigenvalue decomposition of a real symmetric matrix\n"
-    "(divide-and-conquer driver).\n\n"
-    "syevd(A, W, jobz='N', uplo='L', n=A.size[0], "
-    "ldA = max(1,A.size[0]),\n"
-    "      offsetA=0, offsetW=0)\n\n"
-    "PURPOSE\n"
-    "Returns  eigenvalues/vectors of a real symmetric nxn matrix A.\n"
-    "On exit, W contains the eigenvalues in ascending order.\n"
-    "If jobz is 'V', the (normalized) eigenvectors are also computed\n"
-    "and returned in A.  If jobz is 'N', only the eigenvalues are\n"
-    "computed, and the content of A is destroyed.\n"
-    "\n\nARGUMENTS\n"
-    "A         'd' matrix\n\n"
-    "W         'd' matrix of length at least n.  On exit, contains\n"
-    "          the computed eigenvalues in ascending order.\n\n"
-    "jobz      'N' or 'V'\n\n"
-    "uplo      'L' or 'U'\n\n"
-    "n         integer.  If negative, the default value is used.\n\n"
-    "ldA       nonnegative integer.  ldA >= max(1,n).  If zero, the\n"
-    "          default value is used.\n\n"
-    "offsetA   nonnegative integer\n\n"
-    "offsetB   nonnegative integer";
-
-static PyObject* syevd(PyObject *self, PyObject *args, PyObject *kwrds)
-{
-    matrix *A, *W;
-    int n=-1, ldA=0, oA=0, oW=0, info, lwork, liwork, *iwork, iwl;
-    double *work=NULL, wl;
-#if PY_MAJOR_VERSION >= 3
-    int uplo_ = 'L', jobz_ = 'N';
-#endif
-    char uplo = 'L', jobz = 'N';
-    char *kwlist[] = {"A", "W", "jobz", "uplo", "n", "ldA", "offsetA",
-        "offsetW", NULL};
-
-#if PY_MAJOR_VERSION >= 3
-    if (!PyArg_ParseTupleAndKeywords(args, kwrds, "OO|CCiiii", kwlist,
-        &A, &W, &jobz_, &uplo_, &n, &ldA, &oA, &oW)) 
-        return NULL;
-    uplo = (char) uplo_;
-    jobz = (char) jobz_;
-#else
-    if (!PyArg_ParseTupleAndKeywords(args, kwrds, "OO|cciiii", kwlist,
-        &A, &W, &jobz, &uplo, &n, &ldA, &oA, &oW)) 
-        return NULL;
-#endif
-
-    if (!Matrix_Check(A)) err_mtrx("A");
-    if (!Matrix_Check(W) || W->id != DOUBLE) err_dbl_mtrx("W");
-    if (jobz != 'N' && jobz != 'V') err_char("jobz", "'N', 'V'");
-    if (uplo != 'L' && uplo != 'U') err_char("uplo", "'L', 'U'");
-    if (n < 0){
-        n = A->nrows;
-        if (n != A->ncols){
-            PyErr_SetString(PyExc_TypeError, "A must be square");
-            return NULL;
-        }
-    }
-    if (n == 0) return Py_BuildValue("");
-    if (ldA == 0) ldA = MAX(1,A->nrows);
-    if (ldA < MAX(1,n)) err_ld("ldA");
-    if (oA < 0) err_nn_int("offsetA");
-    if (oA + (n-1)*ldA + n > len(A)) err_buf_len("A");
-    if (oW < 0) err_nn_int("offsetW");
-    if (oW + n > len(W)) err_buf_len("W");
-
-    switch (MAT_ID(A)){
-        case DOUBLE:
-            lwork = -1;
-            liwork = -1;
-            Py_BEGIN_ALLOW_THREADS
-            dsyevd_(&jobz, &uplo, &n, NULL, &ldA, NULL, &wl, &lwork,
-                &iwl, &liwork, &info);
-            Py_END_ALLOW_THREADS
-            lwork = (int) wl;
-            liwork = iwl;
-            work = (double *) calloc(lwork, sizeof(double));
-            iwork = (int *) calloc(liwork, sizeof(int));
-            if (!work || !iwork){
-                free(work);  free(iwork);
-                return PyErr_NoMemory();
-            }
-            Py_BEGIN_ALLOW_THREADS
-	    dsyevd_(&jobz, &uplo, &n, MAT_BUFD(A)+oA, &ldA,
-                MAT_BUFD(W)+oW, work, &lwork, iwork, &liwork, &info);
-            Py_END_ALLOW_THREADS
-            free(work);  free(iwork);
-            break;
-
-        default:
-            err_invalid_id;
-    }
-
-    if (info) err_lapack
-    else return Py_BuildValue("");
-}
-
-
-static char doc_heevd[] =
-    "Eigenvalue decomposition of a real symmetric or complex Hermitian"
-    "\nmatrix (divide-and-conquer driver).\n\n"
-    "heevd(A, W, jobz='N', uplo='L', n=A.size[0], "
-    "ldA = max(1,A.size[0]),\n"
-    "      offsetA=0, offsetW=0)\n\n"
-    "PURPOSE\n"
-    "Returns  eigenvalues/vectors of a real symmetric or complex\n"
-    "Hermitian n by n matrix A.  On exit, W contains the eigenvalues\n"
-    "in ascending order.  If jobz is 'V', the (normalized) eigenvectors"
-    "\nare also computed and returned in A.  If jobz is 'N', only the\n"
-    "eigenvalues are computed, and the content of A is destroyed.\n"
-    "\n\nARGUMENTS\n"
-    "A         'd' matrix\n\n"
-    "W         'd' matrix of length at least n.  On exit, contains\n"
-    "          the computed eigenvalues in ascending order.\n\n"
-    "jobz      'N' or 'V'\n\n"
-    "uplo      'L' or 'U'\n\n"
-    "n         integer.  If negative, the default value is used.\n\n"
-    "ldA       nonnegative integer.  ldA >= max(1,n).  If zero, the\n"
-    "          default value is used.\n\n"
-    "offsetA   nonnegative integer\n\n"
-    "offsetB   nonnegative integer";
-
-static PyObject* heevd(PyObject *self, PyObject *args, PyObject *kwrds)
-{
-    matrix *A, *W;
-    int n=-1, ldA=0, oA=0, oW=0, info, lwork, liwork, *iwork, iwl,
-	lrwork;
-    double *rwork, rwl;
-    number wl;
-    void *work;
-#if PY_MAJOR_VERSION >= 3
-    int uplo_ = 'L', jobz_ = 'N';
-#endif
-    char uplo = 'L', jobz = 'N';
-    char *kwlist[] = {"A", "W", "jobz", "uplo", "n", "ldA", "offsetA",
-        "offsetW", NULL};
-
-#if PY_MAJOR_VERSION >= 3
-    if (!PyArg_ParseTupleAndKeywords(args, kwrds, "OO|CCiiii", kwlist,
-        &A, &W, &jobz_, &uplo_, &n, &ldA, &oA, &oW)) 
-        return NULL;
-    jobz = (char) jobz_;
-    uplo = (char) uplo_;
-#else
-    if (!PyArg_ParseTupleAndKeywords(args, kwrds, "OO|cciiii", kwlist,
-        &A, &W, &jobz, &uplo, &n, &ldA, &oA, &oW)) 
-        return NULL;
-#endif
-
-    if (!Matrix_Check(A)) err_mtrx("A");
-    if (!Matrix_Check(W) || W->id != DOUBLE) err_dbl_mtrx("W");
-    if (jobz != 'N' && jobz != 'V') err_char("jobz", "'N', 'V'");
-    if (uplo != 'L' && uplo != 'U') err_char("uplo", "'L', 'U'");
-    if (n < 0){
-        n = A->nrows;
-        if (n != A->ncols){
-            PyErr_SetString(PyExc_TypeError, "A must be square");
-            return NULL;
-        }
-    }
-    if (n == 0) return Py_BuildValue("");
-    if (ldA == 0) ldA = MAX(1,A->nrows);
-    if (ldA < MAX(1,n)) err_ld("ldA");
-    if (oA < 0) err_nn_int("offsetA");
-    if (oA + (n-1)*ldA + n > len(A)) err_buf_len("A");
-    if (oW < 0) err_nn_int("offsetW");
-    if (oW + n > len(W)) err_buf_len("W");
-
-    switch (MAT_ID(A)){
-        case DOUBLE:
-            lwork = -1;
-            liwork = -1;
-            Py_BEGIN_ALLOW_THREADS
-            dsyevd_(&jobz, &uplo, &n, NULL, &ldA, NULL, &wl.d, &lwork,
-                &iwl, &liwork, &info);
-            Py_END_ALLOW_THREADS
-            lwork = (int) wl.d;
-            liwork = iwl;
-            work = (void *) calloc(lwork, sizeof(double));
-            iwork = (int *) calloc(liwork, sizeof(int));
-            if (!work || !iwork){
-                free(work);  free(iwork);
-                return PyErr_NoMemory();
-            }
-            Py_BEGIN_ALLOW_THREADS
-            dsyevd_(&jobz, &uplo, &n, MAT_BUFD(A)+oA, &ldA,
-                MAT_BUFD(W)+oW, (double *) work, &lwork, iwork, &liwork,
-                &info);
-            Py_END_ALLOW_THREADS
-            free(work);   free(iwork);
-            break;
-
-        case COMPLEX:
-            lwork = -1;
-            liwork = -1;
-            lrwork = -1;
-            Py_BEGIN_ALLOW_THREADS
-            zheevd_(&jobz, &uplo, &n, NULL, &ldA, NULL, &wl.z, &lwork,
-                &rwl, &lrwork, &iwl, &liwork, &info);
-            Py_END_ALLOW_THREADS
-            lwork = (int) wl.d;
-            lrwork = (int) rwl;
-            liwork = iwl;
-            work = (void *) calloc(lwork, sizeof(double complex));
-            rwork = (double *) calloc(lrwork, sizeof(double));
-            iwork = (int *) calloc(liwork, sizeof(int));
-            if (!work || !rwork || !iwork){
-                free(work);  free(rwork);  free(iwork);
-                return PyErr_NoMemory();
-            }
-            Py_BEGIN_ALLOW_THREADS
-            zheevd_(&jobz, &uplo, &n, MAT_BUFZ(A)+oA, &ldA,
-                MAT_BUFD(W)+oW, (double complex *) work, &lwork, rwork,
-                &lrwork, iwork, &liwork, &info);
-            Py_END_ALLOW_THREADS
-            free(work);  free(rwork);  free(iwork);
-            break;
-
-        default:
-            err_invalid_id;
-    }
-
-    if (info) err_lapack
-    else return Py_BuildValue("");
-}
-
-
-static char doc_syevr[] =
-    "Computes selected eigenvalues and eigenvectors of a real symmetric"
-    "\n"
-    "matrix (RRR driver).\n\n"
-    "m = syevr(A, W, jobz='N', range='A', uplo='L', vl=0.0, vu=0.0, \n"
-    "          il=1, iu=1, Z=None, n=A.size[0], ldA=max(1,A.size[0]),\n"
-    "          ldZ=None, abstol=0.0, offsetA=0, offsetW=0, offsetZ=0)\n"
-    "\n"
-    "PURPOSE\n"
-    "Computes selected eigenvalues/vectors of a real symmetric n by n\n"
-    "matrix A.\n"
-    "If range is 'A', all eigenvalues are computed.\n"
-    "If range is 'V', all eigenvalues in the interval (vl,vu] are\n"
-    "computed.\n"
-    "If range is 'I', all eigenvalues il through iu are computed\n"
-    "(sorted in ascending order with 1 <= il <= iu <= n).\n"
-    "If jobz is 'N', only the eigenvalues are returned in W.\n"
-    "If jobz is 'V', the eigenvectors are also returned in Z.\n"
-    "On exit, the content of A is destroyed.\n"
-    "syevr is usually the fastest of the four eigenvalue routines.\n\n"
-    "ARGUMENTS\n"
-    "A         'd' matrix\n\n"
-    "W         'd' matrix of length at least n.  On exit, contains\n"
-    "          the computed eigenvalues in ascending order.\n\n"
-    "jobz      'N' or 'V'\n\n"
-    "range     'A', 'V' or 'I'\n\n"
-    "uplo      'L' or 'U'\n\n"
-    "vl,vu     doubles.  Only required when range is 'V'.\n\n"
-    "il,iu     integers.  Only required when range is 'I'.\n\n"
-    "Z         'd' matrix.  Only required when jobz = 'V'.\n"
-    "          If range is 'A' or 'V', Z must have at least n columns."
-    "\n"
-    "          If range is 'I', Z must have at least iu-il+1 columns.\n"
-    "          On exit the first m columns of Z contain the computed\n"
-    "          (normalized) eigenvectors.\n\n"
-    "n         integer.  If negative, the default value is used.\n\n"
-    "ldA       nonnegative integer.  ldA >= max(1,n).\n"
-    "          If zero, the default value is used.\n\n"
-    "ldZ       nonnegative integer.  ldZ >= 1 if jobz is 'N' and\n"
-    "          ldZ >= max(1,n) if jobz is 'V'.  The default value\n"
-    "          is 1 if jobz is 'N' and max(1,Z.size[0]) if jobz ='V'.\n"
-    "          If zero, the default value is used.\n\n"
-    "abstol    double.  Absolute error tolerance for eigenvalues.\n"
-    "          If nonpositive, the LAPACK default value is used.\n\n"
-    "offsetA   nonnegative integer\n\n"
-    "offsetW   nonnegative integer\n\n"
-    "offsetZ   nonnegative integer\n\n"
-    "m         the number of eigenvalues computed";
-
-static PyObject* syevr(PyObject *self, PyObject *args, PyObject *kwrds)
-{
-    matrix *A, *W, *Z=NULL;
-    int n=-1, ldA=0, ldZ=0, il=1, iu=1, oA=0, oW=0, oZ=0, info, lwork,
-        *iwork=NULL, liwork, m, *isuppz=NULL, iwl;
-    double *work=NULL, vl=0.0, vu=0.0, abstol=0.0, wl;
-#if PY_MAJOR_VERSION >= 3
-    int uplo_ = 'L', jobz_ = 'N', range_ = 'A';
-#endif
-    char uplo = 'L', jobz = 'N', range = 'A';
-    char *kwlist[] = {"A", "W", "jobz", "range", "uplo", "vl", "vu",
-	"il", "iu", "Z", "n", "ldA", "ldZ", "abstol", "offsetA",
-        "offsetW", "offsetZ", NULL};
-
-#if PY_MAJOR_VERSION >= 3
-    if (!PyArg_ParseTupleAndKeywords(args, kwrds, "OO|CCCddiiOiiidiii",
-        kwlist, &A, &W, &jobz_, &range_, &uplo_, &vl, &vu, &il, &iu, &Z,
-	&n, &ldA, &ldZ, &abstol, &oA, &oW, &oZ)) 
-        return NULL;
-    jobz = (char) jobz_;
-    range = (char) range_;
-    uplo = (char) uplo_;
-#else
-    if (!PyArg_ParseTupleAndKeywords(args, kwrds, "OO|cccddiiOiiidiii",
-        kwlist, &A, &W, &jobz, &range, &uplo, &vl, &vu, &il, &iu, &Z,
-	&n, &ldA, &ldZ, &abstol, &oA, &oW, &oZ)) 
-        return NULL;
-#endif
-
-    if (!Matrix_Check(A)) err_mtrx("A");
-    if (!Matrix_Check(W) || MAT_ID(W) != DOUBLE) err_dbl_mtrx("W");
-    if (jobz != 'N' && jobz != 'V') err_char("jobz", "'N', 'V'");
-    if (range != 'A' && range != 'V' && range != 'I')
-	err_char("range", "'A', 'V', 'I'");
-    if (uplo != 'L' && uplo != 'U') err_char("uplo", "'L', 'U'");
-    if (n < 0){
-        n = A->nrows;
-        if (n != A->ncols){
-            PyErr_SetString(PyExc_TypeError, "A must be square");
-            return NULL;
-        }
-    }
-    if (n == 0) return Py_BuildValue("i",0);
-    if (ldA == 0) ldA = MAX(1,A->nrows);
-    if (ldA < MAX(1,n)) err_ld("ldA");
-    if (range == 'V' && vl >= vu){
-        PyErr_SetString(PyExc_ValueError, "vl must be less than vu");
-        return NULL;
-    }
-    if (range == 'I' && (il < 1 || il > iu || iu > n)){
-        PyErr_SetString(PyExc_ValueError, "il and iu must satisfy "
-            "1 <= il <= iu <= n");
-        return NULL;
-    }
-    if (jobz == 'V'){
-        if (!Z || !Matrix_Check(Z) || MAT_ID(Z) != DOUBLE)
-            err_dbl_mtrx("Z");
-        if (ldZ == 0) ldZ = MAX(1,Z->nrows);
-        if (ldZ < MAX(1,n)) err_ld("ldZ");
-    } else {
-        if (ldZ == 0) ldZ = 1;
-        if (ldZ < 1) err_ld("ldZ");
-    }
-    if (oA < 0) err_nn_int("offsetA");
-    if (oA + (n-1)*ldA + n > len(A)) err_buf_len("A");
-    if (oW < 0) err_nn_int("offsetW");
-    if (oW + n > len(W)) err_buf_len("W");
-    if (jobz == 'V'){
-        if (oZ < 0) err_nn_int("offsetZ");
-        if (oZ + ((range == 'I') ? iu-il : n-1)*ldZ + n > len(Z))
-	    err_buf_len("Z");
-    }
-
-    switch (MAT_ID(A)){
-        case DOUBLE:
-            lwork = -1;
-            liwork = -1;
-            Py_BEGIN_ALLOW_THREADS
-            dsyevr_(&jobz, &range, &uplo, &n, NULL, &ldA, &vl, &vu, &il,
-                &iu, &abstol, &m, NULL, NULL, &ldZ, NULL, &wl, &lwork,
-                &iwl, &liwork, &info);
-            Py_END_ALLOW_THREADS
-            lwork = (int) wl;
-            liwork = iwl;
-            work = (void *) calloc(lwork, sizeof(double));
-            iwork = (int *) calloc(liwork, sizeof(int));
-            if (jobz == 'V')
-                isuppz = (int *) calloc(2*MAX(1, (range == 'I') ?
-                   iu-il+1 : n), sizeof(int));
-            if (!work  || !iwork || (jobz == 'V' && !isuppz)){
-                free(work);  free(iwork);  free(isuppz);
-                return PyErr_NoMemory();
-            }
-            Py_BEGIN_ALLOW_THREADS
-            dsyevr_(&jobz, &range, &uplo, &n, MAT_BUFD(A)+oA, &ldA, &vl,
-                &vu, &il, &iu, &abstol, &m, MAT_BUFD(W)+oW,
-                (jobz == 'V') ? MAT_BUFD(Z)+oZ : NULL,  &ldZ,
-                (jobz == 'V') ? isuppz : NULL, work, &lwork, iwork,
-                &liwork, &info);
-            Py_END_ALLOW_THREADS
-            free(work);   free(iwork);   free(isuppz);
-            break;
-
-        default:
-            err_invalid_id;
-    }
-
-    if (info) err_lapack
-    else return Py_BuildValue("i",m);
-}
-
-
-static char doc_heevr[] =
-    "Computes selected eigenvalues and eigenvectors of a real symmetric"
-    "\nor complex Hermitian matrix (RRR driver).\n\n"
-    "m = syevr(A, W, jobz='N', range='A', uplo='L', vl=0.0, vu=0.0, \n"
-    "          il=1, iu=1, Z=None, n=A.size[0], ldA=max(1,A.size[0]),\n"
-    "          ldZ=None, abstol=0.0, offsetA=0, offsetW=0, offsetZ=0)\n"
-    "\n"
-    "PURPOSE\n"
-    "Computes selected eigenvalues/vectors of a real symmetric or\n"
-    "complex Hermitian n by n matrix A.\n"
-    "If range is 'A', all eigenvalues are computed.\n"
-    "If range is 'V', all eigenvalues in the interval (vl,vu] are\n"
-    "computed.\n"
-    "If range is 'I', all eigenvalues il through iu are computed\n"
-    "(sorted in ascending order with 1 <= il <= iu <= n).\n"
-    "If jobz is 'N', only the eigenvalues are returned in W.\n"
-    "If jobz is 'V', the eigenvectors are also returned in Z.\n"
-    "On exit, the content of A is destroyed.\n"
-    "syevr is usually the fastest of the four eigenvalue routines.\n\n"
-    "ARGUMENTS\n"
-    "A         'd' or 'z' matrix\n\n"
-    "W         'd' matrix of length at least n.  On exit, contains\n"
-    "          the computed eigenvalues in ascending order.\n\n"
-    "jobz      'N' or 'V'\n\n"
-    "range     'A', 'V' or 'I'\n\n"
-    "uplo      'L' or 'U'\n\n"
-    "vl,vu     doubles.  Only required when range is 'V'.\n\n"
-    "il,iu     integers.  Only required when range is 'I'.\n\n"
-    "Z         'd' or 'z' matrix.  Must have the same type as A.\n"
-    "          Only required when jobz = 'V'.  If range is 'A' or\n"
-    "          'V', Z must have at least n columns.  If range is 'I',\n"
-    "          Z must have at least iu-il+1 columns.  On exit the\n"
-    "          first m columns of Z contain the computed (normalized)\n"
-    "          eigenvectors.\n\n"
-    "n         integer.  If negative, the default value is used.\n\n"
-    "ldA       nonnegative integer.  ldA >= max(1,n).\n"
-    "          If zero, the default value is used.\n\n"
-    "ldZ       nonnegative integer.  ldZ >= 1 if jobz is 'N' and\n"
-    "          ldZ >= max(1,n) if jobz is 'V'.  The default value\n"
-    "          is 1 if jobz is 'N' and max(1,Z.size[0]) if jobz ='V'.\n"
-    "          If zero, the default value is used.\n\n"
-    "abstol    double.  Absolute error tolerance for eigenvalues.\n"
-    "          If nonpositive, the LAPACK default value is used.\n\n"
-    "offsetA   nonnegative integer\n\n"
-    "offsetW   nonnegative integer\n\n"
-    "offsetZ   nonnegative integer\n\n"
-    "m         the number of eigenvalues computed";
-
-static PyObject* heevr(PyObject *self, PyObject *args, PyObject *kwrds)
-{
-    matrix *A, *W, *Z=NULL;
-    int n=-1, ldA=0, ldZ=0, il=1, iu=1, oA=0, oW=0, oZ=0, info,
-        lwork, *iwork, liwork, lrwork, m, *isuppz=NULL, iwl;
-    double vl=0.0, vu=0.0, abstol=0.0, *rwork, rwl;
-    void *work;
-    number wl;
-#if PY_MAJOR_VERSION >= 3
-    int uplo_ = 'L', jobz_ = 'N', range_ = 'A';
-#endif
-    char uplo = 'L', jobz = 'N', range = 'A';
-    char *kwlist[] = {"A", "W", "jobz", "range", "uplo", "vl", "vu",
-	"il", "iu", "Z", "n", "ldA", "ldZ", "abstol", "offsetA",
-        "offsetW", "offsetZ", NULL};
-
-#if PY_MAJOR_VERSION >= 3
-    if (!PyArg_ParseTupleAndKeywords(args, kwrds, "OO|CCCddiiOiiidiii",
-        kwlist, &A, &W, &jobz_, &range_, &uplo_, &vl, &vu, &il, &iu, &Z,
-	&n, &ldA, &ldZ, &abstol, &oA, &oW, &oZ)) 
-        return NULL;
-    jobz = (char) jobz_;
-    range = (char) range_;
-    uplo = (char) uplo_;
-#else
-    if (!PyArg_ParseTupleAndKeywords(args, kwrds, "OO|cccddiiOiiidiii",
-        kwlist, &A, &W, &jobz, &range, &uplo, &vl, &vu, &il, &iu, &Z,
-	&n, &ldA, &ldZ, &abstol, &oA, &oW, &oZ)) 
-        return NULL;
-#endif
-
-    if (!Matrix_Check(A)) err_mtrx("A");
-    if (!Matrix_Check(W) || MAT_ID(W) != DOUBLE) err_dbl_mtrx("W");
-    if (jobz != 'N' && jobz != 'V') err_char("jobz", "'N', 'V'");
-    if (range != 'A' && range != 'V' && range != 'I')
-	err_char("range", "'A', 'V', 'I'");
-    if (uplo != 'L' && uplo != 'U') err_char("uplo", "'L', 'U'");
-    if (n < 0){
-        n = A->nrows;
-        if (n != A->ncols){
-            PyErr_SetString(PyExc_TypeError, "A must be square");
-            return NULL;
-        }
-    }
-    if (n == 0) return Py_BuildValue("i",0);
-    if (ldA == 0) ldA = MAX(1,A->nrows);
-    if (ldA < MAX(1,n)) err_ld("ldA");
-    if (range == 'V' && vl >= vu){
-        PyErr_SetString(PyExc_ValueError, "vl must be less than vu");
-        return NULL;
-    }
-    if (range == 'I' && (il < 1 || il > iu || iu > n)){
-        PyErr_SetString(PyExc_ValueError, "il and iu must satisfy "
-            "1 <= il <= iu <= n");
-        return NULL;
-    }
-    if (jobz == 'V'){
-        if (!Z || !Matrix_Check(Z)) err_mtrx("Z");
-	if (MAT_ID(Z) != MAT_ID(A)) err_conflicting_ids;
-        if (ldZ == 0) ldZ = MAX(1,Z->nrows);
-        if (ldZ < MAX(1,n)) err_ld("ldZ");
-    } else {
-        if (ldZ == 0) ldZ = 1;
-        if (ldZ < 1) err_ld("ldZ");
-    }
-    if (oA < 0) err_nn_int("offsetA");
-    if (oA + (n-1)*ldA + n > len(A)) err_buf_len("A");
-    if (oW < 0) err_nn_int("offsetW");
-    if (oW + n > len(W)) err_buf_len("W");
-    if (jobz == 'V'){
-        if (oZ < 0) err_nn_int("offsetZ");
-        if (oZ + ((range == 'I') ? iu-il : n-1)*ldZ + n > len(Z))
-	    err_buf_len("Z");
-    }
-
-    switch (MAT_ID(A)){
-        case DOUBLE:
-            lwork = -1;
-            liwork = -1;
-            Py_BEGIN_ALLOW_THREADS
-            dsyevr_(&jobz, &range, &uplo, &n, NULL, &ldA, &vl, &vu, &il,
-                &iu, &abstol, &m, NULL, NULL, &ldZ, NULL, &wl.d, &lwork,
-                &iwl, &liwork, &info);
-            Py_END_ALLOW_THREADS
-            lwork = (int) wl.d;
-            liwork = iwl;
-            work = (void *) calloc(lwork, sizeof(double));
-            iwork = (int *) calloc(liwork, sizeof(int));
-            if (jobz == 'V')
-                isuppz = (int *) calloc(2*MAX(1, (range == 'I') ?
-                   iu-il+1 : n), sizeof(int));
-            if (!work  || !iwork || (jobz == 'V' && !isuppz)){
-                free(work);  free(iwork);  free(isuppz);
-                return PyErr_NoMemory();
-            }
-            Py_BEGIN_ALLOW_THREADS
-            dsyevr_(&jobz, &range, &uplo, &n, MAT_BUFD(A)+oA, &ldA, &vl,
-                &vu, &il, &iu, &abstol, &m, MAT_BUFD(W)+oW,
-                (jobz == 'V') ? MAT_BUFD(Z)+oZ : NULL,  &ldZ,
-                (jobz == 'V') ? isuppz : NULL, (double *) work, &lwork,
-	       	iwork, &liwork, &info);
-            Py_END_ALLOW_THREADS
-            free(work);   free(iwork);   free(isuppz);
-            break;
-
-	case COMPLEX:
-            lwork = -1;
-            liwork = -1;
-	    lrwork = -1;
-            Py_BEGIN_ALLOW_THREADS
-            zheevr_(&jobz, &range, &uplo, &n, NULL, &ldA, &vl, &vu, &il,
-                &iu, &abstol, &m, NULL, NULL, &ldZ, NULL, &wl.z, &lwork,
-                &rwl, &lrwork, &iwl, &liwork, &info);
-            Py_END_ALLOW_THREADS
-            lwork = (int) creal(wl.z);
-	    lrwork = (int) rwl;
-            liwork = iwl;
-            work = (void *) calloc(lwork, sizeof(double complex));
-            rwork = (double *) calloc(lrwork, sizeof(double));
-            iwork = (int *) calloc(liwork, sizeof(int));
-            if (jobz == 'V')
-                isuppz = (int *) calloc(2*MAX(1, (range == 'I') ?
-                   iu-il+1 : n), sizeof(int));
-            if (!work  || !rwork || !iwork || (jobz == 'V' && !isuppz)){
-                free(work);  free(rwork);  free(iwork);  free(isuppz);
-                return PyErr_NoMemory();
-            }
-            Py_BEGIN_ALLOW_THREADS
-            zheevr_(&jobz, &range, &uplo, &n, MAT_BUFZ(A)+oA, &ldA, &vl,
-                &vu, &il, &iu, &abstol, &m, MAT_BUFD(W)+oW,
-                (jobz == 'V') ? MAT_BUFZ(Z)+oZ : NULL,  &ldZ,
-                (jobz == 'V') ? isuppz : NULL, (double complex *) work, 
-                &lwork, rwork, &lrwork, iwork, &liwork, &info);
-            Py_END_ALLOW_THREADS
-            free(work);   free(rwork); free(iwork);   free(isuppz);
-            break;
-
-        default:
-            err_invalid_id;
-    }
-
-    if (info) err_lapack
-    else return Py_BuildValue("i",m);
-}
-
-
-static char doc_sygv[] =
-    "Generalized symmetric-definite eigenvalue decomposition with real"
-    "\n"
-    "matrices.\n\n"
-    "sygv(A, B, W, itype=1, jobz='N', uplo='L', n=A.size[0], \n"
-    "     ldA = max(1,A.size[0]), ldB = max(1,B.size[0]), offsetA=0, \n"
-    "     offsetB=0, offsetW=0)\n\n"
-    "PURPOSE\n"
-    "Returns eigenvalues/vectors of a real generalized \n"
-    "symmetric-definite eigenproblem of order n, with B positive \n"
-    "definite. \n"
-    "1. If itype is 1: A*x = lambda*B*x.\n"
-    "2. If itype is 2: A*Bx = lambda*x.\n"
-    "3. If itype is 3: B*Ax = lambda*x.\n\n"
-    "On exit, W contains the eigenvalues in ascending order.  If jobz\n"
-    "is 'V', the matrix of eigenvectors Z is also computed and\n"
-    "returned in A, normalized as follows: \n"
-    "1. If itype is 1: Z^T*A*Z = diag(W), Z^T*B*Z = I\n"
-    "2. If itype is 2: Z^T*A^{-1}*Z = diag(W)^{-1}, Z^T*B*Z = I\n"
-    "3. If itype is 3: Z^T*A*Z = diag(W), Z^T*B^{-1}*Z = I.\n\n"
-    "If jobz is 'N', only the eigenvalues are computed, and the\n"
-    "contents of A is destroyed.   On exit, the matrix B is replaced\n"
-    "by its Cholesky factor.\n\n"
-    "ARGUMENTS\n"
-    "A         'd' matrix\n\n"
-    "B         'd' matrix\n\n"
-    "W         'd' matrix of length at least n\n\n"
-    "itype     integer 1, 2, or 3\n\n"
-    "jobz      'N' or 'V'\n\n"
-    "uplo      'L' or 'U'\n\n"
-    "n         integer.  If negative, the default value is used.\n\n"
-    "ldA       nonnegative integer.  ldA >= max(1,n).  If zero, the\n"
-    "          default value is used.\n\n"
-    "ldB       nonnegative integer.  ldB >= max(1,n).  If zero, the\n"
-    "          default value is used.\n\n"
-    "offsetA   nonnegative integer\n\n"
-    "offsetB   nonnegative integer";
-
-static PyObject* sygv(PyObject *self, PyObject *args, PyObject *kwrds)
-{
-    matrix *A, *B, *W;
-    int n=-1, itype=1, ldA=0, ldB=0, oA=0, oB=0, oW=0, info, lwork;
-    double *work;
-    number wl;
-#if PY_MAJOR_VERSION >= 3
-    int uplo_ = 'L', jobz_ = 'N';
-#endif
-    char uplo = 'L', jobz = 'N';
-    char *kwlist[] = {"A", "B", "W", "itype", "jobz", "uplo", "n",
-        "ldA", "ldB", "offsetA", "offsetB", "offsetW", NULL};
-
-#if PY_MAJOR_VERSION >= 3
-    if (!PyArg_ParseTupleAndKeywords(args, kwrds, "OOO|iCCiiiiii",
-        kwlist, &A, &B, &W, &itype, &jobz_, &uplo_, &n, &ldA, &ldB, &oA,
-        &oB, &oW)) 
-        return NULL;
-    jobz = (char) jobz_;
-    uplo = (char) uplo_;
-#else
-    if (!PyArg_ParseTupleAndKeywords(args, kwrds, "OOO|icciiiiii",
-        kwlist, &A, &B, &W, &itype, &jobz, &uplo, &n, &ldA, &ldB, &oA,
-        &oB, &oW)) 
-        return NULL;
-#endif
-
-    if (!Matrix_Check(A)) err_mtrx("A");
-    if (!Matrix_Check(B) || MAT_ID(B) != MAT_ID(A)) err_conflicting_ids;
-    if (!Matrix_Check(W) || MAT_ID(W) != DOUBLE) err_dbl_mtrx("W");
-    if (itype != 1 && itype != 2 && itype != 3)
-        err_char("itype", "1, 2, 3");
-    if (jobz != 'N' && jobz != 'V') err_char("jobz", "'N', 'V'");
-    if (uplo != 'L' && uplo != 'U') err_char("uplo", "'L', 'U'");
-    if (n < 0){
-        n = A->nrows;
-        if (n != A->ncols){
-            PyErr_SetString(PyExc_TypeError, "A must be square");
-            return NULL;
-        }
-        if (A->nrows != n || A->ncols != n){
-            PyErr_SetString(PyExc_TypeError, "B must have the same "
-                "dimension as A");
-            return NULL;
-	}
-    }
-    if (n == 0) return Py_BuildValue("");
-    if (ldA == 0) ldA = MAX(1,A->nrows);
-    if (ldA < MAX(1,n)) err_ld("ldA");
-    if (ldB == 0) ldB = MAX(1,B->nrows);
-    if (ldB < MAX(1,n)) err_ld("ldB");
-    if (oA < 0) err_nn_int("offsetA");
-    if (oA + (n-1)*ldA + n > len(A)) err_buf_len("A");
-    if (oB < 0) err_nn_int("offsetB");
-    if (oB + (n-1)*ldB + n > len(B)) err_buf_len("B");
-    if (oW < 0) err_nn_int("offsetW");
-    if (oW + n > len(W)) err_buf_len("W");
-
-    switch (MAT_ID(A)){
-	case DOUBLE:
-            lwork=-1;
-            Py_BEGIN_ALLOW_THREADS
-            dsygv_(&itype, &jobz, &uplo, &n, NULL, &ldA, NULL, &ldB,
-                NULL, &wl.d, &lwork, &info);
-            Py_END_ALLOW_THREADS
-            lwork = (int) wl.d;
-            if (!(work = calloc(lwork, sizeof(double))))
-                return PyErr_NoMemory();
-            Py_BEGIN_ALLOW_THREADS
-            dsygv_(&itype, &jobz, &uplo, &n, MAT_BUFD(A)+oA, &ldA,
-                MAT_BUFD(B)+oB, &ldB, MAT_BUFD(W)+oW, work, &lwork,
-                &info);
-            Py_END_ALLOW_THREADS
-            free(work);
-            break;
-
-        default:
-            err_invalid_id;
-    }
-
-    if (info) err_lapack
-    else return Py_BuildValue("");
-}
-
-
-static char doc_hegv[] =
-    "Generalized symmetric-definite eigenvalue decomposition with\n"
-    "real or complex matrices.\n\n"
-    "hegv(A, B, W, itype=1, jobz='N', uplo='L', n=A.size[0], \n"
-    "     ldA = max(1,A.size[0]), ldB = max(1,B.size[0]), offsetA=0, \n"
-    "     offsetB=0, offsetW=0)\n\n"
-    "PURPOSE\n"
-    "Returns eigenvalues/vectors of a real or complex generalized\n"
-    "symmetric-definite eigenproblem of order n, with B positive\n"
-    "definite. \n"
-    "1. If itype is 1: A*x = lambda*B*x.\n"
-    "2. If itype is 2: A*Bx = lambda*x.\n"
-    "3. If itype is 3: B*Ax = lambda*x.n\n\n"
-    "On exit, W contains the eigenvalues in ascending order.  If jobz\n"
-    "is 'V', the matrix of eigenvectors Z is also computed and \n"
-    "returned in A, normalized as follows: \n"
-    "1. If itype is 1: Z^H*A*Z = diag(W), Z^H*B*Z = I\n"
-    "2. If itype is 2: Z^H*A^{-1}*Z = diag(W), Z^H*B*Z = I\n"
-    "3. If itype is 3: Z^H*A*Z = diag(W), Z^H*B^{-1}*Z = I.\n\n"
-    "If jobz is 'N', only the eigenvalues are computed, and the \n"
-    "contents of A is destroyed.   On exit, the matrix B is replaced\n"
-    "by its Cholesky factor.\n\n"
-    "ARGUMENTS\n"
-    "A         'd' or 'z' matrix\n\n"
-    "B         'd' or 'z' matrix.  Must have the same type as A.\n\n"
-    "W         'd' matrix of length at least n\n\n"
-    "itype     integer 1, 2, or 3\n\n"
-    "jobz      'N' or 'V'\n\n"
-    "uplo      'L' or 'U'\n\n"
-    "n         integer.  If negative, the default value is used.\n\n"
-    "ldA       nonnegative integer.  ldA >= max(1,n).  If zero, the\n"
-    "          default value is used.\n\n"
-    "ldB       nonnegative integer.  ldB >= max(1,n).  If zero, the\n"
-    "          default value is used.\n\n"
-    "offsetA   nonnegative integer\n\n"
-    "offsetB   nonnegative integer";
-
-static PyObject* hegv(PyObject *self, PyObject *args, PyObject *kwrds)
-{
-    matrix *A, *B, *W;
-    int n=-1, itype=1, ldA=0, ldB=0, oA=0, oB=0, oW=0, info, lwork;
-    double *rwork=NULL;
-    void *work=NULL;
-    number wl;
-#if PY_MAJOR_VERSION >= 3
-    int uplo_ = 'L', jobz_ = 'N';
-#endif
-    char uplo = 'L', jobz = 'N';
-    char *kwlist[] = {"A", "B", "W", "itype", "jobz", "uplo", "n",
-        "ldA", "offsetA", "offsetB", "offsetW", NULL};
-#if 0
-    int ispec=1, n2=-1, n3=-1, n4=-1;
-    char *name = "zhetrd", *uplol = "L", *uplou = "U";
-#endif
-
-#if PY_MAJOR_VERSION >= 3
-    if (!PyArg_ParseTupleAndKeywords(args, kwrds, "OOO|iCCiiiii",
-        kwlist, &A, &B, &W, &itype, &jobz_, &uplo_, &n, &ldA, &ldB, &oA,
-        &oB, &oW)) 
-        return NULL;
-    uplo = (char) uplo_;
-    jobz = (char) jobz_;
-#else
-    if (!PyArg_ParseTupleAndKeywords(args, kwrds, "OOO|icciiiii",
-        kwlist, &A, &B, &W, &itype, &jobz, &uplo, &n, &ldA, &ldB, &oA,
-        &oB, &oW)) 
-        return NULL;
-#endif
-
-    if (!Matrix_Check(A)) err_mtrx("A");
-    if (!Matrix_Check(B) || MAT_ID(B) != MAT_ID(A)) err_conflicting_ids;
-    if (!Matrix_Check(W) || MAT_ID(W) != DOUBLE) err_dbl_mtrx("W");
-    if (itype != 1 && itype != 2 && itype != 3)
-        err_char("itype", "1, 2, 3");
-    if (jobz != 'N' && jobz != 'V') err_char("jobz", "'N', 'V'");
-    if (uplo != 'L' && uplo != 'U') err_char("uplo", "'L', 'U'");
-    if (n < 0){
-        n = A->nrows;
-        if (n != A->ncols){
-            PyErr_SetString(PyExc_TypeError, "A must be square");
-            return NULL;
-        }
-        if (A->nrows != n || A->ncols != n){
-            PyErr_SetString(PyExc_TypeError, "B must have the same "
-                "dimension as A");
-            return NULL;
-	}
-    }
-    if (n == 0) return Py_BuildValue("");
-    if (ldA == 0) ldA = MAX(1,A->nrows);
-    if (ldA < MAX(1,n)) err_ld("ldA");
-    if (ldB == 0) ldB = MAX(1,B->nrows);
-    if (ldB < MAX(1,n)) err_ld("ldB");
-    if (oA < 0) err_nn_int("offsetA");
-    if (oA + (n-1)*ldA + n > len(A)) err_buf_len("A");
-    if (oB < 0) err_nn_int("offsetB");
-    if (oB + (n-1)*ldB + n > len(B)) err_buf_len("B");
-    if (oW < 0) err_nn_int("offsetW");
-    if (oW + n > len(W)) err_buf_len("W");
-
-    switch (MAT_ID(A)){
-        case DOUBLE:
-            lwork=-1;
-            Py_BEGIN_ALLOW_THREADS
-            dsygv_(&itype, &jobz, &uplo, &n, NULL, &ldA, NULL, &ldB,
-                NULL, &wl.d, &lwork, &info);
-            Py_END_ALLOW_THREADS
-            lwork = (int) wl.d;
-            if (!(work = calloc(lwork, sizeof(double))))
-                return PyErr_NoMemory();
-            Py_BEGIN_ALLOW_THREADS
-            dsygv_(&itype, &jobz, &uplo, &n, MAT_BUFD(A)+oA, &ldA,
-                MAT_BUFD(B)+oB, &ldB, MAT_BUFD(W)+oW, work, &lwork,
-                &info);
-            Py_END_ALLOW_THREADS
-            free(work);
-            break;
-
-        case COMPLEX:
-#if 1
-            lwork=-1;
-            Py_BEGIN_ALLOW_THREADS
-            zhegv_(&itype, &jobz, &uplo, &n, NULL, &n, NULL, &n, NULL,
-                &wl.z, &lwork, NULL, &info);
-            Py_END_ALLOW_THREADS
-            lwork = (int) creal(wl.z);
-#endif
-#if 0
-            /* zhegv used to handle lwork=-1 incorrectly.
-               The following replaces the call to zhegv with lwork=-1 */
-            lwork = n * (1 + ilaenv_(&ispec, &name, (uplo == 'L') ?
-                &uplol : &uplou, &n, &n2, &n3, &n4));
-#endif
-
-            work = (void *) calloc(lwork, sizeof(double complex));
-            rwork = (double *) calloc(3*n-2, sizeof(double));
-            if (!work || !rwork){
-                free(work);  free(rwork);
-                return PyErr_NoMemory();
-            }
-            Py_BEGIN_ALLOW_THREADS
-            zhegv_(&itype, &jobz, &uplo, &n, MAT_BUFZ(A)+oA, &ldA,
-                MAT_BUFZ(B)+oB, &ldB, MAT_BUFD(W)+oW, 
-                (double complex *) work, &lwork, rwork, &info);
-            Py_END_ALLOW_THREADS
-            free(work);  free(rwork);
-            break;
-
-        default:
-	    err_invalid_id;
-    }
-
-    if (info) err_lapack
-    else return Py_BuildValue("");
-}
-
-
-static char doc_gesvd[] =
-    "Singular value decomposition of a real or complex matrix.\n\n"
-    "gesvd(A, S, jobu='N', jobvt='N', U=None, Vt=None, m=A.size[0],\n"
-    "      n=A.size[1], ldA=max(1,A.size[0]), ldU=None, ldVt=None,\n"
-    "      offsetA=0, offsetS=0, offsetU=0, offsetVt=0)\n\n"
-    "PURPOSE\n"
-    "Computes singular values and, optionally, singular vectors of a \n"
-    "real or complex m by n matrix A.\n\n"
-    "The argument jobu controls how many left singular vectors are\n"
-    "computed: \n\n"
-    "'N': no left singular vectors are computed.\n"
-    "'A': all left singular vectors are computed and returned as\n"
-    "     columns of U.\n"
-    "'S': the first min(m,n) left singular vectors are computed and\n"
-    "     returned as columns of U.\n"
-    "'O': the first min(m,n) left singular vectors are computed and\n"
-    "     returned as columns of A.\n\n"
-    "The argument jobvt controls how many right singular vectors are\n"
-    "computed:\n\n"
-    "'N': no right singular vectors are computed.\n"
-    "'A': all right singular vectors are computed and returned as\n"
-    "     rows of Vt.\n"
-    "'S': the first min(m,n) right singular vectors are computed and\n"
-    "     returned as rows of Vt.\n"
-    "'O': the first min(m,n) right singular vectors are computed and\n"
-    "     returned as rows of A.\n"
-    "Note that the (conjugate) transposes of the right singular \n"
-    "vectors are returned in Vt or A.\n\n"
-    "On exit (in all cases), the contents of A are destroyed.\n\n"
-    "ARGUMENTS\n"
-    "A         'd' or 'z' matrix\n\n"
-    "S         'd' matrix of length at least min(m,n).  On exit, \n"
-    "          contains the computed singular values in descending\n"
-    "          order.\n\n"
-    "jobu      'N', 'A', 'S' or 'O'\n\n"
-    "jobvt     'N', 'A', 'S' or 'O'\n\n"
-    "U         'd' or 'z' matrix.  Must have the same type as A.\n"
-    "          Not referenced if jobu is 'N' or 'O'.  If jobu is 'A',\n"
-    "          a matrix with at least m columns.   If jobu is 'S', a\n"
-    "          matrix with at least min(m,n) columns.\n"
-    "          On exit (with jobu 'A' or 'S'), the columns of U\n"
-    "          contain the computed left singular vectors.\n\n"
-    "Vt        'd' or 'z' matrix.  Must have the same type as A.\n"
-    "          Not referenced if jobvt is 'N' or 'O'.  If jobvt is \n"
-    "          'A' or 'S', a matrix with at least n columns.\n"
-    "          On exit (with jobvt 'A' or 'S'), the rows of Vt\n"
-    "          contain the computed right singular vectors, or, in\n"
-    "          the complex case, their complex conjugates.\n\n"
-    "m         integer.  If negative, the default value is used.\n\n"
-    "n         integer.  If negative, the default value is used.\n\n"
-    "ldA       nonnegative integer.  ldA >= max(1,m).\n"
-    "          If zero, the default value is used.\n\n"
-    "ldU       nonnegative integer.\n"
-    "          ldU >= 1 if jobu is 'N' or 'O'.\n"
-    "          ldU >= max(1,m) if jobu is 'A' or 'S'.\n"
-    "          The default value is max(1,U.size[0]) if jobu is 'A' \n"
-    "          or 'S', and 1 otherwise.\n"
-    "          If zero, the default value is used.\n\n"
-    "ldVt      nonnegative integer.\n"
-    "          ldVt >= 1 if jobvt is 'N' or 'O'.\n"
-    "          ldVt >= max(1,n) if jobvt is 'A'.  \n"
-    "          ldVt >= max(1,min(m,n)) if ldVt is 'S'.\n"
-    "          The default value is max(1,Vt.size[0]) if jobvt is 'A'\n"
-    "          or 'S', and 1 otherwise.\n"
-    "          If zero, the default value is used.\n\n"
-    "offsetA   nonnegative integer\n\n"
-    "offsetS   nonnegative integer\n\n"
-    "offsetU   nonnegative integer\n\n"
-    "offsetVt  nonnegative integer";
-
-static PyObject* gesvd(PyObject *self, PyObject *args, PyObject *kwrds)
-{
-    matrix *A, *S, *U=NULL, *Vt=NULL;
-    int m=-1, n=-1, ldA=0, ldU=0, ldVt=0, oA=0, oS=0, oU=0, oVt=0, info,
-       	lwork;
-    double *rwork=NULL;
-    void *work=NULL;
-    number wl;
-#if PY_MAJOR_VERSION >= 3
-    int jobu_ = 'N', jobvt_ = 'N';
-#endif
-    char jobu = 'N', jobvt = 'N';
-    char *kwlist[] = {"A", "S", "jobu", "jobvt", "U", "Vt", "m", "n",
-	"ldA", "ldU", "ldVt", "offsetA", "offsetS", "offsetU",
-        "offsetVt", NULL};
-
-#if PY_MAJOR_VERSION >= 3
-    if (!PyArg_ParseTupleAndKeywords(args, kwrds, "OO|CCOOiiiiiiiii",
-        kwlist, &A, &S, &jobu_, &jobvt_, &U, &Vt, &m, &n, &ldA, &ldU,
-        &ldVt, &oA, &oS, &oU, &oVt)) 
-        return NULL;
-    jobu = (char) jobu_;
-    jobvt = (char) jobvt_;
-#else
-    if (!PyArg_ParseTupleAndKeywords(args, kwrds, "OO|ccOOiiiiiiiii",
-        kwlist, &A, &S, &jobu, &jobvt, &U, &Vt, &m, &n, &ldA, &ldU,
-        &ldVt, &oA, &oS, &oU, &oVt)) 
-        return NULL;
-#endif
-
-    if (!Matrix_Check(A)) err_mtrx("A");
-    if (!Matrix_Check(S) || MAT_ID(S) != DOUBLE) err_dbl_mtrx("S");
-    if (jobu != 'N' && jobu != 'A' && jobu != 'O' && jobu != 'S')
-        err_char("jobu", "'N', 'A', 'S', 'O'");
-    if (jobvt != 'N' && jobvt != 'A' && jobvt != 'O' && jobvt != 'S')
-        err_char("jobvt", "'N', 'A', 'S', 'O'");
-    if (jobu == 'O' && jobvt == 'O') {
-        PyErr_SetString(PyExc_ValueError, "'jobu' and 'jobvt' cannot "
-            "both be 'O'");
-        return NULL;
-    }
-    if (m < 0) m = A->nrows;
-    if (n < 0) n = A->ncols;
-    if (m == 0 || n == 0) return Py_BuildValue("");
-    if (ldA == 0) ldA = MAX(1,A->nrows);
-    if (ldA < MAX(1,m)) err_ld("ldA");
-    if (jobu == 'A' || jobu == 'S'){
-        if (!U || !Matrix_Check(U)) err_mtrx("U");
-        if (MAT_ID(U) != MAT_ID(A)) err_conflicting_ids;
-        if (ldU == 0) ldU = MAX(1,U->nrows);
-        if (ldU < MAX(1,m)) err_ld("ldU");
-    } else {
-        if (ldU == 0) ldU = 1;
-        if (ldU < 1) err_ld("ldU");
-    }
-    if (jobvt == 'A' || jobvt == 'S'){
-        if (!Vt || !Matrix_Check(Vt)) err_mtrx("Vt");
-	if (MAT_ID(Vt) != MAT_ID(A)) err_conflicting_ids;
-        if (ldVt == 0) ldVt = MAX(1,Vt->nrows);
-        if (ldVt < ((jobvt == 'A') ?  MAX(1,n) : MAX(1,MIN(m,n))))
-            err_ld("ldVt");
-    } else {
-        if (ldVt == 0) ldVt = 1;
-        if (ldVt < 1) err_ld("ldVt");
-    }
-    if (oA < 0) err_nn_int("offsetA");
-    if (oA + (n-1)*ldA + m > len(A)) err_buf_len("A");
-    if (oS < 0) err_nn_int("offsetS");
-    if (oS + MIN(m,n) > len(S)) err_buf_len("S");
-    if (jobu == 'A' || jobu == 'S'){
-        if (oU < 0) err_nn_int("offsetU");
-        if (oU + ((jobu == 'A') ? m-1 : MIN(m,n)-1)*ldU + m > len(U))
-            err_buf_len("U");
-    }
-    if (jobvt == 'A' || jobvt == 'S'){
-        if (oVt < 0) err_nn_int("offsetVt");
-        if (oVt + (n-1)*ldVt + ((jobvt == 'A') ? n : MIN(m,n)) >
-            len(Vt)) err_buf_len("Vt");
-    }
-
-    switch (MAT_ID(A)){
-        case DOUBLE:
-            lwork = -1;
-             Py_BEGIN_ALLOW_THREADS
-            dgesvd_(&jobu, &jobvt, &m, &n, NULL, &ldA, NULL, NULL,
-                &ldU, NULL, &ldVt, &wl.d, &lwork, &info);
-            Py_END_ALLOW_THREADS
-            lwork = (int) wl.d;
-            if (!(work = (void *) calloc(lwork, sizeof(double)))){
-                free(work);
-                return PyErr_NoMemory();
-            }
-            Py_BEGIN_ALLOW_THREADS
-            dgesvd_(&jobu, &jobvt, &m, &n, MAT_BUFD(A)+oA, &ldA,
-                MAT_BUFD(S)+oS,  (jobu == 'A' || jobu == 'S') ?
-		MAT_BUFD(U)+oU : NULL, &ldU, (jobvt == 'A' ||
-                jobvt == 'S') ?  MAT_BUFD(Vt)+oVt : NULL, &ldVt,
-		(double *) work, &lwork, &info);
-            Py_END_ALLOW_THREADS
-            free(work);
-            break;
-
-	case COMPLEX:
-            lwork = -1;
-            Py_BEGIN_ALLOW_THREADS
-            zgesvd_(&jobu, &jobvt, &m, &n, NULL, &ldA, NULL, NULL,
-                &ldU, NULL, &ldVt, &wl.z, &lwork, NULL, &info);
-            Py_END_ALLOW_THREADS
-            lwork = (int) creal(wl.z);
-            work = (void *) calloc(lwork, sizeof(double complex));
-            rwork = (double *) calloc(5*MIN(m,n), sizeof(double));
-	    if (!work || !rwork){
-                free(work);  free(rwork);
-                return PyErr_NoMemory();
-            }
-            Py_BEGIN_ALLOW_THREADS
-            zgesvd_(&jobu, &jobvt, &m, &n, MAT_BUFZ(A)+oA, &ldA,
-                MAT_BUFD(S)+oS, (jobu == 'A' || jobu == 'S') ?
-                MAT_BUFZ(U)+oU : NULL,  &ldU, (jobvt == 'A' ||
-                jobvt == 'S') ? MAT_BUFZ(Vt)+oVt : NULL, &ldVt,
-                (double complex *) work, &lwork, rwork, &info);
-            Py_END_ALLOW_THREADS
-            free(work);   free(rwork);
-            break;
-
-        default:
-            err_invalid_id;
-    }
-
-    if (info) err_lapack
-    else return Py_BuildValue("");
-}
-
-
-static char doc_gesdd[] =
-    "Singular value decomposition of a real or complex matrix\n"
-    "(divide-and-conquer driver).\n\n"
-    "gesdd(A, S, jobz='N', U=None, V=None, m=A.size[0], n=A.size[1], \n"
-    "      ldA=max(1,A.size[0]), ldU=None, ldVt=None, offsetA=0, \n"
-    "      offsetS=0, offsetU=0, offsetVt=0)\n\n"
-    "PURPOSE\n"
-    "Computes singular values and, optionally, singular vectors of a \n"
-    "real or complex m by n matrix A.  The argument jobz controls how\n"
-    "many singular vectors are computed:\n\n"
-    "'N': no singular vectors are computed.\n"
-    "'A': all m left singular vectors are computed and returned as\n"
-    "     columns of U;  all n right singular vectors are computed \n"
-    "     and returned as rows of Vt.\n"
-    "'S': the first min(m,n) left and right singular vectors are\n"
-    "     computed and returned as columns of U and rows of Vt.\n"
-    "'O': if m>=n, the first n left singular vectors are returned as\n"
-    "     columns of A and the n right singular vectors are returned\n"
-    "     as rows of Vt.  If m<n, the m left singular vectors are\n"
-    "     returned as columns of U and the first m right singular\n"
-    "     vectors are returned as rows of A.\n\n"
-    "Note that the (conjugate) transposes of the right singular \n"
-    "vectors are returned in Vt or A.\n\n"
-    "On exit (in all cases), the contents of A are destroyed.\n\n"
-    "ARGUMENTS\n"
-    "A         'd' or 'z' matrix\n\n"
-    "S         'd' matrix of length at least min(m,n).  On exit, \n"
-    "          contains the computed singular values in descending\n"
-    "          order.\n\n"
-    "jobz      'N', 'A', 'S' or 'O'\n\n"
-    "U         'd' or 'z' matrix.  Must have the same type as A.\n"
-    "          Not referenced if jobz is 'N' or jobz is 'O' and m>=n.\n"
-    "          If jobz is 'A' or jobz is 'O' and m<n, a matrix with\n"
-    "          at least m columns.   If jobz is 'S', a matrix with at\n"
-    "          least min(m,n) columns.  On exit (except when jobz is\n"
-    "          'N' or jobz is 'O' and m>=n), contains the computed\n"
-    "          left singular vectors stored columnwise.\n\n"
-    "Vt        'd' or 'z' matrix.  Must have the same type as A.\n"
-    "          Not referenced if jobz is 'N' or jobz is 'O' and m<n.\n"
-    "          If jobz is 'A' or 'S' or jobz is 'O' and m>=n, a\n"
-    "          matrix with at least n columns.   On exit (except when\n"
-    "          jobz is 'N' or jobz is 'O' and m<n), the rows of Vt\n"
-    "          contain the computed right singular vectors, or, in\n"
-    "          the complex case, their complex conjugates.\n\n"
-    "m         integer.  If negative, the default value is used.\n\n"
-    "n         integer.  If negative, the default value is used.\n\n"
-    "ldA       nonnegative integer.  ldA >= max(1,m).\n"
-    "          If zero, the default value is used.\n\n"
-    "ldU       nonnegative integer.\n"
-    "          ldU >= 1 if jobz is 'N' or 'O'.\n"
-    "          ldU >= max(1,m) if jobz is 'S' or 'A' or jobz is 'O'\n"
-    "          and m<n.  The default value is max(1,U.size[0]) if\n"
-    "          jobz is 'S' or 'A' or jobz is'O' and m<n, and 1\n"
-    "          otherwise.\n\n"
-    "ldVt      nonnegative integer.\n"
-    "          ldVt >= 1 if jobz is 'N'.\n"
-    "          ldVt >= max(1,n) if jobz is 'A' or jobz is 'O' and \n"
-    "          m>=n.  \n"
-    "          ldVt >= max(1,min(m,n)) if ldVt is 'S'.\n"
-    "          The default value is max(1,Vt.size[0]) if jobvt is 'A'\n"
-    "          or 'S' or jobvt is 'O' and m>=n, and 1 otherwise.\n"
-    "          If zero, the default value is used.\n\n"
-    "offsetA   nonnegative integer\n\n"
-    "offsetS   nonnegative integer\n\n"
-    "offsetU   nonnegative integer\n\n"
-    "offsetVt  nonnegative integer";
-
-static PyObject* gesdd(PyObject *self, PyObject *args, PyObject *kwrds)
-{
-    matrix *A, *S, *U=NULL, *Vt=NULL;
-    int m=-1, n=-1, ldA=0, ldU=0, ldVt=0, oA=0, oS=0, oU=0, oVt=0, info,
-       	*iwork=NULL, lwork;
-    double *rwork=NULL;
-    void *work=NULL;
-    number wl;
-#if PY_MAJOR_VERSION >= 3
-    int jobz_ = 'N';
-#endif
-    char jobz = 'N';
-    char *kwlist[] = {"A", "S", "jobz", "U", "Vt", "m", "n", "ldA",
-	"ldU", "ldVt", "offsetA", "offsetS", "offsetU", "offsetVt",
-        NULL};
-
-#if PY_MAJOR_VERSION >= 3
-    if (!PyArg_ParseTupleAndKeywords(args, kwrds, "OO|COOiiiiiiiii",
-        kwlist, &A, &S, &jobz_, &U, &Vt, &m, &n, &ldA, &ldU, &ldVt, &oA,
-       	&oS, &oU, &oVt)) 
-        return NULL;
-    jobz = (char) jobz_;
-#else
-    if (!PyArg_ParseTupleAndKeywords(args, kwrds, "OO|cOOiiiiiiiii",
-        kwlist, &A, &S, &jobz, &U, &Vt, &m, &n, &ldA, &ldU, &ldVt, &oA,
-       	&oS, &oU, &oVt)) 
-        return NULL;
-#endif
-
-    if (!Matrix_Check(A)) err_mtrx("A");
-    if (!Matrix_Check(S) || MAT_ID(S) != DOUBLE) err_dbl_mtrx("S");
-    if (jobz != 'A' && jobz != 'S' && jobz != 'O' && jobz != 'N')
-        err_char("jobz", "'A', 'S', 'O', 'N'");
-    if (m < 0) m = A->nrows;
-    if (n < 0) n = A->ncols;
-    if (m == 0 || n == 0) return Py_BuildValue("");
-    if (ldA == 0) ldA = MAX(1,A->nrows);
-    if (ldA < MAX(1,m)) err_ld("ldA");
-    if (jobz == 'A' || jobz == 'S' || (jobz == 'O' && m<n)){
-        if (!U || !Matrix_Check(U)) err_mtrx("U");
-        if (MAT_ID(U) != MAT_ID(A)) err_conflicting_ids;
-        if (ldU == 0) ldU = MAX(1,U->nrows);
-        if (ldU < MAX(1,m)) err_ld("ldU");
-    } else {
-        if (ldU == 0) ldU = 1;
-        if (ldU < 1) err_ld("ldU");
-    }
-    if (jobz == 'A' || jobz == 'S' || (jobz == 'O' && m>=n)){
-        if (!Vt || !Matrix_Check(Vt)) err_mtrx("Vt");
-	if (MAT_ID(Vt) != MAT_ID(A)) err_conflicting_ids;
-        if (ldVt == 0) ldVt = MAX(1,Vt->nrows);
-        if (ldVt < ((jobz == 'A' || jobz == 'O') ?  MAX(1,n) :
-            MAX(1,MIN(m,n)))) err_ld("ldVt");
-    } else {
-        if (ldVt == 0) ldVt = 1;
-        if (ldVt < 1) err_ld("ldVt");
-    }
-    if (oA < 0) err_nn_int("offsetA");
-    if (oA + (n-1)*ldA + m > len(A)) err_buf_len("A");
-    if (oS < 0) err_nn_int("offsetS");
-    if (oS + MIN(m,n) > len(S)) err_buf_len("S");
-    if (jobz == 'A' || jobz == 'S' || (jobz == 'O' && m<n)){
-        if (oU < 0) err_nn_int("offsetU");
-        if (oU + ((jobz == 'A' || jobz == 'O') ? m-1 : MIN(m,n)-1)*ldU
-            + m > len(U))
-	    err_buf_len("U");
-    }
-    if (jobz == 'A' || jobz == 'S' || (jobz == 'O' && m>=n)){
-        if (oVt < 0) err_nn_int("offsetVt");
-        if (oVt + (n-1)*ldVt + ((jobz == 'A' || jobz == 'O') ? n :
-            MIN(m,n)) > len(Vt)) err_buf_len("Vt");
-    }
-
-    switch (MAT_ID(A)){
-        case DOUBLE:
-            lwork = -1;
-            Py_BEGIN_ALLOW_THREADS
-            dgesdd_(&jobz, &m, &n, NULL, &ldA, NULL, NULL, &ldU, NULL,
-                &ldVt, &wl.d, &lwork, NULL, &info);
-            Py_END_ALLOW_THREADS
-            lwork = (int) wl.d;
-            work = (void *) calloc(lwork, sizeof(double));
-            iwork = (int *) calloc(8*MIN(m,n), sizeof(int));
-	    if (!work || !iwork){
-                free(work);  free(iwork);
-                return PyErr_NoMemory();
-            }
-            Py_BEGIN_ALLOW_THREADS
-            dgesdd_(&jobz, &m, &n, MAT_BUFD(A)+oA, &ldA, MAT_BUFD(S)+oS,
-                (jobz == 'A' || jobz == 'S' || (jobz == 'O' && m<n)) ?
-                MAT_BUFD(U)+oU : NULL, &ldU, (jobz == 'A' ||
-                jobz == 'S' || (jobz == 'O'  && m>=n)) ?
-                MAT_BUFD(Vt)+oVt : NULL, &ldVt, (double *) work, &lwork,
-                iwork, &info);
-            Py_END_ALLOW_THREADS
-            free(work);   free(iwork);
-            break;
-
-	case COMPLEX:
-            lwork = -1;
-            Py_BEGIN_ALLOW_THREADS
-            zgesdd_(&jobz, &m, &n, NULL, &ldA, NULL, NULL, &ldU, NULL,
-                &ldVt, &wl.z, &lwork, NULL, NULL, &info);
-            Py_END_ALLOW_THREADS
-            lwork = (int) creal(wl.z);
-            work = (void *) calloc(lwork, sizeof(double complex));
-            iwork = (int *) calloc(8*MIN(m,n), sizeof(int));
-            rwork = (double *) calloc( (jobz == 'N') ? 7*MIN(m,n) :
-                5*MIN(m,n)*(MIN(m,n)+1), sizeof(double));
-	    if (!work || !iwork || !rwork){
-                free(work);  free(iwork); free(rwork);
-                return PyErr_NoMemory();
-            }
-            Py_BEGIN_ALLOW_THREADS
-            zgesdd_(&jobz, &m, &n, MAT_BUFZ(A)+oA, &ldA, MAT_BUFD(S)+oS,
-                (jobz == 'A' || jobz == 'S' || (jobz == 'O' && m<n)) ?
-		MAT_BUFZ(U)+oU : NULL,  &ldU, (jobz == 'A' ||
-                jobz == 'S' || (jobz == 'O' && m>=n)) ?
-                MAT_BUFZ(Vt)+oVt : NULL, &ldVt, (double complex *) work,
-                &lwork, rwork, iwork, &info);
-            Py_END_ALLOW_THREADS
-            free(work);  free(iwork); free(rwork);
-            break;
-
-        default:
-            err_invalid_id;
-    }
-
-    if (info) err_lapack
-    else return Py_BuildValue("");
-}
-
-
-static char doc_gees[] =
-    "Schur factorization of a real of complex matrix.\n\n"
-    "sdim = gees(A, w=None, V=None, select=None, n=A.size[0],\n"
-    "            ldA=max(1,A.size[0]), ldV=max(1,Vs.size[0]), offsetA=0,\n"
-    "            offsetw=0, offsetV=0)\n\n"
-    "PURPOSE\n"
-    "Computes the real Schur form A = V * S * V^T or the complex Schur\n"
-    "form A = V * S * V^H, the eigenvalues, and, optionally, the matrix\n"
-    "of Schur vectors of an n by n matrix A.  The real Schur form is \n"
-    "computed if A is real, and the conmplex Schur form is computed if \n"
-    "A is complex.  On exit, A is replaced with S.  If the argument w is\n"
-    "provided, the eigenvalues are returned in w.  If V is provided, the\n"
-    "Schur vectors are computed and returned in V.  The argument select\n"
-    "can be used to obtain an ordered Schur factorization.  It must be a\n"
-    "Python function that can be called as f(s) with s complex, and \n"
-    "returns 0 or 1.  The eigenvalues s for which f(s) is 1 will be \n"
-    "placed first in the Schur factorization.   For the real case, \n"
-    "eigenvalues s for which f(s) or f(conj(s)) is 1, are placed first.\n"
-    "If select is provided, gees() returns the number of eigenvalues \n"
-    "that satisfy the selection criterion.   Otherwise, it returns 0.\n\n"
-    "ARGUMENTS\n"
-    "A         'd' or 'z' matrix\n\n"
-    "w         'z' matrix of length at least n\n\n"
-    "V         'd' or 'z' matrix.  Must have the same type as A.\n\n"
-    "select    Python function that takes a complex number as argument\n"
-    "          and returns True or False.\n\n"
-    "n         integer.  If negative, the default value is used.\n\n"
-    "ldA       nonnegative integer.  ldA >= max(1,n).\n"
-    "          If zero, the default value is used.\n\n"
-    "ldV       nonnegative integer.  ldV >= 1 and ldV >= n if V is\n"
-    "          present.  If zero, the default value is used (with \n"
-    "          V.size[0] replaced by 0 if V is None).\n\n"
-    "offsetA   nonnegative integer\n\n"
-    "offsetW   nonnegative integer\n\n"
-    "offsetV   nonnegative integer\n\n"
-    "sdim      number of eigenvalues that satisfy the selection\n"
-    "          criterion specified by select.";
-
-static PyObject *py_select_r;
-static PyObject *py_select_c;
-
-extern int fselect_c(double complex *w)
-{
-    PyObject *wpy, *result;
-    int a = 0;
-
-    wpy = PyComplex_FromDoubles(creal(*w), cimag(*w));
-    if (!(result = PyObject_CallFunctionObjArgs(py_select_c, wpy, NULL))) {
-        Py_XDECREF(wpy);
-        return -1;
-    }
-#if PY_MAJOR_VERSION >= 3
-    if PyLong_Check(result) a = (int) PyLong_AsLong(result);
-#else
-    if PyInt_Check(result) a = (int) PyInt_AsLong(result);
-#endif
-    else
-        PyErr_SetString(PyExc_TypeError, "select() must return an integer "
-            "argument");
-    Py_XDECREF(wpy);  Py_XDECREF(result);
-    return a;
-}
-
-extern int fselect_r(double *wr, double *wi)
-{
-    PyObject *wpy, *result;
-    int a = 0;
-
-    wpy = PyComplex_FromDoubles(*wr, *wi);
-    if (!(result = PyObject_CallFunctionObjArgs(py_select_r, wpy, NULL))) {
-        Py_XDECREF(wpy);
-        return -1;
-    }
-#if PY_MAJOR_VERSION >= 3
-    if PyLong_Check(result) a = (int) PyLong_AsLong(result);
-#else
-    if PyInt_Check(result) a = (int) PyInt_AsLong(result);
-#endif
-    else
-        PyErr_SetString(PyExc_TypeError, "select() must return an integer "
-           "argument");
-    Py_XDECREF(wpy);  Py_XDECREF(result);
-    return a;
-}
-
-static PyObject* gees(PyObject *self, PyObject *args, PyObject *kwrds)
-{
-    PyObject *F=NULL;
-    matrix *A, *W=NULL, *Vs=NULL;
-    int n=-1, ldA=0, ldVs=0, oA=0, oVs=0, oW=0, info, lwork, sdim, k,
-        *bwork=NULL;
-    double *wr=NULL, *wi=NULL, *rwork=NULL;
-    double complex *w=NULL;
-    void *work=NULL;
-    number wl;
-    char *kwlist[] = {"A", "w", "V", "select", "n", "ldA", "ldV",
-        "offsetA", "offsetw", "offsetV", NULL};
-
-    if (!PyArg_ParseTupleAndKeywords(args, kwrds, "O|OOOiiiiii",
-        kwlist, &A, &W, &Vs, &F, &n, &ldA, &ldVs, &oA, &oW, &oVs))
-        return NULL;
-
-    if (!Matrix_Check(A)) err_mtrx("A");
-    if (n < 0){
-        n = A->nrows;
-        if (n != A->ncols){
-            PyErr_SetString(PyExc_TypeError, "A must be square");
-            return NULL;
-        }
-    }
-    if (ldA == 0) ldA = MAX(1,A->nrows);
-    if (ldA < MAX(1,n)) err_ld("ldA");
-    if (oA < 0) err_nn_int("offsetA");
-    if (oA + (n-1)*ldA + n > len(A)) err_buf_len("A");
-
-    if (W){
-        if (!Matrix_Check(W) || MAT_ID(W) != COMPLEX)
-            PY_ERR_TYPE("W must be a matrix with typecode 'z'")
-        if (oW < 0) err_nn_int("offsetW");
-        if (oW + n > len(W)) err_buf_len("W");
-    }
-
-    if (Vs){
-        if (!Matrix_Check(Vs)) err_mtrx("Vs");
-        if (MAT_ID(Vs) != MAT_ID(A)) err_conflicting_ids;
-        if (ldVs == 0) ldVs = MAX(1, Vs->nrows);
-        if (ldVs < MAX(1,n)) err_ld("ldVs");
-        if (oVs < 0) err_nn_int("offsetVs");
-        if (oVs + (n-1)*ldVs + n > len(Vs)) err_buf_len("Vs");
-    } else {
-        if (ldVs == 0) ldVs = 1;
-        if (ldVs < 1) err_ld("ldVs");
-    }
-
-    if (F && !PyFunction_Check(F))
-        PY_ERR_TYPE("select must be a Python function")
-
-
-    switch (MAT_ID(A)){
-        case DOUBLE:
-            lwork = -1;
-            dgees_(Vs ? "V" : "N", F ? "S" : "N", NULL, &n, NULL, &ldA,
-                &sdim, NULL, NULL, NULL, &ldVs, &wl.d, &lwork, NULL,
-                &info);
-            lwork = (int) wl.d;
-            work = (void *) calloc(lwork, sizeof(double));
-            wr = (double *) calloc(n, sizeof(double));
-            wi = (double *) calloc(n, sizeof(double));
-            if (F) bwork = (int *) calloc(n, sizeof(int));
-            if (!work || !wr || !wi || (F && !bwork)){
-                free(work);  free(wr);  free(wi);  free(bwork);
-                return PyErr_NoMemory();
-            }
-            py_select_r = F;
-            dgees_(Vs ? "V": "N", F ? "S" : "N", F ? &fselect_r : NULL,
-                &n, MAT_BUFD(A) + oA, &ldA, &sdim, wr, wi,
-                Vs ? MAT_BUFD(Vs) + oVs : NULL, &ldVs, (double *) work,
-                &lwork, bwork, &info);
-            if (W) for (k=0; k<n; k++)
-                MAT_BUFZ(W)[oW + k] = wr[k] + I * wi[k];
-            free(work);  free(wr);  free(wi);  free(bwork);
-            break;
-
-	case COMPLEX:
-            lwork = -1;
-            zgees_(Vs ? "V" : "N", F ? "S": "N", NULL, &n, NULL, &ldA,
-                &sdim, NULL, NULL, &ldVs, &wl.z, &lwork, NULL, NULL,
-                &info);
-            lwork = (int) creal(wl.z);
-            work = (void *) calloc(lwork, sizeof(double complex));
-            rwork = (double *) calloc(n, sizeof(double complex));
-            if (F) bwork = (int *) calloc(n, sizeof(int));
-            if (!W) 
-                w = (double complex *) calloc(n, sizeof(double complex));
-	    if (!work || !rwork || (F && !bwork) || (!W && !w) ){
-                free(work);  free(rwork); free(bwork);  free(w);
-                return PyErr_NoMemory();
-            }
-            py_select_c = F;
-            zgees_(Vs ? "V": "N", F ? "S" : "N", F ? &fselect_c : NULL,
-                &n, MAT_BUFZ(A) + oA, &ldA, &sdim,
-                W ? MAT_BUFZ(W) + oW : w, Vs ? MAT_BUFZ(Vs) + oVs : NULL,
-                &ldVs, (double complex *) work, &lwork, 
-                (double complex *) rwork,  bwork, &info);
-            free(work);  free(rwork); free(bwork);  free(w);
-            break;
-
-        default:
-            err_invalid_id;
-    }
-
-    if (PyErr_Occurred()) return NULL;
-
-    if (info) err_lapack
-    else return Py_BuildValue("i", F ? sdim : 0);
-}
-
-
-static char doc_gges[] =
-    "Generalized Schur factorization of real or complex matrices.\n\n"
-    "sdim = gges(A, B, a=None, b=None, Vl=None, Vr=None, select=None,\n"
-    "            n=A.size[0], ldA=max(1,A.size[0]),\n"
-    "            ldB=max(1,B.size[0]), ldVl=max(1,Vl.size[0]),\n"
-    "            ldVr=max(1,Vr.size[0]), offsetA=0, offestB=0, \n"
-    "            offseta=0, offsetb=0, offsetVl=0, offsetVr=0)\n\n"
-    "PURPOSE\n"
-    "Computes the real generalized Schur form A = Vl * S * Vr^T, \n"
-    "B = Vl * T * Vr^T, or the complex generalized Schur form \n"
-    "A = Vl * S * Vr^H, B = Vl * T * Vr^H of the square matrices A, B,\n"
-    "the generalized eigenvalues, and, optionally, the matrices of left \n"
-    "and right Schur vectors.  The real form is computed if A and B are \n"
-    "real, and the complex Schur form is computed if A and B are\n"
-    "complex.  On exit, A is replaced with S and B is replaced with T.\n"
-    "If the arguments a and b are provided, then on return a[i] / b[i] \n"
-    "is the ith generalized eigenvalue.  If Vl is provided, then the \n"
-    "left Schur vectors are computed and returned in Vl.  If Vr is \n"
-    "provided then the right Schur vectors are computed and returned \n"
-    "in Vr.  The argument select can be used to obtain an ordered Schur\n"
-    "factorization.  It must be a Python function that can be called as\n"
-    "f(u,v) with u complex, and v real, and returns 0 or 1.  The \n"
-    "eigenvalues u/v for which f(u, v) is 1 will be placed first on the\n"
-    "diagonal of S and T.  For the real case, eigenvalues u/v for which\n"
-    "f(u, v) or f(conj(u), v) is 1, are placed first.  If select is \n"
-    "provided, gges() returns the number of eigenvalues that satisfy the\n"
-    "selection criterion.  Otherwise, it returns 0.\n\n"
-    "ARGUMENTS\n"
-    "A         'd' or 'z' matrix\n\n"
-    "B         'd' or 'z' matrix.  Must have the same type as A.\n\n"
-    "a         'z' matrix of length at least n\n\n"
-    "b         'd' matrix of length at least n\n\n"
-    "Vl        'd' or 'z' matrix.  Must have the same type as A.\n\n"
-    "Vr        'd' or 'z' matrix.  Must have the same type as A.\n\n"
-    "select    Python function that takes a complex and a real number \n"
-    "          as argument and returns True or False.\n\n"
-    "n         integer.  If negative, the default value is used.\n\n"
-    "ldA       nonnegative integer.  ldA >= max(1,n).\n"
-    "          If zero, the default value is used.\n\n"
-    "ldB       nonnegative integer.  ldB >= max(1,n).\n"
-    "          If zero, the default value is used.\n\n"
-    "ldVl      nonnegative integer.  ldVl >= 1 and ldVl >= n if Vl \n"
-    "          is present.  If zero, the default value is used (with \n"
-    "          Vl.size[0] replaced by 0 if Vl is None).\n\n"
-    "ldVr      nonnegative integer.  ldVr >= 1 and ldVr >= n if Vr \n"
-    "          is present.  If zero, the default value is used (with \n"
-    "          Vr.size[0] replaced by 0 if Vr is None).\n\n"
-    "offsetA   nonnegative integer\n\n"
-    "offsetB   nonnegative integer\n\n"
-    "offseta   nonnegative integer\n\n"
-    "offsetb   nonnegative integer\n\n"
-    "offsetVl  nonnegative integer\n\n"
-    "offsetVr  nonnegative integer\n\n"
-    "sdim      number of eigenvalues that satisfy the selection\n"
-    "          criterion specified by select.";
-
-static PyObject *py_select_gr;
-static PyObject *py_select_gc;
-
-extern int fselect_gc(double complex *w, double *v)
-{
-   PyObject *wpy, *vpy, *result;
-   int a = 0;
-
-   wpy = PyComplex_FromDoubles(creal(*w), cimag(*w));
-   vpy = PyFloat_FromDouble(*v);
-   if (!(result = PyObject_CallFunctionObjArgs(py_select_gc, wpy, vpy,
-       NULL))) {
-       Py_XDECREF(wpy); Py_XDECREF(vpy);
-       return -1;
-   }
-#if PY_MAJOR_VERSION >= 3
-   if PyLong_Check(result) a = (int) PyLong_AsLong(result);
-#else
-   if PyInt_Check(result) a = (int) PyInt_AsLong(result);
-#endif
-   else
-       PyErr_SetString(PyExc_TypeError, "select() must return an integer "
-           "argument");
-   Py_XDECREF(wpy);  Py_XDECREF(vpy);  Py_XDECREF(result);
-   return a;
-}
-
-extern int fselect_gr(double *wr, double *wi, double *v)
-{
-   PyObject *wpy, *vpy, *result;
-   int a = 0;
-
-   wpy = PyComplex_FromDoubles(*wr, *wi);
-   vpy = PyFloat_FromDouble(*v);
-   if (!(result = PyObject_CallFunctionObjArgs(py_select_gr, wpy, vpy,
-       NULL))) {
-       Py_XDECREF(wpy); Py_XDECREF(vpy);
-       return -1;
-   }
-#if PY_MAJOR_VERSION >= 3
-   if PyLong_Check(result) a = (int) PyLong_AsLong(result);
-#else
-   if PyInt_Check(result) a = (int) PyInt_AsLong(result);
-#endif
-   else
-       PyErr_SetString(PyExc_TypeError, "select() must return an integer "
-           "argument");
-   Py_XDECREF(wpy);  Py_XDECREF(vpy);  Py_XDECREF(result);
-   return a;
-}
-
-static PyObject* gges(PyObject *self, PyObject *args, PyObject *kwrds)
-{
-    PyObject *F=NULL;
-    matrix *A, *B, *a=NULL, *b=NULL, *Vsl=NULL, *Vsr=NULL;
-    int n=-1, ldA=0, ldB=0, ldVsl=0, ldVsr=0, oA=0, oB=0, oa=0, ob=0,
-        oVsl=0, oVsr=0, info, lwork, sdim, k, *bwork=NULL;
-    double *ar=NULL, *ai=NULL, *rwork=NULL;
-    double complex *ac=NULL;
-    void *work=NULL, *bc=NULL;
-    number wl;
-
-    char *kwlist[] = {"A", "B", "a", "b", "Vl", "Vr", "select", "n",
-        "ldA", "ldB", "ldVl", "ldVr", "offsetA", "offsetB", "offseta",
-        "offsetb", "offsetVl", "offsetVr", NULL};
-
-    if (!PyArg_ParseTupleAndKeywords(args, kwrds, "OO|OOOOOiiiiiiiiiii",
-        kwlist, &A, &B, &a, &b, &Vsl, &Vsr, &F, &n, &ldA, &ldB, &ldVsl,
-        &ldVsr, &oA, &oB, &oa, &ob, &oVsl, &oVsr)) return NULL;
-
-    if (!Matrix_Check(A)) err_mtrx("A");
-    if (!Matrix_Check(B)) err_mtrx("B");
-    if (MAT_ID(B) != MAT_ID(A)) err_conflicting_ids;
-    if (n < 0){
-        n = A->nrows;
-        if (n != A->ncols){
-            PyErr_SetString(PyExc_TypeError, "A must be square");
-            return NULL;
-        }
-        if (n != B->nrows || n != B->ncols){
-            PyErr_SetString(PyExc_TypeError, "B must be square and of the "
-                "same order as A");
-            return NULL;
-        }
-    }
-    if (ldA == 0) ldA = MAX(1,A->nrows);
-    if (ldA < MAX(1,n)) err_ld("ldA");
-    if (oA < 0) err_nn_int("offsetA");
-    if (oA + (n-1)*ldA + n > len(A)) err_buf_len("A");
-    if (ldB == 0) ldB = MAX(1, B->nrows);
-    if (ldB < MAX(1,n)) err_ld("ldB");
-    if (oB < 0) err_nn_int("offsetB");
-    if (oB + (n-1)*ldB + n > len(B)) err_buf_len("B");
-
-    if (a){
-        if (!Matrix_Check(a) || MAT_ID(a) != COMPLEX)
-            PY_ERR_TYPE("a must be a matrix with typecode 'z'")
-        if (oa < 0) err_nn_int("offseta");
-        if (oa + n > len(a)) err_buf_len("a");
-        if (!b){
-            PyErr_SetString(PyExc_ValueError, "'b' must be provided if "
-                "'a' is provided");
-            return NULL;
-        }
-    }
-    if (b){
-        if (!Matrix_Check(b) || MAT_ID(b) != DOUBLE)
-            PY_ERR_TYPE("b must be a matrix with typecode 'd'")
-        if (ob < 0) err_nn_int("offsetb");
-        if (ob + n > len(b)) err_buf_len("b");
-        if (!a){
-            PyErr_SetString(PyExc_ValueError, "'a' must be provided if "
-                "'b' is provided");
-            return NULL;
-        }
-    }
-
-    if (Vsl){
-        if (!Matrix_Check(Vsl)) err_mtrx("Vsl");
-        if (MAT_ID(Vsl) != MAT_ID(A)) err_conflicting_ids;
-        if (ldVsl == 0) ldVsl = MAX(1, Vsl->nrows);
-        if (ldVsl < MAX(1,n)) err_ld("ldVsl");
-        if (oVsl < 0) err_nn_int("offsetVsl");
-        if (oVsl + (n-1)*ldVsl + n > len(Vsl)) err_buf_len("Vsl");
-    } else {
-        if (ldVsl == 0) ldVsl = 1;
-        if (ldVsl < 1) err_ld("ldVsl");
-    }
-
-    if (Vsr){
-        if (!Matrix_Check(Vsr)) err_mtrx("Vsr");
-        if (MAT_ID(Vsr) != MAT_ID(A)) err_conflicting_ids;
-        if (ldVsr == 0) ldVsr = MAX(1, Vsr->nrows);
-        if (ldVsr < MAX(1,n)) err_ld("ldVsr");
-        if (oVsr < 0) err_nn_int("offsetVsr");
-        if (oVsr + (n-1)*ldVsr + n > len(Vsr)) err_buf_len("Vsr");
-    } else {
-        if (ldVsr == 0) ldVsr = 1;
-        if (ldVsr < 1) err_ld("ldVsr");
-    }
-
-    if (F && !PyFunction_Check(F))
-        PY_ERR_TYPE("select must be a Python function")
-
-    switch (MAT_ID(A)){
-        case DOUBLE:
-            lwork = -1;
-            dgges_(Vsl ? "V" : "N", Vsr ? "V" : "N", F ? "S" : "N", NULL,
-                &n, NULL, &ldA, NULL, &ldB, &sdim, NULL, NULL, NULL, NULL,
-                &ldVsl, NULL, &ldVsr, &wl.d, &lwork, NULL, &info);
-            lwork = (int) wl.d;
-            work = (void *) calloc(lwork, sizeof(double));
-            ar = (double *) calloc(n, sizeof(double));
-            ai = (double *) calloc(n, sizeof(double));
-            if (!b) bc = (double *) calloc(n, sizeof(double));
-            if (F) bwork = (int *) calloc(n, sizeof(int));
-            if (!work || !ar || !ai || (!b && !bc) || (F && !bwork)){
-                free(work);  free(ar);  free(ai);  free(b);  free(bwork);
-                return PyErr_NoMemory();
-            }
-            py_select_gr = F;
-            dgges_(Vsl ? "V" : "N", Vsr ? "V" : "N", F ? "S" : "N",
-                F ? &fselect_gr : NULL, &n, MAT_BUFD(A) + oA, &ldA,
-                MAT_BUFD(B) + oB, &ldB, &sdim, ar, ai,
-                b ? MAT_BUFD(b) + ob : (double *) bc,
-                Vsl ? MAT_BUFD(Vsl) + oVsl : NULL, &ldVsl,
-                Vsr ? MAT_BUFD(Vsr) + oVsr : NULL, &ldVsr,
-                (double *) work, &lwork, bwork, &info);
-            if (a) for (k=0; k<n; k++)
-                MAT_BUFZ(a)[oa + k] = ar[k] + I * ai[k];
-            free(work);  free(ar);  free(ai);  free(bc); free(bwork);
-            break;
-
-	case COMPLEX:
-            lwork = -1;
-            zgges_(Vsl ? "V" : "N", Vsr ? "V" : "N", F ? "S" : "N", NULL,
-                &n, NULL, &ldA, NULL, &ldB, &sdim, NULL, NULL, NULL,
-                &ldVsl, NULL, &ldVsr, &wl.z, &lwork, NULL, NULL, &info);
-            lwork = (int) creal(wl.z);
-            work = (void *) calloc(lwork, sizeof(double complex));
-            rwork = (double *) calloc(8*n, sizeof(double));
-            if (F) bwork = (int *) calloc(n, sizeof(int));
-            if (!a) 
-                ac = (double complex *) calloc(n, sizeof(double complex));
-            bc = (double complex *) calloc(n, sizeof(double complex));
-	    if (!work || !rwork || (F && !bwork) || (!a && !ac) || !bc){
-                free(work);  free(rwork); free(bwork); free(ac); free(bc);
-                return PyErr_NoMemory();
-            }
-            py_select_gc = F;
-            zgges_(Vsl ? "V": "N", Vsr ? "V" : "N", F ? "S" : "N",
-                F ? &fselect_gc : NULL, &n, MAT_BUFZ(A) + oA, &ldA,
-                MAT_BUFZ(B) + oB, &ldB, &sdim, a ? MAT_BUFZ(a) + oa : ac,
-                (double complex *) bc, 
-                Vsl ? MAT_BUFZ(Vsl) + oVsl : NULL, &ldVsl,
-                Vsr ? MAT_BUFZ(Vsr) + oVsr : NULL, &ldVsr,
-                (double complex *) work, &lwork, rwork,  bwork, &info);
-            if (b) for (k=0; k<n; k++)
-                MAT_BUFD(b)[ob + k] = 
-                    (double) creal(((double complex *) bc)[k]);
-
-            free(work);  free(rwork); free(bwork); free(ac);  free(bc);
-            break;
-
-        default:
-            err_invalid_id;
-    }
-
-    if (PyErr_Occurred()) return NULL;
-
-    if (info) err_lapack
-    else return Py_BuildValue("i", F ? sdim : 0);
-}
-
-
-static char doc_lacpy[] =
-    "Copy all or part of a matrix.\n\n"
-    "lacpy(A, B, uplo='N', m=A.size[0], n=A.size[1], \n"
-    "      ldA=max(1,A.size[0]), ldB=max(1,B.size[0]), offsetA=0, \n"
-    "      offsetB=0)\n\n"
-    "PURPOSE\n"
-    "Copy the m x n matrix A to B.  If uplo is 'U', the upper\n"
-    "trapezoidal part of A is copied.  If uplo is 'L', the lower \n"
-    "trapezoidal part is copied.  if uplo is 'N', the entire matrix is\n"
-    "copied.\n\n"
-    "ARGUMENTS\n"
-    "A         'd' or 'z' matrix\n\n"
-    "B         'd' or 'z' matrix.  Must have the same type as A.\n\n"
-    "uplo      'N', 'L' or 'U'\n\n"
-    "m         nonnegative integer.  If negative, the default value is\n"
-    "          used.\n\n"
-    "n         nonnegative integer.  If negative, the default value is\n"
-    "          used.\n\n"
-    "ldA       positive integer.  ldA >= max(1,m).  If zero, the default\n"
-    "          value is used.\n\n"
-    "ldB       positive integer.  ldB >= max(1,m).  If zero, the default\n"
-    "          value is used.\n\n"
-    "offsetA   nonnegative integer\n\n"
-    "offsetB   nonnegative integer";
-
-static PyObject* lacpy(PyObject *self, PyObject *args, PyObject *kwrds)
-{
-    matrix *A, *B;
-    int m = -1, n = -1, ldA = 0, ldB = 0, oA = 0, oB = 0;
-#if PY_MAJOR_VERSION >= 3
-    int uplo_ = 'N';
-#endif
-    char uplo = 'N';
-    char *kwlist[] = {"A", "B", "uplo", "m", "n", "ldA", "ldB", "offsetA",
-        "offsetB", NULL};
-
-#if PY_MAJOR_VERSION >= 3
-    if (!PyArg_ParseTupleAndKeywords(args, kwrds, "OO|Ciiiiii", kwlist,
-        &A, &B, &uplo_, &m, &n, &ldA, &ldB, &oA, &oB))
-        return NULL;
-    uplo = (char) uplo_;
-#else
-    if (!PyArg_ParseTupleAndKeywords(args, kwrds, "OO|ciiiiii", kwlist,
-        &A, &B, &uplo, &m, &n, &ldA, &ldB, &oA, &oB))
-        return NULL;
-#endif
-
-    if (!Matrix_Check(A)) err_mtrx("A");
-    if (!Matrix_Check(B)) err_mtrx("B");
-    if (MAT_ID(A) != MAT_ID(B)) err_conflicting_ids;
-    if (uplo != 'N' && uplo != 'L' && uplo != 'U')
-        err_char("trans", "'N', 'L', 'U'");
-    if (m < 0) m = A->nrows;
-    if (n < 0) n = A->ncols;
-    if (ldA == 0) ldA = MAX(1, A->nrows);
-    if (ldA < MAX(1, m)) err_ld("ldA");
-    if (ldB == 0) ldB = MAX(1, B->nrows);
-    if (ldB < MAX(1, m)) err_ld("ldB");
-    if (oA < 0) err_nn_int("offsetA");
-    if (oA + (n-1)*ldA + m > len(A)) err_buf_len("A");
-    if (oB < 0) err_nn_int("offsetB");
-    if (oB + (n-1)*ldB + m > len(B)) err_buf_len("B");
-
-    switch (MAT_ID(A)){
-        case DOUBLE:
-            dlacpy_(&uplo, &m, &n, MAT_BUFD(A)+oA, &ldA, MAT_BUFD(B)+oB,
-                &ldB);
-            break;
-
-        case COMPLEX:
-            zlacpy_(&uplo, &m, &n, MAT_BUFZ(A)+oA, &ldA, MAT_BUFZ(B)+oB,
-                &ldB);
-            break;
-
-	default:
-            err_invalid_id;
-    }
-
-    return Py_BuildValue("");
-}
-
-
-static char doc_larfg[] =
-    "Generate an elementary Householder reflector.\n\n"
-    "tau = larfg(alpha, x, n=None, offseta=0, offsetx=0)\n\n"
-    "PURPOSE\n"
-    "Generates a Householder reflector\n\n"
-    "    H = I - tau * [1; v] * [1; v]^H\n\n"
-    "such that\n\n"
-    "    H^H * [alpha; x] = [beta; 0].\n\n"
-    "In other words,\n\n"
-    "    (I - tau.conjugate() * [1; v] * [1; v]^H) * [alpha; x] = "
-    "[beta; 0].\n\n"
-    "The matrix H is unitary, so\n\n"
-    "    2 * tau.real = abs(tau)**2 * ( 1.0 + ||v||**2).\n\n"
-    "On exit x contains the vector v and alpha is overwritten with beta.\n"
-    "The parameter tau is returned as the output value of the function."
-    "\n\n"
-    "ARGUMENTS\n"
-    "alpha     'd' or 'z' matrix.  On exit, contains beta.\n\n"
-    "x         'd' or 'z' matrix.  Must have the same type as alpha.\n"
-    "          On exit, contains v. \n\n"
-    "n         postive integer.  The dimension of the vector [alpha; x].\n"
-    "          If n <= 0, the default value is used, which is equal to\n"
-    "          1 + ( (len(x) - offsetx >= 1) ? len(x) - ox : 0 ).\n\n"
-    "offseta   nonnegative integer \n\n"
-    "offsetx   nonnegative integer \n\n"
-    "tau       scalar of the same type as alpha and x";
-
-static PyObject* larfg(PyObject *self, PyObject *args, PyObject *kwrds)
-{
-    matrix *a, *x;
-    number tau;
-    int n = 0, oa = 0, ox = 0, ix = 1; 
-    char *kwlist[] = {"alpha", "x", "n", "offseta", "offsetx", NULL};
-
-    if (!PyArg_ParseTupleAndKeywords(args, kwrds, "OO|iii", kwlist,
-        &a, &x, &n, &oa, &ox)) return NULL;
-
-    if (!Matrix_Check(a)) err_mtrx("alpha");
-    if (!Matrix_Check(x)) err_mtrx("x");
-    if (MAT_ID(a) != MAT_ID(x)) err_conflicting_ids;
-    if (oa < 0) err_nn_int("offseta");
-    if (ox < 0) err_nn_int("offsetx");
-    if (n <= 0) n = 1 + ((len(x) >= ox + 1) ? len(x) - ox : 0);
-    if (len(x) < ox + n - 1) err_buf_len("x");
-    if (len(a) < oa + 1) err_buf_len("alpha");
-
-    switch (MAT_ID(a)){
-        case DOUBLE:
-            Py_BEGIN_ALLOW_THREADS
-            dlarfg_(&n, MAT_BUFD(a)+oa, MAT_BUFD(x)+ox, &ix, &tau.d);
-            Py_END_ALLOW_THREADS
-            return Py_BuildValue("d", tau.d);
-            break;
-
-        case COMPLEX:
-            Py_BEGIN_ALLOW_THREADS
-            zlarfg_(&n, MAT_BUFZ(a)+oa, MAT_BUFZ(x)+ox, &ix, &tau.z);
-            Py_END_ALLOW_THREADS
-            return PyComplex_FromDoubles(creal(tau.z), cimag(tau.z));
-            break;
-
-	default:
-            err_invalid_id;
-    }
-
-    return Py_BuildValue("");
-}
-
-
-static char doc_larfx[] =
-    "Apply an elementary Householder reflector to a matrix.\n\n"
-    "larfx(v, tau, C, side='L', m=C.size[0], n=C.size[1],\n" 
-    "      ldC=max(1,C.size[0]), offsetv=0, offsetC=0)\n\n"
-    "PURPOSE\n"
-    "Computes H*C (side is 'L') or C*H (side is 'R') where\n\n"
-    "    H = I - tau * v * v^H.\n\n"
-    "On exit C is overwritten with the result.\n\n"
-    "ARGUMENTS\n"
-    "v         'd' or 'z' matrix\n\n"
-    "tau       number.  Can only be complex if v is complex.\n\n"
-    "C         'd' or 'z' matrix of the same type as v\n\n"
-    "side      'L' or 'R'\n\n"
-    "m         nonnegative integer.  If negative, the default value is \n"
-    "          used.\n\n" 
-    "n         nonnegative integer.  If negative, the default value is \n"
-    "          used.\n\n" 
-    "ldC       nonnegative integer.  ldC >= max(1,m).  If zero, the\n"
-    "          default value is used.\n\n"
-    "offsetv   nonnegative integer \n\n"
-    "offsetC   nonnegative integer";
-
-static PyObject* larfx(PyObject *self, PyObject *args, PyObject *kwrds)
-{
-    matrix *v, *C;
-    PyObject *tauo=NULL;
-    number tau;
-    int m = -1, n = -1, ov = 0, oC = 0, ldC = 0; 
-    void *work = NULL;
-#if PY_MAJOR_VERSION >= 3
-    int side_ = 'L';
-#endif
-    char side = 'L';
-    char *kwlist[] = {"v", "tau", "C", "side", "m", "n", "ldC", "offsetv",
-        "offsetC", NULL};
-
-#if PY_MAJOR_VERSION >= 3 
-    if (!PyArg_ParseTupleAndKeywords(args, kwrds, "OOO|Ciiiii", kwlist, 
-        &v, &tauo, &C, &side_, &m, &n, &ldC, &ov, &oC))
-        return NULL;
-    side = (char) side_;
-#else
-    if (!PyArg_ParseTupleAndKeywords(args, kwrds, "OOO|ciiiii", kwlist, 
-        &v, &tauo, &C, &side, &m, &n, &ldC, &ov, &oC))
-        return NULL;
-#endif
- 
-    if (!Matrix_Check(v)) err_mtrx("v");
-    if (!Matrix_Check(C)) err_mtrx("C");
-    if (MAT_ID(v) != MAT_ID(C)) err_conflicting_ids;
-    if (tauo && number_from_pyobject(tauo, &tau, MAT_ID(v)))
-        err_type("tau")
-
-    if (side != 'L' && side != 'R') err_char("side", "'L', 'R'");
-
-    if (m < 0) m = C->nrows;
-    if (n < 0) n = C->ncols;
-    
-    if (ov < 0) err_nn_int("offsetv");
-    if ((side == 'L' && len(v) - ov < m) ||
-        (side == 'R' && len(v) - ov < n)) err_buf_len("v")
-
-    if (ldC == 0) ldC = MAX(1, C->nrows);
-    if (ldC < MAX(1,m)) err_ld("ldC");
-    if (oC < 0) err_nn_int("offsetC");
-    if (oC + (n-1)*ldC + m > len(C)) err_buf_len("C");
-
-
-    switch (MAT_ID(v)){
-        case DOUBLE:
-            if (!(work = (void *) calloc((side == 'L') ? n : m, 
-                sizeof(double))))
-                return PyErr_NoMemory();
-            Py_BEGIN_ALLOW_THREADS
-            dlarfx_(&side, &m, &n, MAT_BUFD(v)+ov, &tau.d, 
-                MAT_BUFD(C) + oC, &ldC, (double *) work);
-            Py_END_ALLOW_THREADS
-            free(work);
-            break;
-
-        case COMPLEX:
-            if (!(work = (void *) calloc((side == 'L') ? n : m,
-                sizeof(double complex))))
-                return PyErr_NoMemory();
-            Py_BEGIN_ALLOW_THREADS
-            zlarfx_(&side, &m, &n, MAT_BUFZ(v)+ov, &tau.z,
-                MAT_BUFZ(C) + oC, &ldC, (double complex *) work);
-            Py_END_ALLOW_THREADS
-            free(work);
-            break;
-
-	default:
-            err_invalid_id;
-    }
-
-    return Py_BuildValue("");
-}
-
-
-
-static PyMethodDef lapack_functions[] = {
-{"getrf", (PyCFunction) getrf, METH_VARARGS|METH_KEYWORDS, doc_getrf},
-{"getrs", (PyCFunction) getrs, METH_VARARGS|METH_KEYWORDS, doc_getrs},
-{"getri", (PyCFunction) getri, METH_VARARGS|METH_KEYWORDS, doc_getri},
-{"gesv",  (PyCFunction) gesv,  METH_VARARGS|METH_KEYWORDS, doc_gesv},
-{"gbtrf", (PyCFunction) gbtrf, METH_VARARGS|METH_KEYWORDS, doc_gbtrf},
-{"gbtrs", (PyCFunction) gbtrs, METH_VARARGS|METH_KEYWORDS, doc_gbtrs},
-{"gbsv",  (PyCFunction) gbsv,  METH_VARARGS|METH_KEYWORDS, doc_gbsv},
-{"gttrf", (PyCFunction) gttrf, METH_VARARGS|METH_KEYWORDS, doc_gttrf},
-{"gttrs", (PyCFunction) gttrs, METH_VARARGS|METH_KEYWORDS, doc_gttrs},
-{"gtsv",  (PyCFunction) gtsv,  METH_VARARGS|METH_KEYWORDS, doc_gtsv},
-{"potrf", (PyCFunction) potrf, METH_VARARGS|METH_KEYWORDS, doc_potrf},
-{"potrs", (PyCFunction) potrs, METH_VARARGS|METH_KEYWORDS, doc_potrs},
-{"potri", (PyCFunction) potri, METH_VARARGS|METH_KEYWORDS, doc_potri},
-{"posv",  (PyCFunction) posv,  METH_VARARGS|METH_KEYWORDS, doc_posv},
-{"pbtrf", (PyCFunction) pbtrf, METH_VARARGS|METH_KEYWORDS, doc_pbtrf},
-{"pbtrs", (PyCFunction) pbtrs, METH_VARARGS|METH_KEYWORDS, doc_pbtrs},
-{"pbsv",  (PyCFunction) pbsv,  METH_VARARGS|METH_KEYWORDS, doc_pbsv},
-{"pttrf", (PyCFunction) pttrf, METH_VARARGS|METH_KEYWORDS, doc_pttrf},
-{"pttrs", (PyCFunction) pttrs, METH_VARARGS|METH_KEYWORDS, doc_pttrs},
-{"ptsv",  (PyCFunction) ptsv,  METH_VARARGS|METH_KEYWORDS, doc_ptsv},
-{"sytrs", (PyCFunction) sytrs, METH_VARARGS|METH_KEYWORDS, doc_sytrs},
-{"hetrs", (PyCFunction) hetrs, METH_VARARGS|METH_KEYWORDS, doc_hetrs},
-{"sytrf", (PyCFunction) sytrf, METH_VARARGS|METH_KEYWORDS, doc_sytrf},
-{"hetrf", (PyCFunction) hetrf, METH_VARARGS|METH_KEYWORDS, doc_hetrf},
-{"sytri", (PyCFunction) sytri, METH_VARARGS|METH_KEYWORDS, doc_sytri},
-{"sysv",  (PyCFunction) sysv,  METH_VARARGS|METH_KEYWORDS, doc_sysv},
-{"hetri", (PyCFunction) hetri, METH_VARARGS|METH_KEYWORDS, doc_hetri},
-{"hesv",  (PyCFunction) hesv,  METH_VARARGS|METH_KEYWORDS, doc_hesv},
-{"trtrs", (PyCFunction) trtrs, METH_VARARGS|METH_KEYWORDS, doc_trtrs},
-{"trtri", (PyCFunction) trtri, METH_VARARGS|METH_KEYWORDS, doc_trtri},
-{"tbtrs", (PyCFunction) tbtrs, METH_VARARGS|METH_KEYWORDS, doc_tbtrs},
-{"gels",  (PyCFunction) gels,  METH_VARARGS|METH_KEYWORDS, doc_gels},
-{"geqrf", (PyCFunction) geqrf, METH_VARARGS|METH_KEYWORDS, doc_geqrf},
-{"ormqr", (PyCFunction) ormqr, METH_VARARGS|METH_KEYWORDS, doc_ormqr},
-{"unmqr", (PyCFunction) unmqr, METH_VARARGS|METH_KEYWORDS, doc_unmqr},
-{"orgqr", (PyCFunction) orgqr, METH_VARARGS|METH_KEYWORDS, doc_orgqr},
-{"ungqr", (PyCFunction) ungqr, METH_VARARGS|METH_KEYWORDS, doc_ungqr},
-{"gelqf", (PyCFunction) gelqf, METH_VARARGS|METH_KEYWORDS, doc_gelqf},
-{"ormlq", (PyCFunction) ormlq, METH_VARARGS|METH_KEYWORDS, doc_ormlq},
-{"unmlq", (PyCFunction) unmlq, METH_VARARGS|METH_KEYWORDS, doc_unmlq},
-{"orglq", (PyCFunction) orglq, METH_VARARGS|METH_KEYWORDS, doc_orglq},
-{"unglq", (PyCFunction) unglq, METH_VARARGS|METH_KEYWORDS, doc_unglq},
-{"syev",  (PyCFunction) syev,  METH_VARARGS|METH_KEYWORDS, doc_syev},
-{"heev",  (PyCFunction) heev,  METH_VARARGS|METH_KEYWORDS, doc_heev},
-{"syevx", (PyCFunction) syevx, METH_VARARGS|METH_KEYWORDS, doc_syevx},
-{"heevx", (PyCFunction) heevx, METH_VARARGS|METH_KEYWORDS, doc_heevx},
-{"sygv",  (PyCFunction) sygv,  METH_VARARGS|METH_KEYWORDS, doc_sygv},
-{"hegv",  (PyCFunction) hegv,  METH_VARARGS|METH_KEYWORDS, doc_hegv},
-{"syevd", (PyCFunction) syevd, METH_VARARGS|METH_KEYWORDS, doc_syevd},
-{"heevd", (PyCFunction) heevd, METH_VARARGS|METH_KEYWORDS, doc_heevd},
-{"syevr", (PyCFunction) syevr, METH_VARARGS|METH_KEYWORDS, doc_syevr},
-{"heevr", (PyCFunction) heevr, METH_VARARGS|METH_KEYWORDS, doc_heevr},
-{"gesvd", (PyCFunction) gesvd, METH_VARARGS|METH_KEYWORDS, doc_gesvd},
-{"gesdd", (PyCFunction) gesdd, METH_VARARGS|METH_KEYWORDS, doc_gesdd},
-{"gees", (PyCFunction) gees, METH_VARARGS|METH_KEYWORDS, doc_gees},
-{"gges", (PyCFunction) gges, METH_VARARGS|METH_KEYWORDS, doc_gges},
-{"lacpy", (PyCFunction) lacpy, METH_VARARGS|METH_KEYWORDS, doc_lacpy},
-{"geqp3", (PyCFunction) geqp3, METH_VARARGS|METH_KEYWORDS, doc_geqp3},
-{"larfg", (PyCFunction) larfg, METH_VARARGS|METH_KEYWORDS, doc_larfg},
-{"larfx", (PyCFunction) larfx, METH_VARARGS|METH_KEYWORDS, doc_larfx},
-{NULL}  /* Sentinel */
-};
-
-
-#if PY_MAJOR_VERSION >= 3
-
-static PyModuleDef lapack_module = {
-    PyModuleDef_HEAD_INIT,
-    "lapack",
-    lapack__doc__,
-    -1,
-    lapack_functions,
-    NULL, NULL, NULL, NULL
-};
-
-PyMODINIT_FUNC PyInit_lapack(void)
-{
-    PyObject *m;
-    if (!(m = PyModule_Create(&lapack_module))) return NULL;
-    if (import_cvxopt() < 0) return NULL;
-    return m;
-}
-
-#else
-
-PyMODINIT_FUNC initlapack(void)
-{
-    PyObject *m;
-    m = Py_InitModule3("cvxopt.lapack", lapack_functions, lapack__doc__);
-    if (import_cvxopt() < 0) return;
-}
-
-#endif
-=======
-/*
- * Copyright 2012-2016 M. Andersen and L. Vandenberghe.
- * Copyright 2010-2011 L. Vandenberghe.
- * Copyright 2004-2009 J. Dahl and L. Vandenberghe.
- *
- * This file is part of CVXOPT.
- *
- * CVXOPT is free software; you can redistribute it and/or modify
- * it under the terms of the GNU General Public License as published by
- * the Free Software Foundation; either version 3 of the License, or
- * (at your option) any later version.
- *
- * CVXOPT is distributed in the hope that it will be useful,
- * but WITHOUT ANY WARRANTY; without even the implied warranty of
- * MERCHANTABILITY or FITNESS FOR A PARTICULAR PURPOSE.  See the
- * GNU General Public License for more details.
- *
- * You should have received a copy of the GNU General Public License
- * along with this program.  If not, see <http://www.gnu.org/licenses/>.
- */
-
-#include "Python.h"
-#include "cvxopt.h"
-#include "misc.h"
-
-#define err_lapack { PyErr_SetObject( (info < 0) ? PyExc_ValueError :\
-    PyExc_ArithmeticError, Py_BuildValue("i",info) ); \
-    return NULL;}
-
-PyDoc_STRVAR(lapack__doc__, "Interface to the LAPACK library.\n\n"
-"Double-precision real and complex LAPACK routines for solving sets of\n"
-"linear equations, linear least-squares and least-norm problems,\n"
-"symmetric and Hermitian eigenvalue problems, singular value \n"
-"decomposition, and Schur factorization.\n\n"
-"For more details, see the LAPACK Users' Guide at \n"
-"www.netlib.org/lapack/lug/lapack_lug.html.\n\n"
-"Double and complex matrices and vectors are stored in CVXOPT matrices\n"
-"using the conventional BLAS storage schemes, with the CVXOPT matrix\n"
-"buffers interpreted as one-dimensional arrays.  For each matrix \n"
-"argument X, an additional integer argument offsetX specifies the start\n"
-"of the array, i.e., the pointer X->buffer + offsetX is passed to the\n"
-"LAPACK function.  The other arguments (dimensions and options) have the\n"
-"same meaning as in the LAPACK definition.  Default values of the\n"
-"dimension arguments are derived from the CVXOPT matrix sizes.\n\n"
-"If a routine from the LAPACK library returns with a positive 'info'\n"
-"value, an ArithmeticError is raised.  If it returns with a negative\n"
-"'info' value, a ValueError is raised.  In both cases the value of \n"
-"'info' is returned as an argument to the exception.");
-
-
-/* LAPACK prototypes */
-extern int ilaenv_(int  *ispec, char **name, char **opts, int *n1,
-    int *n2, int *n3, int *n4);
-
-extern void dlarfg_(int *n, double *alpha, double *x, int *incx, 
-    double *tau);
-extern void zlarfg_(int *n, double complex *alpha, double complex *x, 
-    int *incx, double complex *tau);
-extern void dlarfx_(char *side, int *m, int *n, double *V, double *tau, 
-    double *C, int *ldc, double *work); 
-extern void zlarfx_(char *side, int *m, int *n, double complex *V, 
-    double complex *tau, double complex *C, int *ldc, 
-    double complex *work); 
-
-extern void dlacpy_(char *uplo, int *m, int *n, double *A, int *lda,
-    double *B, int *ldb);
-extern void zlacpy_(char *uplo, int *m, int *n, double complex *A, 
-    int *lda, double complex *B, int *ldb);
-
-extern void dgetrf_(int *m, int *n, double *A, int *lda, int *ipiv,
-    int *info);
-extern void zgetrf_(int *m, int *n, double complex *A, int *lda, int *ipiv,
-    int *info);
-extern void dgetrs_(char *trans, int *n, int *nrhs, double *A, int *lda,
-    int *ipiv, double *B, int *ldb, int *info);
-extern void zgetrs_(char *trans, int *n, int *nrhs, double complex *A, 
-    int *lda, int *ipiv, double complex *B, int *ldb, int *info);
-extern void dgetri_(int *n, double *A, int *lda, int *ipiv, double *work,
-    int *lwork, int *info);
-extern void zgetri_(int *n, double complex *A, int *lda, int *ipiv, 
-    double complex *work, int *lwork, int *info);
-extern void dgesv_(int *n, int *nrhs, double *A, int *lda, int *ipiv,
-    double *B, int *ldb, int *info);
-extern void zgesv_(int *n, int *nrhs, double complex *A, int *lda, 
-    int *ipiv, double complex *B, int *ldb, int *info);
-
-extern void dgbtrf_(int *m, int *n, int *kl, int *ku, double *AB,
-    int *ldab, int *ipiv, int *info);
-extern void zgbtrf_(int *m, int *n, int *kl, int *ku, double complex *AB,
-    int *ldab, int *ipiv, int *info);
-extern void dgbtrs_(char *trans, int *n, int *kl, int *ku, int *nrhs,
-    double *AB, int *ldab, int *ipiv, double *B, int *ldB, int *info);
-extern void zgbtrs_(char *trans, int *n, int *kl, int *ku, int *nrhs,
-    double complex *AB, int *ldab, int *ipiv, double complex *B, 
-    int *ldB, int *info);
-extern void dgbsv_(int *n, int *kl, int *ku, int *nrhs, double *ab,
-    int *ldab, int *ipiv, double *b, int *ldb, int *info);
-extern void zgbsv_(int *n, int *kl, int *ku, int *nrhs, double complex *ab,
-    int *ldab, int *ipiv, double complex *b, int *ldb, int *info);
-
-extern void dgttrf_(int *n, double *dl, double *d, double *du,
-    double *du2, int *ipiv, int *info);
-extern void zgttrf_(int *n, double complex *dl, double complex *d, 
-    double complex *du, double complex *du2, int *ipiv, int *info);
-extern void dgttrs_(char *trans, int *n, int *nrhs, double *dl, double *d,
-    double *du, double *du2, int *ipiv, double *B, int *ldB, int *info);
-extern void zgttrs_(char *trans, int *n, int *nrhs, double complex *dl,
-    double complex *d, double complex *du, double complex *du2, 
-    int *ipiv, double complex *B, int *ldB, int *info);
-extern void dgtsv_(int *n, int *nrhs, double *dl, double *d, double *du,
-    double *B, int *ldB, int *info);
-extern void zgtsv_(int *n, int *nrhs, double complex *dl, 
-    double complex *d, double complex *du, double complex *B, int *ldB, 
-    int *info);
-
-extern void dpotrf_(char *uplo, int *n, double *A, int *lda, int *info);
-extern void zpotrf_(char *uplo, int *n, double complex *A, int *lda, 
-    int *info);
-extern void dpotrs_(char *uplo, int *n, int *nrhs, double *A, int *lda,
-    double *B, int *ldb, int *info);
-extern void zpotrs_(char *uplo, int *n, int *nrhs, double complex *A, 
-    int *lda, double complex *B, int *ldb, int *info);
-extern void dpotri_(char *uplo, int *n, double *A, int *lda, int *info);
-extern void zpotri_(char *uplo, int *n, double complex *A, int *lda, 
-    int *info);
-extern void dposv_(char *uplo, int *n, int *nrhs, double *A, int *lda,
-    double *B, int *ldb, int *info);
-extern void zposv_(char *uplo, int *n, int *nrhs, double complex *A, 
-    int *lda, double complex *B, int *ldb, int *info);
-
-extern void dpbtrf_(char *uplo, int *n, int *kd, double *AB, int *ldab,
-    int *info);
-extern void zpbtrf_(char *uplo, int *n, int *kd, double complex *AB, 
-    int *ldab, int *info);
-extern void dpbtrs_(char *uplo, int *n, int *kd, int *nrhs, double *AB,
-    int *ldab, double *B, int *ldb, int *info);
-extern void zpbtrs_(char *uplo, int *n, int *kd, int *nrhs, 
-    double complex *AB, int *ldab, double complex *B, int *ldb, int *info);
-extern void dpbsv_(char *uplo, int *n, int *kd, int *nrhs, double *A,
-    int *lda, double *B, int *ldb, int *info);
-extern void zpbsv_(char *uplo, int *n, int *kd, int *nrhs, 
-    double complex *A, int *lda, double complex *B, int *ldb, int *info);
-
-extern void dpttrf_(int *n, double *d, double *e, int *info);
-extern void zpttrf_(int *n, double *d, double complex *e, int *info);
-extern void dpttrs_(int *n, int *nrhs, double *d, double *e, double *B,
-    int *ldB, int *info);
-extern void zpttrs_(char *uplo, int *n, int *nrhs, double *d, 
-    double complex *e, double complex *B, int *ldB, int *info);
-extern void dptsv_(int *n, int *nrhs, double *d, double *e, double *B,
-    int *ldB, int *info);
-extern void zptsv_(int *n, int *nrhs, double *d, double complex *e, 
-    double complex *B, int *ldB, int *info);
-
-extern void dsytrf_(char *uplo, int *n, double *A, int *lda, int *ipiv,
-    double *work, int *lwork, int *info);
-extern void zsytrf_(char *uplo, int *n, double complex *A, int *lda, 
-    int *ipiv, double complex *work, int *lwork, int *info);
-extern void zhetrf_(char *uplo, int *n, double complex *A, int *lda, 
-    int *ipiv, double complex *work, int *lwork, int *info);
-extern void dsytrs_(char *uplo, int *n, int *nrhs, double *A, int *lda,
-    int *ipiv, double *B, int *ldb, int *info);
-extern void zsytrs_(char *uplo, int *n, int *nrhs, double complex *A, 
-    int *lda, int *ipiv, double complex *B, int *ldb, int *info);
-extern void zhetrs_(char *uplo, int *n, int *nrhs, double complex *A, 
-    int *lda, int *ipiv, double complex *B, int *ldb, int *info);
-extern void dsytri_(char *uplo, int *n, double *A, int *lda, int *ipiv,
-    double *work, int *info);
-extern void zsytri_(char *uplo, int *n, double complex *A, int *lda, 
-    int *ipiv, double complex *work, int *info);
-extern void zhetri_(char *uplo, int *n, double complex *A, int *lda, 
-    int *ipiv, double complex *work, int *info);
-extern void dsysv_(char *uplo, int *n, int *nrhs, double *A, int *lda,
-    int *ipiv, double *B, int *ldb, double *work, int *lwork,
-    int *info);
-extern void zsysv_(char *uplo, int *n, int *nrhs, double complex *A, 
-    int *lda, int *ipiv, double complex *B, int *ldb, 
-    double complex *work, int *lwork, int *info);
-extern void zhesv_(char *uplo, int *n, int *nrhs, double complex *A, 
-    int *lda, int *ipiv, double complex *B, int *ldb, 
-    double complex *work, int *lwork, int *info);
-
-extern void dtrtrs_(char *uplo, char *trans, char *diag, int *n, int *nrhs,
-    double  *a, int *lda, double *b, int *ldb, int *info);
-extern void ztrtrs_(char *uplo, char *trans, char *diag, int *n, int *nrhs,
-    double complex  *a, int *lda, double complex *b, int *ldb, int *info);
-extern void dtrtri_(char *uplo, char *diag, int *n, double  *a, int *lda,
-    int *info);
-extern void ztrtri_(char *uplo, char *diag, int *n, double complex  *a, 
-    int *lda, int *info);
-extern void dtbtrs_(char *uplo, char *trans, char *diag, int *n, int *kd,
-    int *nrhs, double *ab, int *ldab, double *b, int *ldb, int *info);
-extern void ztbtrs_(char *uplo, char *trans, char *diag, int *n, int *kd,
-    int *nrhs, double complex *ab, int *ldab, double complex *b, 
-    int *ldb, int *info);
-
-extern void dgels_(char *trans, int *m, int *n, int *nrhs, double *a,
-    int *lda, double *b, int *ldb, double *work, int *lwork, int *info);
-extern void zgels_(char *trans, int *m, int *n, int *nrhs, 
-    double complex *a, int *lda, double complex *b, int *ldb, 
-    double complex *work, int *lwork, int *info);
-extern void dgeqrf_(int *m, int *n, double *a, int *lda, double *tau,
-    double *work, int *lwork, int *info);
-extern void zgeqrf_(int *m, int *n, double complex *a, int *lda, 
-    double complex *tau, double complex *work, int *lwork, int *info);
-extern void dormqr_(char *side, char *trans, int *m, int *n, int *k,
-    double *a, int *lda, double *tau, double *c, int *ldc, double *work,
-    int *lwork, int *info);
-extern void zunmqr_(char *side, char *trans, int *m, int *n, int *k,
-    double complex *a, int *lda, double complex *tau, double complex *c, 
-    int *ldc, double complex *work, int *lwork, int *info);
-extern void dorgqr_(int *m, int *n, int *k, double *A, int *lda,
-    double *tau, double *work, int *lwork, int *info);
-extern void zungqr_(int *m, int *n, int *k, double complex *A, int *lda,
-    double complex *tau, double complex *work, int *lwork, int *info);
-extern void dorglq_(int *m, int *n, int *k, double *A, int *lda,
-    double *tau, double *work, int *lwork, int *info);
-extern void zunglq_(int *m, int *n, int *k, double complex *A, int *lda,
-    double complex *tau, double complex *work, int *lwork, int *info);
-
-extern void dgelqf_(int *m, int *n, double *a, int *lda, double *tau,
-    double *work, int *lwork, int *info);
-extern void zgelqf_(int *m, int *n, double complex *a, int *lda, 
-    double complex *tau, double complex *work, int *lwork, int *info);
-extern void dormlq_(char *side, char *trans, int *m, int *n, int *k,
-    double *a, int *lda, double *tau, double *c, int *ldc, double *work,
-    int *lwork, int *info);
-extern void zunmlq_(char *side, char *trans, int *m, int *n, int *k,
-    double complex *a, int *lda, double complex *tau, double complex *c, 
-    int *ldc, double complex *work, int *lwork, int *info);
-
-extern void dgeqp3_(int *m, int *n, double *a, int *lda, int *jpvt,
-    double *tau, double *work, int *lwork, int *info);
-extern void zgeqp3_(int *m, int *n, double complex *a, int *lda, int *jpvt,
-    double complex *tau, double complex *work, int *lwork, double *rwork, 
-    int *info);
-
-extern void dsyev_(char *jobz, char *uplo, int *n, double *A, int *lda,
-    double *W, double *work, int *lwork, int *info);
-extern void zheev_(char *jobz, char *uplo, int *n, double complex *A, 
-    int *lda, double *W, double complex *work, int *lwork, double *rwork, 
-    int *info);
-extern void dsyevx_(char *jobz, char *range, char *uplo, int *n, double *A,
-    int *lda, double *vl, double *vu, int *il, int *iu, double *abstol,
-    int *m, double *W, double *Z, int *ldz, double *work, int *lwork,
-    int *iwork, int *ifail, int *info);
-extern void zheevx_(char *jobz, char *range, char *uplo, int *n,
-    double complex *A, int *lda, double *vl, double *vu, int *il, int *iu,
-    double *abstol, int *m, double *W, double complex *Z, int *ldz, 
-    double complex *work, int *lwork, double *rwork, int *iwork, 
-    int *ifail, int *info);
-extern void dsyevd_(char *jobz, char *uplo, int *n, double *A, int *ldA,
-    double *W, double *work, int *lwork, int *iwork, int *liwork,
-    int *info);
-extern void zheevd_(char *jobz, char *uplo, int *n, double complex *A, 
-    int *ldA, double *W, double complex *work, int *lwork, double *rwork, 
-    int *lrwork, int *iwork, int *liwork, int *info);
-extern void dsyevr_(char *jobz, char *range, char *uplo, int *n, double *A,
-    int *ldA, double *vl, double *vu, int *il, int *iu, double *abstol,
-    int *m, double *W, double *Z, int *ldZ, int *isuppz, double *work,
-    int *lwork, int *iwork, int *liwork, int *info);
-extern void zheevr_(char *jobz, char *range, char *uplo, int *n,
-    double complex *A, int *ldA, double *vl, double *vu, int *il, int *iu,
-    double *abstol, int *m, double *W, double complex *Z, int *ldZ, 
-    int *isuppz, double complex *work, int *lwork, double *rwork, 
-    int *lrwork, int *iwork, int *liwork, int *info);
-
-extern void dsygv_(int *itype, char *jobz, char *uplo, int *n, double *A,
-    int *lda, double *B, int *ldb, double *W, double *work, int *lwork,
-    int *info);
-extern void zhegv_(int *itype, char *jobz, char *uplo, int *n, 
-    double complex *A, int *lda, double complex *B, int *ldb, double *W, 
-    double complex *work, int *lwork, double *rwork, int *info);
-
-extern void dgesvd_(char *jobu, char *jobvt, int *m, int *n, double *A,
-    int *ldA, double *S, double *U, int *ldU, double *Vt, int *ldVt,
-    double *work, int *lwork, int *info);
-extern void dgesdd_(char *jobz, int *m, int *n, double *A, int *ldA,
-    double *S, double *U, int *ldU, double *Vt, int *ldVt, double *work,
-    int *lwork, int *iwork, int *info);
-extern void zgesvd_(char *jobu, char *jobvt, int *m, int *n, 
-    double complex *A, int *ldA, double *S, double complex *U, int *ldU, 
-    double complex *Vt, int *ldVt, double complex *work, int *lwork, 
-    double *rwork, int *info);
-extern void zgesdd_(char *jobz, int *m, int *n, double complex *A, 
-    int *ldA, double *S, double complex *U, int *ldU, double complex *Vt, 
-    int *ldVt, double complex *work, int *lwork, double *rwork, 
-    int *iwork, int *info);
-
-extern void dgees_(char *jobvs, char *sort, int (*select)(double *, double *), int *n,
-    double *A, int *ldA, int *sdim, double *wr, double *wi, double *vs,
-    int *ldvs, double *work, int *lwork, int *bwork, int *info);
-extern void zgees_(char *jobvs, char *sort, int (*select)(double complex *), int *n,
-    double complex *A, int *ldA, int *sdim, double complex *w, 
-    double complex *vs, int *ldvs, double complex *work, int *lwork, 
-    double complex *rwork, int *bwork, int *info);
-extern void dgges_(char *jobvsl, char *jobvsr, char *sort, int (*delctg)(double *, double *, double *),
-    int *n, double *A, int *ldA, double *B, int *ldB, int *sdim,
-    double *alphar, double *alphai, double *beta, double *vsl, int *ldvsl,
-    double *vsr, int *ldvsr, double *work, int *lwork, int *bwork,
-    int *info);
-extern void zgges_(char *jobvsl, char *jobvsr, char *sort, int (*delctg)(double complex *, double *),
-    int *n, double complex *A, int *ldA, double complex *B, int *ldB, 
-    int *sdim, double complex *alpha, double complex *beta, 
-    double complex *vsl, int *ldvsl, double complex *vsr, int *ldvsr, 
-    double complex *work, int *lwork, double *rwork, int *bwork, 
-    int *info);
-
-
-static int number_from_pyobject(PyObject *o, number *a, int id)
-{
-    switch (id){
-        case DOUBLE:
-#if PY_MAJOR_VERSION >= 3
-            if (!PyLong_Check(o) && !PyLong_Check(o) &&
-                !PyFloat_Check(o)) return -1;
-#else
-            if (!PyInt_Check(o) && !PyLong_Check(o) &&
-                !PyFloat_Check(o)) return -1;
-#endif
-            (*a).d = PyFloat_AsDouble(o);
-            return 0;
-
-        case COMPLEX:
-#if PY_MAJOR_VERSION >= 3
-            if (!PyLong_Check(o) && !PyLong_Check(o) &&
-                !PyFloat_Check(o) && !PyComplex_Check(o)) return -1;
-#else
-            if (!PyInt_Check(o) && !PyLong_Check(o) &&
-                !PyFloat_Check(o) && !PyComplex_Check(o)) return -1;
-#endif
-            (*a).z = PyComplex_RealAsDouble(o) +
-                I*PyComplex_ImagAsDouble(o);
-            return 0;
-    }
-    return -1;
-}
-
-
-static char doc_getrf[] =
-    "LU factorization of a general real or complex m by n matrix.\n\n"
-    "getrf(A, ipiv, m=A.size[0], n=A.size[1], ldA=max(1,A.size[0]),\n"
-    "      offsetA=0)\n\n"
-    "PURPOSE\n"
-    "On exit, A is replaced with L, U in the factorization P*A = L*U\n"
-    "and ipiv contains the permutation:\n"
-    "P = P_min{m,n} * ... * P2 * P1 where Pi interchanges rows i and\n"
-    "ipiv[i] of A (using the Fortran convention, i.e., the first row\n"
-    "is numbered 1).\n\n"
-    "ARGUMENTS\n"
-    "A         'd' or 'z' matrix\n\n"
-    "ipiv      'i' matrix of length at least min(m,n)\n\n"
-    "m         nonnegative integer.  If negative, the default value is\n"
-    "          used.\n\n"
-    "n         nonnegative integer.  If negative, the default value is\n"
-    "          used.\n\n"
-    "ldA       positive integer.  ldA >= max(1,m).  If zero, the default\n"
-    "          value is used.\n\n"
-    "offsetA   nonnegative integer";
-
-static PyObject* getrf(PyObject *self, PyObject *args, PyObject *kwrds)
-{
-    matrix *A, *ipiv;
-    int m=-1, n=-1, ldA=0, oA=0, info;
-    char *kwlist[] = {"A", "ipiv", "m", "n", "ldA", "offsetA", NULL};
-
-    if (!PyArg_ParseTupleAndKeywords(args, kwrds, "OO|iiii", kwlist,
-        &A, &ipiv, &m, &n, &ldA, &oA)) return NULL;
-
-    if (!Matrix_Check(A)) err_mtrx("A");
-    if (!Matrix_Check(ipiv) || ipiv ->id != INT) err_int_mtrx("ipiv");
-    if (m < 0) m = A->nrows;
-    if (n < 0) n = A->ncols;
-    if (m == 0 || n == 0) return Py_BuildValue("");
-    if (ldA == 0) ldA = MAX(1,A->nrows);
-    if (ldA < MAX(1,m)) err_ld("ldA");
-    if (oA < 0) err_nn_int("offsetA");
-    if (oA + (n-1)*ldA + m > len(A)) err_buf_len("A");
-    if (len(ipiv) < MIN(n,m)) err_buf_len("ipiv");
-
-#if (SIZEOF_INT < SIZEOF_SIZE_T)
-    int *ipiv_ptr = malloc(MIN(m,n)*sizeof(int));
-    if (!ipiv_ptr) return PyErr_NoMemory();
-#else
-    int *ipiv_ptr = MAT_BUFI(ipiv);
-#endif
-
-    switch (MAT_ID(A)) {
-        case DOUBLE:
-            Py_BEGIN_ALLOW_THREADS
-            dgetrf_(&m, &n, MAT_BUFD(A)+oA, &ldA, ipiv_ptr, &info);
-            Py_END_ALLOW_THREADS
-            break;
-
-        case COMPLEX:
-            Py_BEGIN_ALLOW_THREADS
-            zgetrf_(&m, &n, MAT_BUFZ(A)+oA, &ldA, ipiv_ptr, &info);
-            Py_END_ALLOW_THREADS
-            break;
-
-        default:
-#if (SIZEOF_INT < SIZEOF_SIZE_T)
-            free(ipiv_ptr);
-#endif
-            err_invalid_id;
-    }
-
-#if (SIZEOF_INT < SIZEOF_SIZE_T)
-    int i;  for (i=0; i<MIN(m,n); i++) MAT_BUFI(ipiv)[i] = ipiv_ptr[i];
-    free(ipiv_ptr);
-#endif
-
-    if (info) err_lapack
-    else return Py_BuildValue("");
-}
-
-
-static char doc_getrs[] =
-    "Solves a general real or complex set of linear equations,\n"
-    "given the LU factorization computed by getrf() or gesv().\n\n"
-    "getrs(A, ipiv, B, trans='N', n=A.size[0], nrhs=B.size[1],\n"
-    "      ldA = max(1,A.size[0]), ldB=max(1,B.size[0]), offsetA=0,\n"
-    "      offsetB=0)\n\n"
-    "PURPOSE\n"
-    "If trans is 'N', solves A*X = B.\n"
-    "If trans is 'T', solves A^T*X = B.\n"
-    "If trans is 'C', solves A^H*X = B.\n"
-    "On entry, A and ipiv contain the LU factorization of an n by n\n"
-    "matrix A as computed by getrf() or gesv().  On exit B is replaced\n"
-    "by the solution X.\n\n"
-    "ARGUMENTS\n"
-    "A         'd' or 'z' matrix\n\n"
-    "ipiv      'i' matrix\n\n"
-    "B         'd' or 'z' matrix.  Must have the same type as A.\n\n"
-    "trans     'N', 'T' or 'C'\n\n"
-    "n         nonnegative integer.  If negative, the default value is\n"
-    "          used.\n\n"
-    "nrhs      nonnegative integer.  If negative, the default value is\n"
-    "           used.\n\n"
-    "ldA       positive integer.  ldA >= max(1,n).  If zero, the default\n"
-    "          value is used.\n\n"
-    "ldB       positive integer.  ldB >= max(1,n).  If zero, the default\n"
-    "          value is used.\n\n"
-    "offsetA   nonnegative integer\n\n"
-    "offsetB   nonnegative integer";
-
-static PyObject* getrs(PyObject *self, PyObject *args, PyObject *kwrds)
-{
-    matrix *A, *B, *ipiv;
-    int n=-1, nrhs=-1, ldA=0, ldB=0, oA=0, oB=0, info;
-#if PY_MAJOR_VERSION >= 3
-    int trans_ = 'N';
-#endif
-    char trans = 'N';
-    char *kwlist[] = {"A", "ipiv", "B", "trans", "n", "nrhs", "ldA",
-        "ldB", "offsetA", "offsetB", NULL};
-
-#if PY_MAJOR_VERSION >= 3
-    if (!PyArg_ParseTupleAndKeywords(args, kwrds, "OOO|Ciiiiii", kwlist,
-        &A, &ipiv, &B, &trans_, &n, &nrhs, &ldA, &ldB, &oA, &oB))
-        return NULL;
-    trans = trans_;
-#else
-    if (!PyArg_ParseTupleAndKeywords(args, kwrds, "OOO|ciiiiii", kwlist,
-        &A, &ipiv, &B, &trans, &n, &nrhs, &ldA, &ldB, &oA, &oB))
-        return NULL;
-#endif
-
-    if (!Matrix_Check(A)) err_mtrx("A");
-    if (!Matrix_Check(ipiv) || ipiv->id != INT) err_int_mtrx("ipiv");
-    if (!Matrix_Check(B)) err_mtrx("B");
-    if (MAT_ID(A) != MAT_ID(B)) err_conflicting_ids;
-    if (trans != 'N' && trans != 'T' && trans != 'C')
-        err_char("trans", "'N', 'T', 'C'");
-    if (n < 0){
-        n = A->nrows;
-        if (n != A->ncols){
-            PyErr_SetString(PyExc_TypeError, "A must be square");
-            return NULL;
-        }
-    }
-    if (nrhs < 0) nrhs = B->ncols;
-    if (n == 0 || nrhs == 0) return Py_BuildValue("");
-    if (ldA == 0) ldA = MAX(1,A->nrows);
-    if (ldA < MAX(1,n)) err_ld("ldA");
-    if (ldB == 0) ldB = MAX(1,B->nrows);
-    if (ldB < MAX(1, n)) err_ld("ldB");
-    if (oA < 0) err_nn_int("offsetA");
-    if (oA + (n-1)*ldA + n > len(A)) err_buf_len("A");
-    if (oB < 0) err_nn_int("offsetB");
-    if (oB + (nrhs-1)*ldB + n > len(B)) err_buf_len("B");
-    if (len(ipiv) < n) err_buf_len("ipiv");
-
-#if (SIZEOF_INT < SIZEOF_SIZE_T)
-    int *ipiv_ptr = malloc(n*sizeof(int));
-    if (!ipiv_ptr) return PyErr_NoMemory();
-    int i;  for (i=0; i<n; i++) ipiv_ptr[i] = MAT_BUFI(ipiv)[i];
-#else
-    int *ipiv_ptr = MAT_BUFI(ipiv);
-#endif
-
-    switch (MAT_ID(A)){
-        case DOUBLE:
-            if (trans == 'C') trans = 'T';
-            Py_BEGIN_ALLOW_THREADS
-            dgetrs_(&trans, &n, &nrhs, MAT_BUFD(A)+oA, &ldA, ipiv_ptr,
-                MAT_BUFD(B)+oB, &ldB, &info);
-            Py_END_ALLOW_THREADS
-            break;
-
-        case COMPLEX:
-            Py_BEGIN_ALLOW_THREADS
-            zgetrs_(&trans, &n, &nrhs, MAT_BUFZ(A)+oA, &ldA, ipiv_ptr,
-                MAT_BUFZ(B)+oB, &ldB, &info);
-            Py_END_ALLOW_THREADS
-            break;
-
-	default:
-#if (SIZEOF_INT < SIZEOF_SIZE_T)
-            free(ipiv_ptr);
-#endif
-            err_invalid_id;
-    }
-
-#if (SIZEOF_INT < SIZEOF_SIZE_T)
-    free(ipiv_ptr);
-#endif
-    if (info) err_lapack
-    else return Py_BuildValue("");
-}
-
-
-static char doc_getri[] =
-    "Inverse of a real or complex matrix.\n\n"
-    "getri(A, ipiv, n=A.size[0], ldA = max(1,A.size[0]), offsetA=0)\n\n"
-    "PURPOSE\n"
-    "Computes the inverse of real or complex matrix of order n.  On\n"
-    "entry, A and ipiv contain the LU factorization, as returned by\n"
-    "gesv() or getrf().  On exit A is replaced by the inverse.\n\n"
-    "ARGUMENTS\n"
-    "A         'd' or 'z' matrix\n\n"
-    "ipiv      'i' matrix\n\n"
-    "n         nonnegative integer.  If negative, the default value is\n"
-    "          used.\n\n"
-    "ldA       positive integer.  ldA >= max(1,n).  If zero, the default\n"
-    "          value is used.\n\n"
-    "offsetA   nonnegative integer";
-
-static PyObject* getri(PyObject *self, PyObject *args, PyObject *kwrds)
-{
-    matrix *A, *ipiv;
-    int n=-1, ldA=0, oA=0, info, lwork;
-    void *work;
-    number wl;
-    char *kwlist[] = {"A", "ipiv", "n", "ldA", "offsetA", NULL};
-
-    if (!PyArg_ParseTupleAndKeywords(args, kwrds, "OO|iii", kwlist, &A,
-        &ipiv, &n, &ldA, &oA)) return NULL;
-
-    if (!Matrix_Check(A)) err_mtrx("A");
-    if (!Matrix_Check(ipiv) || ipiv->id != INT) err_int_mtrx("ipiv");
-    if (n < 0){
-        n = A->nrows;
-        if (n != A->ncols){
-            PyErr_SetString(PyExc_TypeError, "A must be square");
-            return NULL;
-        }
-    }
-    if (n == 0) return Py_BuildValue("");
-    if (ldA == 0) ldA = MAX(1,A->nrows);
-    if (ldA < MAX(1,n)) err_ld("ldA");
-    if (oA < 0) err_nn_int("offsetA");
-    if (oA + (n-1)*ldA + n > len(A)) err_buf_len("A");
-    if (len(ipiv) < n) err_buf_len("ipiv");
-
-#if (SIZEOF_INT < SIZEOF_SIZE_T)
-    int *ipiv_ptr = malloc(n*sizeof(int));
-    if (!ipiv_ptr) return PyErr_NoMemory();
-    int i;  for (i=0; i<n; i++) ipiv_ptr[i] = MAT_BUFI(ipiv)[i];
-#else
-    int *ipiv_ptr = MAT_BUFI(ipiv);
-#endif
-
-    switch (MAT_ID(A)){
-        case DOUBLE:
-            lwork = -1;
-            Py_BEGIN_ALLOW_THREADS
-            dgetri_(&n, NULL, &ldA, NULL, &wl.d, &lwork, &info);
-            Py_END_ALLOW_THREADS
-            lwork = (int) wl.d;
-            if (!(work = (void *) calloc(lwork, sizeof(double)))) {
-#if (SIZEOF_INT < SIZEOF_SIZE_T)
-                free(ipiv_ptr);
-#endif
-                return PyErr_NoMemory();
-            }
-            Py_BEGIN_ALLOW_THREADS
-            dgetri_(&n, MAT_BUFD(A)+oA, &ldA, ipiv_ptr, (double *) work,
-                &lwork, &info);
-            Py_END_ALLOW_THREADS
-            free(work);
-            break;
-
-        case COMPLEX:
-            lwork = -1;
-            Py_BEGIN_ALLOW_THREADS
-            zgetri_(&n, NULL, &ldA, NULL, &wl.z, &lwork, &info);
-            Py_END_ALLOW_THREADS
-            lwork = (int) creal(wl.z);
-            if (!(work = (void *) calloc(lwork, sizeof(double complex)))){
-#if (SIZEOF_INT < SIZEOF_SIZE_T)
-                free(ipiv_ptr);
-#endif
-                return PyErr_NoMemory();
-            }
-            Py_BEGIN_ALLOW_THREADS
-            zgetri_(&n, MAT_BUFZ(A)+oA, &ldA, ipiv_ptr,
-                (double complex *) work, &lwork, &info);
-            Py_END_ALLOW_THREADS
-            free(work);
-            break;
-
-        default:
-#if (SIZEOF_INT < SIZEOF_SIZE_T)
-            free(ipiv_ptr);
-#endif
-            err_invalid_id;
-    }
-
-#if (SIZEOF_INT < SIZEOF_SIZE_T)
-    free(ipiv_ptr);
-#endif
-    if (info) err_lapack
-    else return Py_BuildValue("");
-}
-
-
-static char doc_gesv[] =
-    "Solves a general real or complex set of linear equations.\n\n"
-    "dgesv(A, B, ipiv=None, n=A.size[0], nrhs=B.size[1], \n"
-    "      ldA=max(1,A.size[0]), ldB=max(1,B.size[0]), offsetA=0, \n"
-    "      offsetB=0)\n\n"
-    "PURPOSE\n"
-    "Solves A*X=B with A n by n real or complex.\n"
-    "If ipiv is provided, then on exit A is overwritten with the details\n"
-    "of the LU factorization, and ipiv contains the permutation matrix.\n"
-    "If ipiv is not provided, then gesv() does not return the \n"
-    "factorization and does not modify A.  On exit B is replaced with\n"
-    "the solution X.\n\n"
-    "ARGUMENTS.\n"
-    "A         'd' or 'z' matrix\n\n"
-    "B         'd' or 'z' matrix.  Must have the same type as A.\n\n"
-    "ipiv      'i' matrix of length at least n\n\n"
-    "n         nonnegative integer.  If negative, the default value is\n"
-    "          used.\n\n"
-    "nrhs      nonnegative integer.  If negative, the default value is\n"
-    "          used.\n\n"
-    "ldA       positive integer.  ldA >= max(1,n).  If zero, the default\n"
-    "          value is used.\n\n"
-    "ldB       positive integer.  ldB >= max(1,n).  If zero, the default\n"
-    "          value is used.\n\n"
-    "offsetA   nonnegative integer\n\n"
-    "offsetA   nonnegative integer";
-
-static PyObject* gesv(PyObject *self, PyObject *args, PyObject *kwrds)
-{
-    matrix *A, *B, *ipiv=NULL;
-    int n=-1, nrhs=-1, ldA=0, ldB=0, oA=0, oB=0, info, k;
-    void *Ac=NULL;
-    int *ipivc=NULL;
-    static char *kwlist[] = {"A", "B", "ipiv", "n", "nrhs", "ldA",
-        "ldB", "offsetA", "offsetB", NULL};
-
-    if (!PyArg_ParseTupleAndKeywords(args, kwrds, "OO|Oiiiiii", kwlist,
-        &A, &B, &ipiv, &n, &nrhs, &ldA, &ldB, &oA, &oB)) return NULL;
-
-    if (!Matrix_Check(A)) err_mtrx("A");
-    if (!Matrix_Check(B)) err_mtrx("B");
-    if (MAT_ID(A) != MAT_ID(B)) err_conflicting_ids;
-    if (ipiv && (!Matrix_Check(ipiv) || ipiv->id != INT))
-        err_int_mtrx("ipiv");
-    if (n < 0){
-        n = A->nrows;
-        if (n != A->ncols){
-            PyErr_SetString(PyExc_TypeError, "A must be square");
-            return NULL;
-        }
-    }
-    if (nrhs < 0) nrhs = B->ncols;
-    if (n == 0 || nrhs == 0) return Py_BuildValue("");
-    if (ldA == 0) ldA = MAX(1,A->nrows);
-    if (ldA < MAX(1,n)) err_ld("ldA");
-    if (ldB == 0) ldB = MAX(1,B->nrows);
-    if (ldB < MAX(1, n)) err_ld("ldB");
-    if (oA < 0) err_nn_int("offsetA");
-    if (oA + (n-1)*ldA + n > len(A)) err_buf_len("A");
-    if (oB < 0) err_nn_int("offsetB");
-    if (oB + (nrhs-1)*ldB + n > len(B)) err_buf_len("B");
-    if (ipiv && len(ipiv) < n) err_buf_len("ipiv");
-
-    if (ipiv) {
-#if (SIZEOF_INT < SIZEOF_SIZE_T)
-        if (!(ipivc = (int *) calloc(n, sizeof(int))))
-            return PyErr_NoMemory();
-#else
-        ipivc = MAT_BUFI(ipiv);
-#endif
-    }
-    else if (!(ipivc = (int *) calloc(n, sizeof(int))))
-        return PyErr_NoMemory();
-
-    switch (MAT_ID(A)){
-        case DOUBLE:
-            if (ipiv)
-                Py_BEGIN_ALLOW_THREADS
-                dgesv_(&n, &nrhs, MAT_BUFD(A)+oA, &ldA, ipivc,
-                    MAT_BUFD(B)+oB, &ldB, &info);
-                Py_END_ALLOW_THREADS
-            else {
-                if (!(Ac = (void *) calloc(n*n, sizeof(double)))){
-                    free(ipivc);
-                    return PyErr_NoMemory();
-                }
-                for (k=0; k<n; k++) memcpy((double *) Ac + k*n,
-                    MAT_BUFD(A)+oA+k*ldA, n*sizeof(double));
-                Py_BEGIN_ALLOW_THREADS
-                dgesv_(&n, &nrhs, (double *) Ac, &n, ipivc,
-                    MAT_BUFD(B)+oB, &ldB, &info);
-                Py_END_ALLOW_THREADS
-                free(Ac);
-            }
-            break;
-
-        case COMPLEX:
-            if (ipiv)
-                Py_BEGIN_ALLOW_THREADS
-                zgesv_(&n, &nrhs, MAT_BUFZ(A)+oA, &ldA, ipivc,
-                    MAT_BUFZ(B)+oB, &ldB, &info);
-                Py_END_ALLOW_THREADS
-            else {
-                if (!(Ac = (void *) calloc(n*n, sizeof(double complex)))){
-                    free(ipivc);
-                    return PyErr_NoMemory();
-                }
-                for (k=0; k<n; k++) memcpy((double complex *) Ac + k*n,
-                    MAT_BUFZ(A)+oA+k*ldA, n*sizeof(double complex));
-                Py_BEGIN_ALLOW_THREADS
-                zgesv_(&n, &nrhs, (double complex *) Ac, &n, ipivc,
-                    MAT_BUFZ(B)+oB, &ldB, &info);
-                Py_END_ALLOW_THREADS
-                free(Ac);
-            }
-            break;
-
-        default:
-            if (ipiv){
-#if (SIZEOF_INT < SIZEOF_SIZE_T)
-                free(ipivc);
-#endif
-            }
-            else free(ipivc);
-            err_invalid_id;
-    }
-
-    if (ipiv){
-#if (SIZEOF_INT < SIZEOF_SIZE_T)
-        for (k=0; k<n; k++) MAT_BUFI(ipiv)[k] = ipivc[k];
-        free(ipivc);
-#endif
-    }
-    else free(ipivc);
-
-    if (info) err_lapack
-    else return Py_BuildValue("");
-}
-
-
-static char doc_gbtrf[] =
-    "LU factorization of a real or complex m by n band matrix.\n\n"
-    "gbtrf(A, m, kl, ipiv, n=A.size[1], ku=A.size[0]-2*kl-1,\n"
-    "      ldA=max(1,A.size[0]), offsetA=0)\n\n"
-    "PURPOSE\n"
-    "Computes the LU factorization of an m by n band matrix with kl\n"
-    "subdiagonals and ku superdiagonals.  On entry, the diagonals are\n"
-    "stored in rows kl+1 to 2*kl+ku+1 of the array A, in the BLAS format\n"
-    "for general band matrices.   On exit A and ipiv contains the\n"
-    "factorization.\n\n"
-    "ARGUMENTS\n"
-    "A         'd' or 'z' matrix\n\n"
-    "m         nonnegative integer\n\n"
-    "kl        nonnegative integer.\n\n"
-    "ipiv      'i' matrix of length at least min(m,n)\n\n"
-    "n         nonnegative integer.  If negative, the default value is\n"
-    "          used.\n\n"
-    "ku        nonnegative integer.  If negative, the default value is\n"
-    "          used.\n\n"
-    "ldA       positive integer.  ldA >= 2*kl+ku+1.  If zero, the\n"
-    "          default value is used.\n\n"
-    "offsetA   nonnegative integer";
-
-static PyObject* gbtrf(PyObject *self, PyObject *args, PyObject *kwrds)
-{
-    matrix *A, *ipiv;
-    int m, kl, n=-1, ku=-1, ldA=0, oA=0, info;
-    char *kwlist[] = {"A", "m", "kl", "ipiv", "n", "ku", "ldA", "offsetA",
-        NULL};
-
-    if (!PyArg_ParseTupleAndKeywords(args, kwrds, "OiiO|iiii", kwlist,
-        &A, &m, &kl, &ipiv, &n, &ku, &ldA, &oA)) return NULL;
-
-    if (!Matrix_Check(A)) err_mtrx("A");
-    if (m < 0) err_nn_int("m");
-    if (kl < 0) err_nn_int("kl");
-    if (n < 0) n = A->ncols;
-    if (m == 0 || n == 0) return Py_BuildValue("");
-    if (ku < 0) ku = A->nrows - 2*kl - 1;
-    if (ku < 0) err_nn_int("kl");
-    if (ldA == 0) ldA = MAX(1,A->nrows);
-    if (ldA < 2*kl + ku + 1) err_ld("ldA");
-    if (oA < 0) err_nn_int("offsetA");
-    if (oA + (n-1)*ldA + 2*kl + ku + 1 > len(A)) err_buf_len("A");
-    if (!Matrix_Check(ipiv) || ipiv ->id != INT) err_int_mtrx("ipiv");
-    if (len(ipiv) < MIN(n,m)) err_buf_len("ipiv");
-
-#if (SIZEOF_INT < SIZEOF_SIZE_T)
-    int *ipiv_ptr = malloc(MIN(m,n)*sizeof(int));
-    if (!ipiv_ptr) return PyErr_NoMemory();
-#else
-    int *ipiv_ptr = MAT_BUFI(ipiv);
-#endif
-
-    switch (MAT_ID(A)) {
-        case DOUBLE:
-            Py_BEGIN_ALLOW_THREADS
-            dgbtrf_(&m, &n, &kl, &ku, MAT_BUFD(A)+oA, &ldA, ipiv_ptr,
-                &info);
-            Py_END_ALLOW_THREADS
-            break;
-
-        case COMPLEX:
-            Py_BEGIN_ALLOW_THREADS
-            zgbtrf_(&m, &n, &kl, &ku, MAT_BUFZ(A)+oA, &ldA, ipiv_ptr,
-                &info);
-            Py_END_ALLOW_THREADS
-            break;
-
-        default:
-#if (SIZEOF_INT < SIZEOF_SIZE_T)
-            free(ipiv_ptr);
-#endif
-            err_invalid_id;
-    }
-
-#if (SIZEOF_INT < SIZEOF_SIZE_T)
-    int i;  for (i=0; i<MIN(m,n); i++) MAT_BUFI(ipiv)[i] = ipiv_ptr[i];
-    free(ipiv_ptr);
-#endif
-
-    if (info) err_lapack
-    else return Py_BuildValue("");
-}
-
-
-static char doc_gbtrs[] =
-    "Solves a real or complex set of linear equations with a banded\n"
-    "coefficient matrix, given the LU factorization computed by gbtrf()\n"
-    "or gbsv().\n\n"
-    "gbtrs(A, kl, ipiv, B, trans='N', n=A.size[1], ku=A.size[0]-2*kl-1,\n"
-    "      nrhs=B.size[1], ldA=max(1,AB.size[0]), ldB=max(1,B.size[0]),\n"
-    "      offsetA=0, offsetB=0)\n\n"
-    "PURPOSE\n"
-    "If trans is 'N', solves A*X = B.\n"
-    "If trans is 'T', solves A^T*X = B.\n"
-    "If trans is 'C', solves A^H*X = B.\n"
-    "On entry, A and ipiv contain the LU factorization of an n by n\n"
-    "band matrix A as computed by getrf() or gbsv().  On exit B is\n"
-    "replaced by the solution X.\n\n"
-    "ARGUMENTS\n"
-    "A         'd' or 'z' matrix\n\n"
-    "kl        nonnegative integer\n\n"
-    "ipiv      'i' matrix\n\n"
-    "B         'd' or 'z' matrix.  Must have the same type as A.\n\n"
-    "trans     'N', 'T' or 'C'\n\n"
-    "n         nonnegative integer.  If negative, the default value is\n"
-    "          used.\n\n"
-    "ku        nonnegative integer.  If negative, the default value is\n"
-    "          used.\n\n"
-    "nrhs      nonnegative integer.  If negative, the default value is\n"
-    "          used.\n\n"
-    "ldA       positive integer.  ldA >= 2*kl+ku+1.  If zero, the\n"
-    "          default value is used.\n\n"
-    "ldB       positive integer.  ldB >= max(1,n).  If zero, the default\n"
-    "          default value is used.\n\n"
-    "offsetA   nonnegative integer\n\n"
-    "offsetB   nonnegative integer";
-
-static PyObject* gbtrs(PyObject *self, PyObject *args, PyObject *kwrds)
-{
-    matrix *A, *B, *ipiv;
-    int kl, n=-1, ku=-1, nrhs=-1, ldA=0, ldB=0, oA=0, oB=0, info;
-#if PY_MAJOR_VERSION >= 3
-    int trans_ = 'N';
-#endif
-    char trans = 'N';
-    char *kwlist[] = {"A", "kl", "ipiv", "B", "trans", "n", "ku", "nrhs",
-        "ldA", "ldB", "offsetA", "offsetB", NULL};
-
-#if PY_MAJOR_VERSION >= 3
-    if (!PyArg_ParseTupleAndKeywords(args, kwrds, "OiOO|Ciiiiiii", kwlist,
-        &A, &kl, &ipiv, &B, &trans_, &n, &ku, &nrhs, &ldA, &ldB, &oA,
-        &oB)) 
-        return NULL;
-    trans = (char) trans_;
-#else
-    if (!PyArg_ParseTupleAndKeywords(args, kwrds, "OiOO|ciiiiiii", kwlist,
-        &A, &kl, &ipiv, &B, &trans, &n, &ku, &nrhs, &ldA, &ldB, &oA,
-        &oB)) 
-        return NULL;
-#endif
-
-    if (!Matrix_Check(A)) err_mtrx("A");
-    if (!Matrix_Check(ipiv) || ipiv->id != INT) err_int_mtrx("ipiv");
-    if (!Matrix_Check(B)) err_mtrx("B");
-    if (MAT_ID(A) != MAT_ID(B)) err_conflicting_ids;
-    if (trans != 'N' && trans != 'T' && trans != 'C')
-        err_char("trans", "'N', 'T', 'C'");
-    if (kl < 0) err_nn_int("kl");
-    if (ku < 0) ku = A->nrows - 2*kl - 1;
-    if (ku < 0) err_nn_int("kl");
-    if (n < 0) n = A->ncols;
-    if (nrhs < 0) nrhs = B->ncols;
-    if (n == 0 || nrhs == 0) return Py_BuildValue("");
-    if (ldA == 0) ldA = MAX(1,A->nrows);
-    if (ldA < 2*kl+ku+1) err_ld("ldA");
-    if (ldB == 0) ldB = MAX(1,B->nrows);
-    if (ldB < MAX(1, n)) err_ld("ldB");
-    if (oA < 0) err_nn_int("offsetA");
-    if (oA + (n-1)*ldA + 2*kl + ku + 1 > len(A)) err_buf_len("A");
-    if (oB < 0) err_nn_int("offsetB");
-    if (oB + (nrhs-1)*ldB + n > len(B)) err_buf_len("B");
-    if (len(ipiv) < n) err_buf_len("ipiv");
-
-#if (SIZEOF_INT < SIZEOF_SIZE_T)
-    int *ipiv_ptr = malloc(n*sizeof(int));
-    if (!ipiv_ptr) return PyErr_NoMemory();
-    int i;  for (i=0; i<n; i++) ipiv_ptr[i] = MAT_BUFI(ipiv)[i];
-#else
-    int *ipiv_ptr = MAT_BUFI(ipiv);
-#endif
-
-    switch (MAT_ID(A)){
-        case DOUBLE:
-            if (trans == 'C') trans = 'T';
-            Py_BEGIN_ALLOW_THREADS
-            dgbtrs_(&trans, &n, &kl, &ku, &nrhs, MAT_BUFD(A)+oA, &ldA,
-                ipiv_ptr, MAT_BUFD(B)+oB, &ldB, &info);
-            Py_END_ALLOW_THREADS
-            break;
-
-        case COMPLEX:
-            Py_BEGIN_ALLOW_THREADS
-            zgbtrs_(&trans, &n, &kl, &ku, &nrhs, MAT_BUFZ(A)+oA, &ldA,
-                ipiv_ptr, MAT_BUFZ(B)+oB, &ldB, &info);
-            Py_END_ALLOW_THREADS
-            break;
-
-	default:
-#if (SIZEOF_INT < SIZEOF_SIZE_T)
-            free(ipiv_ptr);
-#endif
-            err_invalid_id;
-    }
-
-#if (SIZEOF_INT < SIZEOF_SIZE_T)
-    free(ipiv_ptr);
-#endif
-    if (info) err_lapack
-    else return Py_BuildValue("");
-}
-
-
-static char doc_gbsv[] =
-    "Solves a real or complex set of linear equations with a banded\n"
-    "coefficient matrix.\n\n"
-    "gbsv(A, kl, B, ipiv=None, ku=None, n=A.size[1], nrhs=B.size[1],\n"
-    "     ldA=max(1,A.size[0]), ldB=max(1,B.size[0]), offsetA=0, \n"
-    "     offsetB=0)\n\n"
-    "PURPOSE\n"
-    "Solves A*X=B with A an n by n real or complex band matrix with kl\n"
-    "subdiagonals and ku superdiagonals.\n"
-    "If ipiv is provided, then on entry the kl+ku+1 diagonals of the\n"
-    "matrix are stored in rows kl+1 to 2*kl+ku+1 of A, in the BLAS\n"
-    "format for general band matrices.  On exit, A and ipiv contain the\n"
-    "details of the factorization.  If ipiv is not provided, then on\n"
-    "entry the diagonals of the matrix are stored in rows 1 to kl+ku+1 \n"
-    "of A, and gbsv() does not return the factorization and does not\n"
-    "modify A.  On exit B is replaced with solution X.\n\n"
-    "ARGUMENTS.\n"
-    "A         'd' or 'z' banded matrix\n\n"
-    "kl        nonnegative integer\n\n"
-    "B         'd' or 'z' matrix.  Must have the same type as A.\n\n"
-    "ipiv      'i' matrix of length at least n\n\n"
-    "ku        nonnegative integer.  If negative, the default value is\n"
-    "          used.  The default value is A.size[0]-kl-1 if ipiv is\n"
-    "          not provided, and A.size[0]-2*kl-1 otherwise.\n\n"
-    "n         nonnegative integer.  If negative, the default value is\n"
-    "          used.\n\n"
-    "nrhs      nonnegative integer.  If negative, the default value is\n"
-    "          used.\n\n"
-    "ldA       positive integer.  ldA >= kl+ku+1 if ipiv is not provided\n"
-    "          and ldA >= 2*kl+ku+1 if ipiv is provided.  If zero, the\n"
-    "          default value is used.\n\n"
-    "ldB       positive integer.  ldB >= max(1,n).  If zero, the default\n"
-    "          default value is used.\n\n"
-    "offsetA   nonnegative integer\n\n"
-    "offsetB   nonnegative integer";
-
-
-static PyObject* gbsv(PyObject *self, PyObject *args, PyObject *kwrds)
-{
-    matrix *A, *B, *ipiv=NULL;
-    void *Ac;
-    int kl, ku=-1, n=-1, nrhs=-1, ldA=0, oA=0, ldB=0, oB=0, info, k;
-    int *ipivc=NULL;
-    static char *kwlist[] = {"A", "kl", "B", "ipiv", "ku", "n", "nrhs",
-        "ldA", "ldB", "oA", "oB", NULL};
-
-    if (!PyArg_ParseTupleAndKeywords(args, kwrds, "OiO|Oiiiiiii", kwlist,
-        &A, &kl, &B, &ipiv, &ku, &n, &nrhs, &ldA, &ldB, &oA, &oB))
-        return NULL;
-
-    if (!Matrix_Check(A)) err_mtrx("A");
-    if (!Matrix_Check(B)) err_mtrx("B");
-    if (MAT_ID(A) != MAT_ID(B)) err_conflicting_ids;
-    if (ipiv && (!Matrix_Check(ipiv) || ipiv->id != INT))
-        err_int_mtrx("ipiv");
-    if (n < 0) n = A->ncols;
-    if (nrhs < 0) nrhs = B->ncols;
-    if (n == 0 || nrhs == 0) return Py_BuildValue("");
-    if (kl < 0) err_nn_int("kl");
-    if (ku < 0) ku = A->nrows - kl - 1 - (ipiv ? kl : 0);
-    if (ku < 0) err_nn_int("ku");
-    if (ldA == 0) ldA = MAX(1, A->nrows);
-    if (ldA < ( ipiv ? 2*kl+ku+1 : kl+ku+1)) err_ld("ldA");
-    if (ldB == 0) ldB = MAX(1,B->nrows);
-    if (ldB < MAX(1,n)) err_ld("ldB");
-    if (oA < 0) err_nn_int("offsetA");
-    if (oA + (n-1)*ldA + (ipiv ? 2*kl+ku+1 : kl+ku+1) > len(A))
-        err_buf_len("A");
-    if (oB < 0) err_nn_int("offsetB");
-    if (oB + (nrhs-1)*ldB + n > len(B)) err_buf_len("B");
-    if (ipiv && len(ipiv) < n) err_buf_len("ipiv");
-
-    if (ipiv) {
-#if (SIZEOF_INT < SIZEOF_SIZE_T)
-        if (!(ipivc = (int *) calloc(n, sizeof(int))))
-            return PyErr_NoMemory();
-#else
-        ipivc = MAT_BUFI(ipiv);
-#endif
-    }
-    else if (!(ipivc = (int *) calloc(n, sizeof(int))))
-        return PyErr_NoMemory();
-
-    switch (MAT_ID(A)) {
-        case DOUBLE:
-            if (ipiv)
-                Py_BEGIN_ALLOW_THREADS
-                dgbsv_(&n, &kl, &ku, &nrhs, MAT_BUFD(A)+oA, &ldA, ipivc,
-                    MAT_BUFD(B)+oB, &ldB, &info);
-                Py_END_ALLOW_THREADS
-            else {
-                if (!(Ac = (void *) calloc((2*kl+ku+1)*n,
-                    sizeof(double)))){
-                    free(ipivc);
-                    return PyErr_NoMemory();
-                }
-                for (k=0; k<n; k++)
-                    memcpy((double *) Ac + kl + k*(2*kl+ku+1),
-                        MAT_BUFD(A) + oA + k*ldA,
-                        (kl+ku+1)*sizeof(double));
-                ldA = 2*kl+ku+1;
-                Py_BEGIN_ALLOW_THREADS
-                dgbsv_(&n, &kl, &ku, &nrhs, (double *) Ac, &ldA, ipivc,
-                    MAT_BUFD(B)+oB, &ldB, &info);
-                Py_END_ALLOW_THREADS
-                free(Ac);
-            }
-            break;
-
-        case COMPLEX:
-            if (ipiv)
-                Py_BEGIN_ALLOW_THREADS
-                zgbsv_(&n, &kl, &ku, &nrhs, MAT_BUFZ(A)+oA, &ldA, ipivc,
-                    MAT_BUFZ(B)+oB, &ldB, &info);
-                Py_END_ALLOW_THREADS
-            else {
-                if (!(Ac = (void *) calloc((2*kl+ku+1)*n,
-                    sizeof(double complex)))){
-                    free(ipivc);
-                    return PyErr_NoMemory();
-                }
-                for (k=0; k<n; k++)
-                    memcpy((double complex *) Ac + kl + k*(2*kl+ku+1),
-                        MAT_BUFZ(A) + oA + k*ldA,
-                        (kl+ku+1)*sizeof(double complex));
-                ldA = 2*kl+ku+1;
-                Py_BEGIN_ALLOW_THREADS
-                zgbsv_(&n, &kl, &ku, &nrhs, (double complex *) Ac, &ldA, 
-                    ipivc, MAT_BUFZ(B)+oB, &ldB, &info);
-                Py_END_ALLOW_THREADS
-                free(Ac);
-            }
-            break;
-
-        default:
-            if (ipiv){
-#if (SIZEOF_INT < SIZEOF_SIZE_T)
-                free(ipivc);
-#endif
-            }
-            else free(ipivc);
-            err_invalid_id;
-    }
-
-    if (ipiv){
-#if (SIZEOF_INT < SIZEOF_SIZE_T)
-        for (k=0; k<n; k++) MAT_BUFI(ipiv)[k] = ipivc[k];
-        free(ipivc);
-#endif
-    }
-    else free(ipivc);
-
-    if (info) err_lapack
-    else return Py_BuildValue("");
-}
-
-
-static char doc_gttrf[] =
-    "LU factorization of a real or complex tridiagonal matrix.\n\n"
-    "gttrf(dl, d, du, du2, ipiv, n=len(d)-offsetd, offsetdl=0, offsetd=0,"
-    "\n"
-    "      offsetdu=0)\n\n"
-    "PURPOSE\n"
-    "Factors an n by n real or complex tridiagonal matrix A as A = P*L*U."
-    "\n  A is specified by its lower diagonal dl, diagonal d, and upper\n"
-    "diagonal du.  On exit dl, d, du, du2 and ipiv contain the details\n"
-    "of the factorization.\n\n"
-    "ARGUMENTS.\n"
-    "dl        'd' or 'z' matrix\n\n"
-    "d         'd' or 'z' matrix.  Must have the same type as dl.\n\n"
-    "du        'd' or 'z' matrix.  Must have the same type as dl.\n\n"
-    "du2       'd' or 'z' matrix of length at least n-2.  Must have the\n"
-    "           same type as dl.\n\n"
-    "ipiv      'i' matrix of length at least n\n\n"
-    "n         nonnegative integer.  If negative, the default value is\n"
-    "          used.\n\n"
-    "offsetdl  nonnegative integer\n\n"
-    "offsetd   nonnegative integer\n\n"
-    "offsetdu  nonnegative integer";
-
-static PyObject* gttrf(PyObject *self, PyObject *args, PyObject *kwrds)
-{
-    matrix *dl, *d, *du, *du2, *ipiv;
-    int n=-1, odl=0, od=0, odu=0, info;
-    static char *kwlist[] = {"dl", "d", "du", "du2", "ipiv", "n",
-        "offsetdl", "offsetd", "offsetdu", NULL};
-
-    if (!PyArg_ParseTupleAndKeywords(args, kwrds, "OOOOO|iiii", kwlist,
-        &dl, &d, &du, &du2, &ipiv, &n, &odl, &od, &odu))
-        return NULL;
-
-    if (!Matrix_Check(dl)) err_mtrx("dl");
-    if (!Matrix_Check(d)) err_mtrx("d");
-    if (!Matrix_Check(du)) err_mtrx("du");
-    if (!Matrix_Check(du2)) err_mtrx("du");
-    if ((MAT_ID(dl) != MAT_ID(d)) || (MAT_ID(dl) != MAT_ID(du)) ||
-        (MAT_ID(dl) != MAT_ID(du2))) err_conflicting_ids;
-    if (!Matrix_Check(ipiv) || ipiv->id != INT) err_int_mtrx("ipiv");
-    if (od < 0) err_nn_int("offsetd");
-    if (n < 0) n = len(d) - od;
-    if (n < 0) err_buf_len("d");
-    if (n == 0) return Py_BuildValue("");
-    if (odl < 0) err_nn_int("offsetdl");
-    if (odl + n - 1  > len(dl)) err_buf_len("dl");
-    if (od + n > len(d)) err_buf_len("d");
-    if (odu < 0) err_nn_int("offsetdu");
-    if (odu + n - 1  > len(du)) err_buf_len("du");
-    if (n - 2  > len(du2)) err_buf_len("du2");
-    if (len(ipiv) < n) err_buf_len("ipiv");
-    if (n > len(ipiv)) err_buf_len("ipiv");
-
-#if (SIZEOF_INT < SIZEOF_SIZE_T)
-    int *ipiv_ptr = malloc(n*sizeof(int));
-    if (!ipiv_ptr) return PyErr_NoMemory();
-#else
-    int *ipiv_ptr = MAT_BUFI(ipiv);
-#endif
-
-    switch (MAT_ID(dl)){
-        case DOUBLE:
-            Py_BEGIN_ALLOW_THREADS
-            dgttrf_(&n, MAT_BUFD(dl)+odl, MAT_BUFD(d)+od, MAT_BUFD(du)+odu,
-                MAT_BUFD(du2), ipiv_ptr, &info);
-            Py_END_ALLOW_THREADS
-            break;
-
-        case COMPLEX:
-            Py_BEGIN_ALLOW_THREADS
-            zgttrf_(&n, MAT_BUFZ(dl)+odl, MAT_BUFZ(d)+od, MAT_BUFZ(du)+odu,
-                MAT_BUFZ(du2), ipiv_ptr, &info);
-            Py_END_ALLOW_THREADS
-            break;
-
-        default:
-#if (SIZEOF_INT < SIZEOF_SIZE_T)
-            free(ipiv_ptr);
-#endif
-            err_invalid_id;
-    }
-
-#if (SIZEOF_INT < SIZEOF_SIZE_T)
-    int i;  for (i=0; i<n; i++) MAT_BUFI(ipiv)[i] = ipiv_ptr[i];
-    free(ipiv_ptr);
-#endif
-
-    if (info) err_lapack
-    else return Py_BuildValue("");
-}
-
-
-static char doc_gttrs[] =
-    "Solves a real or complex tridiagonal set of linear equations, \n"
-    "given the LU factorization computed by gttrf().\n\n"
-    "gttrs(dl, d, du, du2, ipiv, B, trans='N', n=len(d)-offsetd,\n"
-    "      nrhs=B.size[1], ldB=max(1,B.size[0]), offsetdl=0, offsetd=0,\n"
-    "      offsetdu=0, offsetB=0)\n\n"
-    "PURPOSE\n"
-    "If trans is 'N', solves A*X=B.\n"
-    "If trans is 'T', solves A^T*X=B.\n"
-    "If trans is 'C', solves A^H*X=B.\n"
-    "On entry, dl, d, du, du2 and ipiv contain the LU factorization of \n"
-    "an n by n tridiagonal matrix A as computed by gttrf().  On exit B\n"
-    "is replaced by the solution X.\n\n"
-    "ARGUMENTS.\n"
-    "dl        'd' or 'z' matrix\n\n"
-    "d         'd' or 'z' matrix.  Must have the same type as dl.\n\n"
-    "du        'd' or 'z' matrix.  Must have the same type as dl.\n\n"
-    "du2       'd' or 'z' matrix.  Must have the same type as dl.\n\n"
-    "ipiv      'i' matrix\n\n"
-    "B         'd' or 'z' matrix.  Must have the same type oas dl.\n\n"
-    "trans     'N', 'T' or 'C'\n\n"
-    "n         nonnegative integer.  If negative, the default value is\n"
-    "          used.\n\n"
-    "nrhs      nonnegative integer.  If negative, the default value is\n"
-    "          used.\n\n"
-    "ldB       positive integer.  ldB >= max(1,n).  If zero, the default\n"
-    "          value is used.\n\n"
-    "offsetdl  nonnegative integer\n\n"
-    "offsetd   nonnegative integer\n\n"
-    "offsetdu  nonnegative integer\n\n"
-    "offsetB   nonnegative integer";
-
-static PyObject* gttrs(PyObject *self, PyObject *args, PyObject *kwrds)
-{
-    matrix *dl, *d, *du, *du2, *ipiv, *B;
-#if PY_MAJOR_VERSION >= 3
-    int trans_ = 'N';
-#endif
-    char trans = 'N';
-    int n=-1, nrhs=-1, ldB=0, odl=0, od=0, odu=0, oB=0, info;
-    static char *kwlist[] = {"dl", "d", "du", "du2", "ipiv", "B", "trans",
-        "n", "nrhs", "ldB", "offsetdl", "offsetd", "offsetdu", "offsetB",
-        NULL};
-
-#if PY_MAJOR_VERSION >= 3
-    if (!PyArg_ParseTupleAndKeywords(args, kwrds, "OOOOOO|ciiiiiii",
-        kwlist, &dl, &d, &du, &du2, &ipiv, &B, &trans, &n, &nrhs, &ldB,
-        &odl, &od, &odu, &oB)) return NULL;
-    trans = (char) trans_;
-#else
-    if (!PyArg_ParseTupleAndKeywords(args, kwrds, "OOOOOO|ciiiiiii",
-        kwlist, &dl, &d, &du, &du2, &ipiv, &B, &trans, &n, &nrhs, &ldB,
-        &odl, &od, &odu, &oB)) return NULL;
-#endif
-
-    if (!Matrix_Check(dl)) err_mtrx("dl");
-    if (!Matrix_Check(d)) err_mtrx("d");
-    if (!Matrix_Check(du)) err_mtrx("du");
-    if (!Matrix_Check(du2)) err_mtrx("du");
-    if (!Matrix_Check(B)) err_mtrx("B");
-    if ((MAT_ID(dl) != MAT_ID(d)) || (MAT_ID(dl) != MAT_ID(du)) ||
-        (MAT_ID(dl) != MAT_ID(du2)) || (MAT_ID(dl) != MAT_ID(B)))
-        err_conflicting_ids;
-    if (!Matrix_Check(ipiv) || ipiv->id != INT) err_int_mtrx("ipiv");
-    if (trans != 'N' && trans != 'T' && trans != 'C')
-        err_char("trans", "'N', 'T', 'C'");
-    if (od < 0) err_nn_int("offsetd");
-    if (n < 0) n = len(d) - od;
-    if (n < 0) err_buf_len("d");
-    if (nrhs < 0) nrhs = B->ncols;
-    if (n == 0 || nrhs == 0) return Py_BuildValue("");
-    if (ldB == 0) ldB = MAX(1,B->nrows);
-    if (ldB < MAX(1, n)) err_ld("ldB");
-    if (odl < 0) err_nn_int("offsetdl");
-    if (odl + n - 1  > len(dl)) err_buf_len("dl");
-    if (od + n > len(d)) err_buf_len("d");
-    if (odu < 0) err_nn_int("offsetdu");
-    if (odu + n - 1  > len(du)) err_buf_len("du");
-    if (n - 2  > len(du2)) err_buf_len("du2");
-    if (oB < 0) err_nn_int("offsetB");
-    if (oB + (nrhs-1)*ldB + n > len(B)) err_buf_len("B");
-    if (n > len(ipiv)) err_buf_len("ipiv");
-
-#if (SIZEOF_INT < SIZEOF_SIZE_T)
-    int *ipiv_ptr = malloc(n*sizeof(int));
-    if (!ipiv_ptr) return PyErr_NoMemory();
-    int i;  for (i=0; i<n; i++) ipiv_ptr[i] = MAT_BUFI(ipiv)[i];
-#else
-    int *ipiv_ptr = MAT_BUFI(ipiv);
-#endif
-
-    switch (MAT_ID(dl)){
-        case DOUBLE:
-            Py_BEGIN_ALLOW_THREADS
-            dgttrs_(&trans, &n, &nrhs, MAT_BUFD(dl)+odl, MAT_BUFD(d)+od,
-                MAT_BUFD(du)+odu, MAT_BUFD(du2), ipiv_ptr,
-                MAT_BUFD(B)+oB, &ldB, &info);
-            Py_END_ALLOW_THREADS
-            break;
-
-        case COMPLEX:
-            Py_BEGIN_ALLOW_THREADS
-            zgttrs_(&trans, &n, &nrhs, MAT_BUFZ(dl)+odl, MAT_BUFZ(d)+od,
-                MAT_BUFZ(du)+odu, MAT_BUFZ(du2), ipiv_ptr,
-                MAT_BUFZ(B)+oB, &ldB, &info);
-            Py_END_ALLOW_THREADS
-            break;
-
-        default:
-#if (SIZEOF_INT < SIZEOF_SIZE_T)
-            free(ipiv_ptr);
-#endif
-            err_invalid_id;
-    }
-
-#if (SIZEOF_INT < SIZEOF_SIZE_T)
-    free(ipiv_ptr);
-#endif
-
-    if (info) err_lapack
-    else return Py_BuildValue("");
-}
-
-
-static char doc_gtsv[] =
-    "Solves a real or complex set of linear equations with a tridiagonal\n"
-    "coefficient matrix.\n\n"
-    "gtsv(dl, d, du, B, n=len(d)-offsetd, nrhs=B.size[1], \n"
-    "     ldB=max(1,B.size[0]), offsetdl=0, offsetd=0, offsetdu=0, \n"
-    "     offsetB=0)\n\n"
-    "PURPOSE\n"
-    "Solves A*X=B with A n by n real or complex and tridiagonal.\n"
-    "A is specified by its lower diagonal dl, diagonal d and upper \n"
-    "diagonal du.  On exit B is overwritten with the solution, and dl,\n"
-    "d, du are overwritten with the elements of the upper triangular\n"
-    "matrix in the LU factorization of A.\n\n"
-    "ARGUMENTS.\n"
-    "dl        'd' or 'z' matrix\n\n"
-    "d         'd' or 'z' matrix.  Must have the same type as dl.\n\n"
-    "du        'd' or 'z' matrix.  Must have the same type as dl.\n\n"
-    "B         'd' or 'z' matrix.  Must have the same type as dl.\n\n"
-    "n         nonnegative integer.  If negative, the default value is\n"
-    "          used.\n\n"
-    "nrhs      nonnegative integer.  If negative, the default value is\n"
-    "          used.\n\n"
-    "ldB       positive integer.  ldB >= max(1,n).  If zero, the default\n"
-    "          value is used.\n\n"
-    "offsetdl  nonnegative integer\n\n"
-    "offsetd   nonnegative integer\n\n"
-    "offsetdu  nonnegative integer\n\n"
-    "offsetB   nonnegative integer";
-
-static PyObject* gtsv(PyObject *self, PyObject *args, PyObject *kwrds)
-{
-    matrix *dl, *d, *du, *B;
-    int n=-1, nrhs=-1, ldB=0, odl=0, od=0, odu=0, oB=0, info;
-    static char *kwlist[] = {"dl", "d", "du", "B", "n", "nrhs", "ldB",
-        "offsetdl", "offsetd", "offsetdu", "offsetB", NULL};
-
-    if (!PyArg_ParseTupleAndKeywords(args, kwrds, "OOOO|iiiiiii", kwlist,
-        &dl, &d, &du, &B, &n, &nrhs, &ldB, &odl, &od, &odu, &oB))
-        return NULL;
-
-    if (!Matrix_Check(dl)) err_mtrx("dl");
-    if (!Matrix_Check(d)) err_mtrx("d");
-    if (!Matrix_Check(du)) err_mtrx("du");
-    if (!Matrix_Check(B)) err_mtrx("B");
-    if ((MAT_ID(dl) != MAT_ID(B)) || (MAT_ID(dl) != MAT_ID(d)) ||
-        (MAT_ID(dl) != MAT_ID(du)) || (MAT_ID(dl) != MAT_ID(B)))
-        err_conflicting_ids;
-    if (od < 0) err_nn_int("offsetd");
-    if (n < 0) n = len(d) - od;
-    if (n < 0) err_buf_len("d");
-    if (nrhs < 0) nrhs = B->ncols;
-    if (n == 0 || nrhs == 0) return Py_BuildValue("");
-    if (odl < 0) err_nn_int("offsetdl");
-    if (odl + n - 1  > len(dl)) err_buf_len("dl");
-    if (od + n > len(d)) err_buf_len("d");
-    if (odu < 0) err_nn_int("offsetdu");
-    if (odu + n - 1  > len(du)) err_buf_len("du");
-    if (oB < 0) err_nn_int("offsetB");
-    if (ldB == 0) ldB = MAX(1,B->nrows);
-    if (ldB < MAX(1, n)) err_ld("ldB");
-    if (oB + (nrhs-1)*ldB + n > len(B)) err_buf_len("B");
-
-    switch (MAT_ID(dl)){
-        case DOUBLE:
-            Py_BEGIN_ALLOW_THREADS
-            dgtsv_(&n, &nrhs, MAT_BUFD(dl)+odl, MAT_BUFD(d)+od,
-                MAT_BUFD(du)+odu, MAT_BUFD(B)+oB, &ldB, &info);
-            Py_END_ALLOW_THREADS
-            break;
-
-        case COMPLEX:
-            Py_BEGIN_ALLOW_THREADS
-            zgtsv_(&n, &nrhs, MAT_BUFZ(dl)+odl, MAT_BUFZ(d)+od,
-                MAT_BUFZ(du)+odu, MAT_BUFZ(B)+oB, &ldB, &info);
-            Py_END_ALLOW_THREADS
-            break;
-
-        default:
-            err_invalid_id;
-    }
-
-    if (info) err_lapack
-    else return Py_BuildValue("");
-}
-
-
-static char doc_potrf[] =
-    "Cholesky factorization of a real symmetric or complex Hermitian\n"
-    "positive definite matrix.\n\n"
-    "potrf(A, uplo='L', n=A.size[0], ldA = max(1,A.size[0]), offsetA=0)"
-    "\n\n"
-    "PURPOSE\n"
-    "Factors A as A=L*L^T or A = L*L^H, where A is n by n, real\n"
-    "symmetric or complex Hermitian, and positive definite.\n"
-    "On exit, if uplo='L', the lower triangular part of A is replaced\n"
-    "by L.  If uplo='U', the upper triangular part is replaced by L^T\n"
-    "or L^H.\n\n"
-    "ARGUMENTS\n"
-    "A         'd' or 'z' matrix\n\n"
-    "uplo      'L' or 'U'\n\n"
-    "n         nonnegative integer.  If negative, the default value is\n"
-    "          used.\n\n"
-    "ldA       positive integer.  ldA >= max(1,n).  If zero, the default\n"
-    "          value is used.\n\n"
-    "offsetA   nonnegative integer";
-
-static PyObject* potrf(PyObject *self, PyObject *args, PyObject *kwrds)
-{
-    matrix *A;
-    int n=-1, ldA=0, oA=0, info;
-#if PY_MAJOR_VERSION >= 3
-    int uplo_ = 'L';
-#endif
-    char uplo = 'L';
-    char *kwlist[] = {"A", "uplo", "n", "ldA", "offsetA", NULL};
-
-#if PY_MAJOR_VERSION >= 3
-    if (!PyArg_ParseTupleAndKeywords(args, kwrds, "O|Ciii", kwlist, &A,
-        &uplo_, &n, &ldA, &oA)) return NULL;
-    uplo = (char) uplo_;
-#else
-    if (!PyArg_ParseTupleAndKeywords(args, kwrds, "O|ciii", kwlist, &A,
-        &uplo, &n, &ldA, &oA)) return NULL;
-#endif
-
-    if (!Matrix_Check(A)) err_mtrx("A");
-    if (n < 0){
-        n = A->nrows;
-        if (n != A->ncols){
-            PyErr_SetString(PyExc_TypeError, "A is not square");
-            return NULL;
-        }
-    }
-    if (uplo != 'U' && uplo != 'L') err_char("uplo", "'L', 'U'");
-    if (n == 0) return Py_BuildValue("");
-    if (ldA == 0) ldA = MAX(1, A->nrows);
-    if (ldA < MAX(1,n)) err_ld("ldA");
-    if (oA < 0) err_nn_int("offsetA");
-    if (oA + (n-1)*ldA + n > len(A)) err_buf_len("A");
-
-    switch (MAT_ID(A)){
-        case DOUBLE:
-            Py_BEGIN_ALLOW_THREADS
-            dpotrf_(&uplo, &n, MAT_BUFD(A)+oA, &ldA, &info);
-            Py_END_ALLOW_THREADS
-	    break;
-
-        case COMPLEX:
-            Py_BEGIN_ALLOW_THREADS
-            zpotrf_(&uplo, &n, MAT_BUFZ(A)+oA, &ldA, &info);
-            Py_END_ALLOW_THREADS
-	    break;
-
-	default:
-	    err_invalid_id;
-    }
-    if (info) err_lapack
-    else return Py_BuildValue("");
-}
-
-
-static char doc_potrs[] =
-    "Solves a real symmetric or complex Hermitian positive definite set\n"
-    "of linear equations, given the Cholesky factorization computed by\n"
-    "potrf() or posv().\n\n"
-    "potrs(A, B, uplo='L', n=A.size[0], nrhs=B.size[1],\n"
-    "      ldA=max(1,A.size[0]), ldB=max(1,B.size[0]), offsetA=0,\n"
-    "      offsetB=0)\n\n"
-    "PURPOSE\n"
-    "Solves A*X = B where A is n by n, real symmetric or complex\n"
-    "Hermitian and positive definite, and B is n by nrhs.\n"
-    "On entry, A contains the Cholesky factor, as returned by posv() or\n"
-    "potrf().  On exit B is replaced by the solution X.\n\n"
-    "ARGUMENTS\n"
-    "A         'd' or 'z' matrix\n\n"
-    "B         'd' or 'z' matrix.  Must have the same type as A.\n\n"
-    "uplo      'L' or 'U'\n\n"
-    "n         nonnegative integer.  If negative, the default value is\n"
-    "          used.\n\n"
-    "nrhs      nonnegative integer.  If negative, the default value is\n"
-    "          used.\n\n"
-    "ldA       positive integer.  ldA >= max(1,n).  If zero, the default\n"
-    "          value is used.\n\n"
-    "ldB       positive integer.  ldB >= max(1,n).  If zero, the default\n"
-    "          value is used.\n\n"
-    "offsetA   nonnegative integer\n\n"
-    "offsetB   nonnegative integer";
-
-static PyObject* potrs(PyObject *self, PyObject *args, PyObject *kwrds)
-{
-    matrix *A, *B;
-    int n=-1, nrhs=-1, ldA=0, ldB=0, oA=0, oB=0, info;
-#if PY_MAJOR_VERSION >= 3
-    int uplo_ = 'L';
-#endif
-    char uplo = 'L';
-    char *kwlist[] = {"A", "B", "uplo", "n", "nrhs", "ldA", "ldB",
-        "offsetA", "offsetB", NULL};
-
-#if PY_MAJOR_VERSION >= 3
-    if (!PyArg_ParseTupleAndKeywords(args, kwrds, "OO|Ciiiiii", kwlist,
-        &A, &B, &uplo_, &n, &nrhs, &ldA, &ldB, &oA, &oB)) return NULL;
-    uplo = (char) uplo_;
-#else
-    if (!PyArg_ParseTupleAndKeywords(args, kwrds, "OO|ciiiiii", kwlist,
-        &A, &B, &uplo, &n, &nrhs, &ldA, &ldB, &oA, &oB)) return NULL;
-#endif
-
-    if (!Matrix_Check(A)) err_mtrx("A");
-    if (!Matrix_Check(B)) err_mtrx("B");
-    if (MAT_ID(A) != MAT_ID(B)) err_conflicting_ids;
-    if (uplo != 'L' && uplo != 'U') err_char("uplo", "'L', 'U'");
-    if (n < 0) n = A->nrows;
-    if (nrhs < 0) nrhs = B->ncols;
-    if (n == 0 || nrhs == 0) return Py_BuildValue("");
-    if (ldA == 0) ldA = MAX(1,A->nrows);
-    if (ldA < MAX(1,n)) err_ld("ldA");
-    if (ldB == 0) ldB = MAX(1,B->nrows);
-    if (ldB < MAX(1,n)) err_ld("ldB");
-    if (oA < 0) err_nn_int("offsetA");
-    if (oA + (n-1)*ldA + n > len(A)) err_buf_len("A");
-    if (oB < 0) err_nn_int("offsetB");
-    if (oB + (nrhs-1)*ldB + n > len(B)) err_buf_len("B");
-
-    switch (MAT_ID(A)){
-        case DOUBLE:
-            Py_BEGIN_ALLOW_THREADS
-            dpotrs_(&uplo, &n, &nrhs, MAT_BUFD(A)+oA, &ldA, MAT_BUFD(B)+oB,
-                &ldB, &info);
-            Py_END_ALLOW_THREADS
-            break;
-
-        case COMPLEX:
-            Py_BEGIN_ALLOW_THREADS
-            zpotrs_(&uplo, &n, &nrhs, MAT_BUFZ(A)+oA, &ldA, MAT_BUFZ(B)+oB,
-                &ldB, &info);
-            Py_END_ALLOW_THREADS
-	    break;
-
-        default:
-	    err_invalid_id;
-    }
-    if (info) err_lapack
-    else return Py_BuildValue("");
-}
-
-
-static char doc_potri[] =
-    "Inverse of a real symmetric or complex Hermitian positive definite\n"
-    "matrix.\n\n"
-    "potri(A, uplo='L', n=A.size[0], ldA=max(1,A.size[0]), offsetA=0)\n\n"
-    "PURPOSE\n"
-    "Computes the inverse of a real symmetric or complex Hermitian\n"
-    "positive definite matrix of order n.  On entry, A contains the\n"
-    "Cholesky factor, as returned by posv() or potrf().  On exit it is\n"
-    "replaced by the inverse.\n\n"
-    "ARGUMENTS\n"
-    "A         'd' or 'z' matrix\n\n"
-    "uplo      'L' or 'U'\n\n"
-    "n         nonnegative integer.  If negative, the default value is\n\n"
-    "          used.\n\n"
-    "ldA       positive integer.  ldA >= max(1,n).  If zero, the default\n"
-    "          value is used.\n\n"
-    "offsetA   nonnegative integer";
-
-static PyObject* potri(PyObject *self, PyObject *args, PyObject *kwrds)
-{
-    matrix *A;
-    int n=-1, ldA=0, oA=0, info;
-#if PY_MAJOR_VERSION >= 3
-    int uplo_ = 'L';
-#endif
-    char uplo = 'L';
-    char *kwlist[] = {"A", "uplo", "n", "ldA", "offsetA", NULL};
-
-#if PY_MAJOR_VERSION >= 3
-    if (!PyArg_ParseTupleAndKeywords(args, kwrds, "O|Ciii", kwlist,
-        &A, &uplo_, &n, &ldA, &oA)) return NULL;
-    uplo = (char) uplo_;
-#else
-    if (!PyArg_ParseTupleAndKeywords(args, kwrds, "O|ciii", kwlist,
-        &A, &uplo, &n, &ldA, &oA)) return NULL;
-#endif
-
-    if (!Matrix_Check(A)) err_mtrx("A");
-    if (uplo != 'L' && uplo != 'U') err_char("uplo", "'L', 'U'");
-    if (n < 0) n = A->nrows;
-    if (n == 0) return Py_BuildValue("");
-    if (ldA == 0) ldA = MAX(1,A->nrows);
-    if (ldA < MAX(1,n)) err_ld("ldA");
-    if (oA < 0) err_nn_int("offsetA");
-    if (oA + (n-1)*ldA + n > len(A)) err_buf_len("A");
-    if (!PyArg_ParseTupleAndKeywords(args, kwrds, "O|ciii", kwlist,
-        &A, &uplo, &n, &ldA, &oA)) return NULL;
-
-    switch (MAT_ID(A)){
-        case DOUBLE:
-            Py_BEGIN_ALLOW_THREADS
-            dpotri_(&uplo, &n, MAT_BUFD(A)+oA, &ldA, &info);
-            Py_END_ALLOW_THREADS
-            break;
-
-        case COMPLEX:
-            Py_BEGIN_ALLOW_THREADS
-            zpotri_(&uplo, &n, MAT_BUFZ(A)+oA, &ldA, &info);
-            Py_END_ALLOW_THREADS
-            break;
-
-        default:
-            err_invalid_id;
-    }
-    if (info) err_lapack
-    else return Py_BuildValue("");
-}
-
-
-static char doc_posv[] =
-    "Solves a real symmetric or complex Hermitian positive definite set\n"
-    "of linear equations.\n\n"
-    "posv(A, B, uplo='L', n=A.size[0], nrhs=B.size[1], \n"
-    "     ldA=max(1,A.size[0]), ldB=max(1,B.size[0]), offsetA=0, \n"
-    "     offsetB=0)\n\n"
-    "PURPOSE\n"
-    "Solves A*X = B with A n by n, real symmetric or complex Hermitian,\n"
-    "and positive definite, and B n by nrhs.\n"
-    "On exit, if uplo is 'L',  the lower triangular part of A is\n"
-    "replaced by L.  If uplo is 'U', the upper triangular part is\n"
-    "replaced by L^H.  B is replaced by the solution.\n\n"
-    "ARGUMENTS.\n"
-    "A         'd' or 'z' matrix\n\n"
-    "B         'd' or 'z' matrix.  Must have the same type as A.\n\n"
-    "uplo      'L' or 'U'\n\n"
-    "n         nonnegative integer.  If negative, the default value is\n"
-    "          used.\n\n"
-    "nrhs      nonnegative integer.  If negative, the default value is\n"
-    "          used.\n\n"
-    "ldA       positive integer.  ldA >= max(1,n).  If zero, the default\n"
-    "          value is used.\n\n"
-    "ldB       positive integer.  ldB >= max(1,n).  If zero, the default\n"
-    "          value is used.\n\n"
-    "offsetA   nonnegative integer\n\n"
-    "offsetB   nonnegative integer";
-
-static PyObject* posv(PyObject *self, PyObject *args, PyObject *kwrds)
-{
-    matrix *A, *B;
-    int n=-1, nrhs=-1, ldA=0, ldB=0, oA=0, oB=0, info;
-#if PY_MAJOR_VERSION >= 3
-    int uplo_ = 'L';
-#endif
-    char uplo = 'L';
-    char *kwlist[] = {"A", "B", "uplo", "n", "nrhs", "ldA", "ldB",
-        "offsetA", "offsetB", NULL};
-
-#if PY_MAJOR_VERSION >= 3
-    if (!PyArg_ParseTupleAndKeywords(args, kwrds, "OO|Ciiiiii", kwlist,
-        &A, &B, &uplo_, &n, &nrhs, &ldA, &ldB, &oA, &oB))
-        return NULL;
-    uplo = (char) uplo_;
-#else
-    if (!PyArg_ParseTupleAndKeywords(args, kwrds, "OO|ciiiiii", kwlist,
-        &A, &B, &uplo, &n, &nrhs, &ldA, &ldB, &oA, &oB))
-        return NULL;
-#endif
-
-    if (!Matrix_Check(A)) err_mtrx("A");
-    if (!Matrix_Check(B)) err_mtrx("B");
-    if (MAT_ID(A) != MAT_ID(B)) err_conflicting_ids;
-    if (uplo != 'L' && uplo != 'U') err_char("uplo", "'L', 'U'");
-    if (n < 0) n = A->nrows;
-    if (nrhs < 0) nrhs = B->ncols;
-    if (n == 0 || nrhs == 0) return Py_BuildValue("");
-    if (ldA == 0) ldA = MAX(1,A->nrows);
-    if (ldA < MAX(1,n)) err_ld("ldA");
-    if (ldB == 0) ldB = MAX(1,B->nrows);
-    if (ldB < MAX(1, n)) err_ld("ldB");
-    if (oA < 0) err_nn_int("offsetA");
-    if (oA + (n-1)*ldA + n > len(A)) err_buf_len("A");
-    if (oB < 0) err_nn_int("offsetB");
-    if (oB + (nrhs-1)*ldB + n > len(B)) err_buf_len("B");
-
-    switch (MAT_ID(A)){
-        case DOUBLE:
-            Py_BEGIN_ALLOW_THREADS
-            dposv_(&uplo, &n, &nrhs, MAT_BUFD(A)+oA, &ldA, MAT_BUFD(B)+oB,
-                &ldB, &info);
-            Py_END_ALLOW_THREADS
-            break;
-
-        case COMPLEX:
-            Py_BEGIN_ALLOW_THREADS
-            zposv_(&uplo, &n, &nrhs, MAT_BUFZ(A)+oA, &ldA, MAT_BUFZ(B)+oB,
-                &ldB, &info);
-            Py_END_ALLOW_THREADS
-            break;
-
-        default:
-            err_invalid_id;
-    }
-    if (info) err_lapack
-    else return Py_BuildValue("");
-}
-
-
-static char doc_pbtrf[] =
-    "Cholesky factorization of a real symmetric or complex Hermitian\n"
-    "positive definite band matrix.\n\n"
-    "pbtrf(A, uplo='L', n=A.size[1], kd=A.size[0]-1, ldA=max(1,A.size[0]),"
-    "\n"
-    "      offsetA=0)\n\n"
-    "PURPOSE\n"
-    "Factors A as A=L*L^T or A = L*L^H, where A is an n by n real\n"
-    "symmetric or complex Hermitian positive definite band matrix with\n"
-    "kd subdiagonals and kd superdiagonals.  A is stored in the BLAS \n"
-    "format for symmetric band matrices.  On exit, A contains the\n"
-    "Cholesky factor in the BLAS format for triangular band matrices.\n\n"
-    "ARGUMENTS\n"
-    "A         'd' or 'z' matrix.\n\n"
-    "uplo      'L' or 'U'\n\n"
-    "n         nonnegative integer. If negative, the default value is\n"
-    "          used.\n\n"
-    "kd        nonnegative integer. If negative, the default value is\n"
-    "          used.\n\n"
-    "ldA       positive integer.  ldA >= kd+1.  If zero, the default\n"
-    "          value is used.\n\n"
-    "offsetA   nonnegative integer";
-
-static PyObject* pbtrf(PyObject *self, PyObject *args, PyObject *kwrds)
-{
-    matrix *A;
-    int n=-1, kd=-1, ldA=0, oA=0, info;
-#if PY_MAJOR_VERSION >= 3
-    int uplo_ = 'L';
-#endif
-    char uplo = 'L';
-    char *kwlist[] = {"A", "uplo", "n", "kd", "ldA", "offsetA", NULL};
-
-#if PY_MAJOR_VERSION >= 3
-    if (!PyArg_ParseTupleAndKeywords(args, kwrds, "O|Ciiii", kwlist, &A,
-        &uplo_, &n, &kd, &ldA, &oA))
-        return NULL;
-    uplo = (char) uplo_;
-#else
-    if (!PyArg_ParseTupleAndKeywords(args, kwrds, "O|ciiii", kwlist, &A,
-        &uplo, &n, &kd, &ldA, &oA))
-        return NULL;
-#endif
-
-    if (!Matrix_Check(A)) err_mtrx("A");
-    if (n < 0) n = A->ncols;
-    if (n == 0) return Py_BuildValue("");
-    if (uplo != 'U' && uplo != 'L') err_char("uplo", "'L', 'U'");
-    if (kd < 0) kd = A->nrows - 1;
-    if (kd < 0) err_nn_int("kd");
-    if (ldA == 0) ldA = MAX(1, A->nrows);
-    if (ldA < kd+1) err_ld("ldA");
-    if (oA < 0) err_nn_int("offsetA");
-    if (oA + (n-1)*ldA + kd + 1 > len(A)) err_buf_len("A");
-
-    switch (MAT_ID(A)){
-        case DOUBLE:
-            Py_BEGIN_ALLOW_THREADS
-            dpbtrf_(&uplo, &n, &kd, MAT_BUFD(A)+oA, &ldA, &info);
-            Py_END_ALLOW_THREADS
-            break;
-
-        case COMPLEX:
-            Py_BEGIN_ALLOW_THREADS
-            zpbtrf_(&uplo, &n, &kd, MAT_BUFZ(A)+oA, &ldA, &info);
-            Py_END_ALLOW_THREADS
-            break;
-
-        default:
-            err_invalid_id;
-    }
-    if (info) err_lapack
-    else return Py_BuildValue("");
-}
-
-
-static char doc_pbtrs[] =
-    "Solves a real symmetric or complex Hermitian positive definite set\n"
-    "of linear equations with a banded coefficient matrix, given the\n"
-    "Cholesky factorization computed by pbtrf() or pbsv().\n\n"
-    "pbtrs(A, B, uplo='L', n=A.size[1], kd=A.size[0]-1, nrhs=B.size[1],\n"
-    "      ldA=max(1,A.size[0]), ldB=max(1,B.size[0]), offsetA=0,\n"
-    "      offsetB=0)\n\n"
-    "PURPOSE\n"
-    "Solves A*X = B where A is an n by n real symmetric or complex \n"
-    "Hermitian positive definite band matrix with kd subdiagonals and kd\n"
-    "superdiagonals, and B is n by nrhs.  A contains the Cholesky factor\n"
-    "of A, as returned by pbtrf() or pbtrs().  On exit, B is replaced by\n"
-    "the solution X.\n\n"
-    "ARGUMENTS\n"
-    "A         'd' or 'z' matrix.\n\n"
-    "B         'd' or 'z' matrix.  Must have the same type as A.\n\n"
-    "uplo      'L' or 'U'\n\n"
-    "n         nonnegative integer. If negative, the default value is\n"
-    "          used.\n\n"
-    "kd        nonnegative integer. If negative, the default value is\n"
-    "          used.\n\n"
-    "nrhs      nonnegative integer. If negative, the default value is\n"
-    "          used.\n\n"
-    "ldA       positive integer.  ldA >= kd+1.  If zero, the default\n"
-    "          value is used.\n\n"
-    "ldB       positive integer.  ldB >= max(1,n).  If zero, the default\n"
-    "          value is used.\n\n"
-    "offsetA   nonnegative integer\n\n"
-    "offsetB   nonnegative integer";
-
-static PyObject* pbtrs(PyObject *self, PyObject *args, PyObject *kwrds)
-{
-    matrix *A, *B;
-    int n=-1, kd=-1, nrhs=-1, ldA=0, ldB=0, oA=0, oB=0, info;
-#if PY_MAJOR_VERSION >= 3
-    int uplo_ = 'L';
-#endif
-    char uplo = 'L';
-    char *kwlist[] = {"A", "B", "uplo", "n", "kd", "nrhs", "ldA", "ldB",
-        "offsetA", "offsetB", NULL};
-
-#if PY_MAJOR_VERSION >= 3
-    if (!PyArg_ParseTupleAndKeywords(args, kwrds, "OO|Ciiiiiii", kwlist,
-        &A, &B, &uplo_, &n, &kd, &nrhs, &ldA, &ldB, &oA, oB))
-        return NULL;
-    uplo = (char) uplo_;
-#else
-    if (!PyArg_ParseTupleAndKeywords(args, kwrds, "OO|ciiiiiii", kwlist,
-        &A, &B, &uplo, &n, &kd, &nrhs, &ldA, &ldB, &oA, oB))
-        return NULL;
-#endif
-
-    if (!Matrix_Check(A)) err_mtrx("A");
-    if (!Matrix_Check(B)) err_mtrx("B");
-    if (MAT_ID(A) != MAT_ID(B)) err_conflicting_ids;
-    if (uplo != 'U' && uplo != 'L') err_char("uplo", "'L', 'U'");
-    if (n < 0) n = A->ncols;
-    if (kd < 0) kd = A->nrows - 1;
-    if (kd < 0) err_nn_int("kd");
-    if (nrhs < 0) nrhs = B->ncols;
-    if (n == 0 || nrhs == 0) return Py_BuildValue("");
-    if (ldA == 0) ldA = MAX(1,A->nrows);
-    if (ldA < kd+1) err_ld("ldA");
-    if (ldB == 0) ldB = MAX(1,B->nrows);
-    if (ldB < MAX(1,n)) err_ld("ldB");
-    if (oA < 0) err_nn_int("offsetA");
-    if (oA + (n-1)*ldA + kd + 1 > len(A)) err_buf_len("A");
-    if (oB < 0) err_nn_int("offsetB");
-    if (oB + (nrhs-1)*ldB + n > len(B)) err_buf_len("B");
-
-    switch (MAT_ID(A)){
-        case DOUBLE:
-            Py_BEGIN_ALLOW_THREADS
-            dpbtrs_(&uplo, &n, &kd, &nrhs, MAT_BUFD(A)+oA, &ldA,
-                MAT_BUFD(B)+oB, &ldB, &info);
-            Py_END_ALLOW_THREADS
-            break;
-
-        case COMPLEX:
-            Py_BEGIN_ALLOW_THREADS
-            zpbtrs_(&uplo, &n, &kd, &nrhs, MAT_BUFZ(A)+oA, &ldA,
-                MAT_BUFZ(B)+oB, &ldB, &info);
-            Py_END_ALLOW_THREADS
-            break;
-
-        default:
-            err_invalid_id;
-    }
-    if (info) err_lapack
-    else return Py_BuildValue("");
-}
-
-
-static char doc_pbsv[] =
-    "Solves a real symmetric or complex Hermitian positive definite set\n"
-    "of linear equations with a banded coefficient matrix.\n\n"
-    "pbsv(A, B, uplo='L', n=A.size[1], kd=A.size[0]-1, nrhs=B.size[1],\n"
-    "     ldA=MAX(1,A.size[0]), ldB=max(1,B.size[0]), offsetA=0,\n"
-    "     offsetB=0)\n\n"
-    "PURPOSE\n"
-    "Solves A*X = B where A is an n by n real symmetric or complex\n"
-    "Hermitian positive definite band matrix with kd subdiagonals and kd\n"
-    "superdiagonals, and B is n by nrhs.\n"
-    "On entry, A contains A in the BLAS format for symmetric band\n"
-    "matrices.  On exit, A is replaced with the Cholesky factors, stored\n"
-    "in the BLAS format for triangular band matrices.  B is replaced\n"
-    "by the solution X.\n\n"
-    "ARGUMENTS\n"
-    "A         'd' or 'z' matrix.\n\n"
-    "B         'd' or 'z' matrix.  Must have the same type as A.\n\n"
-    "uplo      'L' or 'U'\n\n"
-    "n         nonnegative integer. If negative, the default value is\n"
-    "          used.\n\n"
-    "kd        nonnegative integer. If negative, the default value is\n"
-    "          used.\n\n"
-    "nrhs      nonnegative integer. If negative, the default value is\n"
-    "          used.\n\n"
-    "ldA       positive integer.  ldA >= kd+1.  If zero, the default\n"
-    "          value is used.\n\n"
-    "ldB       positive integer.  ldB >= max(1,n).  If zero, the default\n"
-    "          value is used.\n\n"
-    "offsetA   nonnegative integer\n\n"
-    "offsetB   nonnegative integer";
-
-static PyObject* pbsv(PyObject *self, PyObject *args, PyObject *kwrds)
-{
-    matrix *A, *B;
-    int n=-1, kd=-1, nrhs=-1, ldA=0, ldB=0, oA=0, oB=0, info;
-#if PY_MAJOR_VERSION >= 3
-    int uplo_ = 'L';
-#endif
-    char uplo = 'L';
-    char *kwlist[] = {"A", "B", "uplo", "n", "kd", "nrhs", "ldA", "ldB",
-        "offsetA", "offsetB", NULL};
-
-#if PY_MAJOR_VERSION >= 3
-    if (!PyArg_ParseTupleAndKeywords(args, kwrds, "OO|Ciiiiiii", kwlist,
-        &A, &B, &uplo_, &n, &kd, &nrhs, &ldA, &ldB, &oA, oB))
-        return NULL;
-    uplo = (char) uplo_;
-#else
-    if (!PyArg_ParseTupleAndKeywords(args, kwrds, "OO|ciiiiiii", kwlist,
-        &A, &B, &uplo, &n, &kd, &nrhs, &ldA, &ldB, &oA, oB))
-        return NULL;
-#endif
-
-    if (!Matrix_Check(A)) err_mtrx("A");
-    if (!Matrix_Check(B)) err_mtrx("B");
-    if (MAT_ID(A) != MAT_ID(B)) err_conflicting_ids;
-    if (uplo != 'U' && uplo != 'L') err_char("uplo", "'L', 'U'");
-    if (n < 0) n = A->ncols;
-    if (kd < 0) kd = A->nrows - 1;
-    if (kd < 0) err_nn_int("kd");
-    if (nrhs < 0) nrhs = B->ncols;
-    if (n == 0 || nrhs == 0) return Py_BuildValue("");
-    if (ldA == 0) ldA = MAX(1,A->nrows);
-    if (ldA < kd+1) err_ld("ldA");
-    if (ldB == 0) ldB = MAX(1,B->nrows);
-    if (ldB < MAX(1,n)) err_ld("ldB");
-    if (oA < 0) err_nn_int("offsetA");
-    if (oA + (n-1)*ldA + kd + 1 > len(A)) err_buf_len("A");
-    if (oB < 0) err_nn_int("offsetB");
-    if (oB + (nrhs-1)*ldB + n > len(B)) err_buf_len("B");
-
-    switch (MAT_ID(A)){
-        case DOUBLE:
-            Py_BEGIN_ALLOW_THREADS
-            dpbsv_(&uplo, &n, &kd, &nrhs, MAT_BUFD(A)+oA, &ldA,
-                MAT_BUFD(B)+oB, &ldB, &info);
-            Py_END_ALLOW_THREADS
-            break;
-
-        case COMPLEX:
-            Py_BEGIN_ALLOW_THREADS
-            zpbsv_(&uplo, &n, &kd, &nrhs, MAT_BUFZ(A)+oA, &ldA,
-                MAT_BUFZ(B)+oB, &ldB, &info);
-            Py_END_ALLOW_THREADS
-            break;
-
-        default:
-            err_invalid_id;
-    }
-    if (info) err_lapack
-    else return Py_BuildValue("");
-}
-
-
-static char doc_pttrf[] =
-    "Cholesky factorization of a real symmetric or complex Hermitian\n"
-    "positive definite tridiagonal matrix.\n\n"
-    "pttrf(d, e, n=len(d)-offsetd, offsetd=0, offsete=0)\n\n"
-    "PURPOSE\n"
-    "Factors A  as A = L*D*L^T or A = L*D*L^H where A is n by n, real\n"
-    "symmetric or complex Hermitian, positive definite, and tridiagonal.\n"
-    "On entry, d is the subdiagonal of A and e is the diagonal.  On \n"
-    "exit, d contains the diagonal of D and e contains the subdiagonal\n"
-    "of the unit bidiagonal matrix L.\n\n"
-    "ARGUMENTS.\n"
-    "d         'd' matrix\n\n"
-    "e         'd' or 'z' matrix.\n\n"
-    "n         nonnegative integer.  If negative, the default value is\n"
-    "          used.\n\n"
-    "offsetd   nonnegative integer\n\n"
-    "offsete   nonnegative integer";
-
-static PyObject* pttrf(PyObject *self, PyObject *args, PyObject *kwrds)
-{
-    matrix *d, *e;
-    int n=-1, od=0, oe=0, info;
-    static char *kwlist[] = {"d", "e", "n", "offsetd", "offsete", NULL};
-
-    if (!PyArg_ParseTupleAndKeywords(args, kwrds, "OO|iii", kwlist, &d,
-        &e, &n, &od, &oe)) return NULL;
-
-    if (!Matrix_Check(d)) err_mtrx("d");
-    if (MAT_ID(d) != DOUBLE) err_type("d");
-    if (!Matrix_Check(e)) err_mtrx("e");
-    if (od < 0) err_nn_int("offsetd");
-    if (n < 0) n = len(d) - od;
-    if (n < 0) err_buf_len("d");
-    if (od + n > len(d)) err_buf_len("d");
-    if (n == 0) return Py_BuildValue("");
-    if (oe < 0) err_nn_int("offsete");
-    if (oe + n - 1  > len(e)) err_buf_len("e");
-
-    switch (MAT_ID(e)){
-        case DOUBLE:
-            Py_BEGIN_ALLOW_THREADS
-            dpttrf_(&n, MAT_BUFD(d)+od, MAT_BUFD(e)+oe, &info);
-            Py_END_ALLOW_THREADS
-            break;
-
-        case COMPLEX:
-            Py_BEGIN_ALLOW_THREADS
-            zpttrf_(&n, MAT_BUFD(d)+od, MAT_BUFZ(e)+oe, &info);
-            Py_END_ALLOW_THREADS
-            break;
-
-        default:
-            err_invalid_id;
-    }
-
-    if (info) err_lapack
-    else return Py_BuildValue("");
-}
-
-
-static char doc_pttrs[] =
-    "Solves a real symmetric or complex Hermitian positive definite set\n"
-    "of linear equations with a tridiagonal coefficient matrix, given \n"
-    "the factorization computed by pttrf().\n\n"
-    "pttrs(d, e, B, uplo='L', n=len(d)-offsetd, nrhs=B.size[1],\n"
-    "      ldB=max(1,B.size[0], offsetd=0, offsete=0, offsetB=0)\n\n"
-    "PURPOSE\n"
-    "Solves A*X=B with A n by n real or complex Hermitian positive\n"
-    "definite and tridiagonal, and B n by nrhs.  On entry, d and e\n"
-    "contain the Cholesky factorization L*D*L^T or L*D*L^H, for example,\n"
-    "as returned by pttrf().  The argument d is the diagonal of the \n"
-    "diagonal matrix D.  The argument uplo only matters in the complex\n"
-    "case.  If uplo = 'L', then e is the subdiagonal of L.  If uplo='U',\n"
-    "e is the superdiagonal of L^H.  On exit B is overwritten with the\n"
-    "solution X. \n\n"
-    "ARGUMENTS.\n"
-    "d         'd' matrix\n\n"
-    "e         'd' or 'z' matrix.\n\n"
-    "B         'd' or 'z' matrix.  Must have the same type as e.\n\n"
-    "uplo      'L' or 'U'\n\n"
-    "n         nonnegative integer.  If negative, the default value is\n"
-    "          used.\n\n"
-    "nrhs      nonnegative integer.  If negative, the default value is\n"
-    "          used.\n\n"
-    "ldB       positive integer.  ldB >= max(1,n).  If zero, the default\n"
-    "          value is used.\n\n"
-    "offsetd   nonnegative integer\n\n"
-    "offsete   nonnegative integer\n\n"
-    "offsetB   nonnegative integer";
-
-static PyObject* pttrs(PyObject *self, PyObject *args, PyObject *kwrds)
-{
-    matrix *d, *e, *B;
-#if PY_MAJOR_VERSION >= 3
-    int uplo_ = 'L';
-#endif
-    char uplo = 'L';
-    int n=-1, nrhs=-1, ldB=0, od=0, oe=0, oB=0, info;
-    static char *kwlist[] = {"d", "e", "B", "uplo", "n", "nrhs", "ldB",
-        "offsetd", "offsete", "offsetB", NULL};
-
-#if PY_MAJOR_VERSION >= 3
-    if (!PyArg_ParseTupleAndKeywords(args, kwrds, "OOO|Ciiiiii", kwlist,
-        &d, &e, &B, &uplo_, &n, &nrhs, &ldB, &od, &oe, &oB)) 
-        return NULL;
-    uplo = (char) uplo_;
-#else
-    if (!PyArg_ParseTupleAndKeywords(args, kwrds, "OOO|ciiiiii", kwlist,
-        &d, &e, &B, &uplo, &n, &nrhs, &ldB, &od, &oe, &oB)) 
-        return NULL;
-#endif
-
-    if (!Matrix_Check(d)) err_mtrx("d");
-    if (MAT_ID(d) != DOUBLE) err_type("d");
-    if (!Matrix_Check(e)) err_mtrx("e");
-    if (!Matrix_Check(B)) err_mtrx("B");
-    if (MAT_ID(e) != MAT_ID(B)) err_conflicting_ids;
-    if (uplo != 'L' && uplo != 'U') err_char("uplo", "'L', 'U'");
-    if (od < 0) err_nn_int("offsetd");
-    if (n < 0) n = len(d) - od;
-    if (n < 0) err_buf_len("d");
-    if (od + n > len(d)) err_buf_len("d");
-    if (nrhs < 0) nrhs = B->ncols;
-    if (n == 0 || nrhs == 0) return Py_BuildValue("");
-    if (oe < 0) err_nn_int("offsete");
-    if (oe + n - 1  > len(e)) err_buf_len("e");
-    if (oB < 0) err_nn_int("offsetB");
-    if (ldB == 0) ldB = MAX(1,B->nrows);
-    if (ldB < MAX(1, n)) err_ld("ldB");
-    if (oB + (nrhs-1)*ldB + n > len(B)) err_buf_len("B");
-
-    switch (MAT_ID(e)){
-        case DOUBLE:
-            Py_BEGIN_ALLOW_THREADS
-            dpttrs_(&n, &nrhs, MAT_BUFD(d)+od, MAT_BUFD(e)+oe,
-                MAT_BUFD(B)+oB, &ldB, &info);
-            Py_END_ALLOW_THREADS
-            break;
-
-        case COMPLEX:
-            Py_BEGIN_ALLOW_THREADS
-            zpttrs_(&uplo, &n, &nrhs, MAT_BUFD(d)+od, MAT_BUFZ(e)+oe,
-                MAT_BUFZ(B)+oB, &ldB, &info);
-            Py_END_ALLOW_THREADS
-            break;
-
-        default:
-            err_invalid_id;
-    }
-
-    if (info) err_lapack
-    else return Py_BuildValue("");
-}
-
-
-static char doc_ptsv[] =
-    "Solves a real symmetric or complex Hermitian positive definite set\n"
-    "of linear equations with a tridiagonal coefficient matrix.\n\n"
-    "ptsv(d, e, B, n=len(d)-offsetd, nrhs=B.size[1], ldB=max(1,B.size[0],"
-    "\n"
-    "     offsetd=0, offsete=0, offsetB=0)\n\n"
-    "PURPOSE\n"
-    "Solves A*X=B with A n by n real or complex Hermitian positive\n"
-    "definite and tridiagonal.  A is specified by its diagonal d and\n"
-    "subdiagonal e.  On exit B is overwritten with the solution, and d\n"
-    "and e are overwritten with the elements of Cholesky factorization\n"
-    "of A.\n\n"
-    "ARGUMENTS.\n"
-    "d         'd' matrix\n\n"
-    "e         'd' or 'z' matrix.\n\n"
-    "B         'd' or 'z' matrix.  Must have the same type as e.\n\n"
-    "n         nonnegative integer.  If negative, the default value is\n"
-    "          used.\n\n"
-    "nrhs      nonnegative integer.  If negative, the default value is\n"
-    "          used.\n\n"
-    "ldB       positive integer.  ldB >= max(1,n).  If zero, the default\n"
-    "          value is used.\n\n"
-    "offsetd   nonnegative integer\n\n"
-    "offsete   nonnegative integer\n\n"
-    "offsetB   nonnegative integer";
-
-static PyObject* ptsv(PyObject *self, PyObject *args, PyObject *kwrds)
-{
-    matrix *d, *e, *B;
-    int n=-1, nrhs=-1, ldB=0, od=0, oe=0, oB=0, info;
-    static char *kwlist[] = {"d", "e", "B", "n", "nrhs", "ldB", "offsetd",
-        "offsete", "offsetB", NULL};
-
-    if (!PyArg_ParseTupleAndKeywords(args, kwrds, "OOO|iiiiii", kwlist,
-        &d, &e, &B, &n, &nrhs, &ldB, &od, &oe, &oB)) return NULL;
-
-    if (!Matrix_Check(d)) err_mtrx("d");
-    if (MAT_ID(d) != DOUBLE) err_type("d");
-    if (!Matrix_Check(e)) err_mtrx("e");
-    if (!Matrix_Check(B)) err_mtrx("B");
-    if (MAT_ID(e) != MAT_ID(B)) err_conflicting_ids;
-    if (od < 0) err_nn_int("offsetd");
-    if (n < 0) n = len(d) - od;
-    if (n < 0) err_buf_len("d");
-    if (od + n > len(d)) err_buf_len("d");
-    if (nrhs < 0) nrhs = B->ncols;
-    if (n == 0 || nrhs == 0) return Py_BuildValue("");
-    if (oe < 0) err_nn_int("offsete");
-    if (oe + n - 1  > len(e)) err_buf_len("e");
-    if (oB < 0) err_nn_int("offsetB");
-    if (ldB == 0) ldB = MAX(1,B->nrows);
-    if (ldB < MAX(1, n)) err_ld("ldB");
-    if (oB + (nrhs-1)*ldB + n > len(B)) err_buf_len("B");
-
-    switch (MAT_ID(e)){
-        case DOUBLE:
-            Py_BEGIN_ALLOW_THREADS
-            dptsv_(&n, &nrhs, MAT_BUFD(d)+od, MAT_BUFD(e)+oe,
-                MAT_BUFD(B)+oB, &ldB, &info);
-            Py_END_ALLOW_THREADS
-            break;
-
-        case COMPLEX:
-            Py_BEGIN_ALLOW_THREADS
-            zptsv_(&n, &nrhs, MAT_BUFD(d)+od, MAT_BUFZ(e)+oe,
-                MAT_BUFZ(B)+oB, &ldB, &info);
-            Py_END_ALLOW_THREADS
-            break;
-
-        default:
-            err_invalid_id;
-    }
-
-    if (info) err_lapack
-    else return Py_BuildValue("");
-}
-
-
-static char doc_sytrf[] =
-    "LDL^T factorization of a real or complex symmetric matrix.\n\n"
-    "sytrf(A, ipiv, uplo='L', n=A.size[0], ldA=max(1,A.size[0]))\n\n"
-    "PURPOSE\n"
-    "Computes the LDL^T factorization of a real or complex symmetric\n"
-    "n by n matrix  A.  On exit, A and ipiv contain the details of the\n"
-    "factorization.\n\n"
-    "ARGUMENTS\n"
-    "A         'd' or 'z' matrix\n\n"
-    "ipiv      'i' matrix of length at least n\n\n"
-    "uplo      'L' or 'U'\n\n"
-    "n         nonnegative integer.  If negative, the default value is\n"
-    "          used.\n\n"
-    "ldA       positive integer.  ldA >= max(1,n).  If zero, the default\n"
-    "          value is used.\n\n"
-    "offsetA   nonnegative integer";
-
-static PyObject* sytrf(PyObject *self, PyObject *args, PyObject *kwrds)
-{
-    matrix *A, *ipiv;
-    void *work;
-    number wl;
-    int n=-1, ldA=0, oA=0, info, lwork;
-#if PY_MAJOR_VERSION >= 3
-    int uplo_ = 'L';
-#endif
-    char uplo = 'L';
-    char *kwlist[] = {"A", "ipiv", "uplo", "n", "ldA", "offsetA", NULL};
-
-#if PY_MAJOR_VERSION >= 3
-    if (!PyArg_ParseTupleAndKeywords(args, kwrds, "OO|Ciii", kwlist,
-        &A, &ipiv, &uplo_, &n, &ldA, &oA)) 
-        return NULL;
-    uplo = (char) uplo_;
-#else
-    if (!PyArg_ParseTupleAndKeywords(args, kwrds, "OO|ciii", kwlist,
-        &A, &ipiv, &uplo, &n, &ldA, &oA)) 
-        return NULL;
-#endif
-
-    if (!Matrix_Check(A)) err_mtrx("A");
-    if (!Matrix_Check(ipiv) || ipiv->id != INT) err_int_mtrx("ipiv");
-    if (uplo != 'L' && uplo != 'U') err_char("uplo", "'L', 'U'");
-    if (n < 0){
-        n = A->nrows;
-        if (n != A->ncols){
-            PyErr_SetString(PyExc_TypeError, "A must be square");
-            return NULL;
-        }
-    }
-    if (n == 0) return Py_BuildValue("");
-    if (ldA == 0) ldA = MAX(1,A->nrows);
-    if (ldA < MAX(1,n)) err_ld("ldA");
-    if (oA < 0) err_nn_int("offsetA");
-    if (oA + (n-1)*ldA + n > len(A)) err_buf_len("A");
-    if (len(ipiv) < n) err_buf_len("ipiv");
-
-#if (SIZEOF_INT < SIZEOF_SIZE_T)
-    int *ipiv_ptr = malloc(n*sizeof(int));
-    if (!ipiv_ptr) return PyErr_NoMemory();
-#else
-    int *ipiv_ptr = MAT_BUFI(ipiv);
-#endif
-
-    switch (MAT_ID(A)){
-        case DOUBLE:
-            lwork = -1;
-            Py_BEGIN_ALLOW_THREADS
-            dsytrf_(&uplo, &n, NULL, &ldA, NULL, &wl.d, &lwork, &info);
-            Py_END_ALLOW_THREADS
-            lwork = (int) wl.d;
-            if (!(work = (void *) calloc(lwork, sizeof(double)))){
-#if (SIZEOF_INT < SIZEOF_SIZE_T)
-                free(ipiv_ptr);
-#endif
-                return PyErr_NoMemory();
-            }
-            Py_BEGIN_ALLOW_THREADS
-            dsytrf_(&uplo, &n, MAT_BUFD(A)+oA, &ldA, ipiv_ptr,
-                (double *) work, &lwork, &info);
-            Py_END_ALLOW_THREADS
-            free(work);
-            break;
-
-        case COMPLEX:
-            lwork = -1;
-            Py_BEGIN_ALLOW_THREADS
-            zsytrf_(&uplo, &n, NULL, &ldA, NULL, &wl.z, &lwork, &info);
-            Py_END_ALLOW_THREADS
-            lwork = (int) creal(wl.z);
-            if (!(work = (void *) calloc(lwork, sizeof(double complex)))){
-#if (SIZEOF_INT < SIZEOF_SIZE_T)
-                free(ipiv_ptr);
-#endif
-                return PyErr_NoMemory();
-            }
-            Py_BEGIN_ALLOW_THREADS
-            zsytrf_(&uplo, &n, MAT_BUFZ(A)+oA, &ldA, ipiv_ptr,
-                (double complex *) work, &lwork, &info);
-            Py_END_ALLOW_THREADS
-            free(work);
-            break;
-
-        default:
-#if (SIZEOF_INT < SIZEOF_SIZE_T)
-            free(ipiv_ptr);
-#endif
-            err_invalid_id;
-    }
-
-#if (SIZEOF_INT < SIZEOF_SIZE_T)
-    int i;  for (i=0; i<n; i++)  MAT_BUFI(ipiv)[i] = ipiv_ptr[i];
-    free(ipiv_ptr);
-#endif
-    if (info) err_lapack
-    else return Py_BuildValue("");
-}
-
-
-static char doc_hetrf[] =
-    "LDL^H factorization of a real symmetric or complex Hermitian matrix."
-    "\n\n"
-    "hetrf(A, ipiv, uplo='L', n=A.size[0], ldA=max(1,A.size[0]))\n\n"
-    "PURPOSE\n"
-    "Computes the LDL^H factorization of a real symmetric or complex\n"
-    "Hermitian n by n matrix  A.  On exit, A and ipiv contain the\n"
-    "details of the factorization.\n\n"
-    "ARGUMENTS\n"
-    "A         'd' or 'z' matrix\n\n"
-    "ipiv      'i' matrix of length at least n\n\n"
-    "uplo      'L' or 'U'\n\n"
-    "n         nonnegative integer.  If negative, the default value is\n"
-    "          used.\n\n"
-    "ldA       positive integer.  ldA >= max(1,n).  If zero, the default\n"
-    "          default value is used.\n\n"
-    "offsetA   nonnegative integer";
-
-static PyObject* hetrf(PyObject *self, PyObject *args, PyObject *kwrds)
-{
-    matrix *A, *ipiv;
-    void *work;
-    number wl;
-    int n=-1, ldA=0, oA=0, info, lwork;
-#if PY_MAJOR_VERSION >= 3
-    int uplo_ = 'L';
-#endif
-    char uplo = 'L';
-    char *kwlist[] = {"A", "ipiv", "uplo", "n", "ldA", "offsetA", NULL};
-
-#if PY_MAJOR_VERSION >= 3
-    if (!PyArg_ParseTupleAndKeywords(args, kwrds, "OO|Ciii", kwlist,
-        &A, &ipiv, &uplo_, &n, &ldA, &oA)) 
-        return NULL;
-    uplo = (char) uplo_;
-#else
-    if (!PyArg_ParseTupleAndKeywords(args, kwrds, "OO|ciii", kwlist,
-        &A, &ipiv, &uplo, &n, &ldA, &oA)) 
-        return NULL;
-#endif
-
-    if (!Matrix_Check(A)) err_mtrx("A");
-    if (!Matrix_Check(ipiv) || ipiv->id != INT) err_int_mtrx("ipiv");
-    if (uplo != 'L' && uplo != 'U') err_char("uplo", "'L', 'U'");
-    if (n < 0){
-        n = A->nrows;
-        if (n != A->ncols){
-            PyErr_SetString(PyExc_TypeError, "A must be square");
-            return NULL;
-        }
-    }
-    if (n == 0) return Py_BuildValue("");
-    if (ldA == 0) ldA = MAX(1,A->nrows);
-    if (ldA < MAX(1,n)) err_ld("ldA");
-    if (oA < 0) err_nn_int("offsetA");
-    if (oA + (n-1)*ldA + n > len(A)) err_buf_len("A");
-    if (len(ipiv) < n) err_buf_len("ipiv");
-
-#if (SIZEOF_INT < SIZEOF_SIZE_T)
-    int *ipiv_ptr = malloc(n*sizeof(int));
-    if (!ipiv_ptr) return PyErr_NoMemory();
-#else
-    int *ipiv_ptr = MAT_BUFI(ipiv);
-#endif
-
-    switch (MAT_ID(A)){
-        case DOUBLE:
-            lwork = -1;
-            Py_BEGIN_ALLOW_THREADS
-            dsytrf_(&uplo, &n, NULL, &ldA, NULL, &wl.d, &lwork, &info);
-            Py_END_ALLOW_THREADS
-            lwork = (int) wl.d;
-            if (!(work = (void *) calloc(lwork, sizeof(double)))){
-#if (SIZEOF_INT < SIZEOF_SIZE_T)
-                free(ipiv_ptr);
-#endif
-                return PyErr_NoMemory();
-            }
-            Py_BEGIN_ALLOW_THREADS
-            dsytrf_(&uplo, &n, MAT_BUFD(A)+oA, &ldA, ipiv_ptr,
-                (double *) work, &lwork, &info);
-            Py_END_ALLOW_THREADS
-            free(work);
-            break;
-
-        case COMPLEX:
-            lwork = -1;
-            Py_BEGIN_ALLOW_THREADS
-            zhetrf_(&uplo, &n, NULL, &ldA, NULL, &wl.z, &lwork, &info);
-            Py_END_ALLOW_THREADS
-            lwork = (int) creal(wl.z);
-            if (!(work = (void *) calloc(lwork, sizeof(double complex)))){
-#if (SIZEOF_INT < SIZEOF_SIZE_T)
-                free(ipiv_ptr);
-#endif
-                return PyErr_NoMemory();
-            }
-            Py_BEGIN_ALLOW_THREADS
-            zhetrf_(&uplo, &n, MAT_BUFZ(A)+oA, &ldA, ipiv_ptr,
-                (double complex *) work, &lwork, &info);
-            Py_END_ALLOW_THREADS
-            free(work);
-            break;
-
-        default:
-#if (SIZEOF_INT < SIZEOF_SIZE_T)
-            free(ipiv_ptr);
-#endif
-            err_invalid_id;
-    }
-
-#if (SIZEOF_INT < SIZEOF_SIZE_T)
-    int i;  for (i=0; i<n; i++)  MAT_BUFI(ipiv)[i] = ipiv_ptr[i];
-    free(ipiv_ptr);
-#endif
-    if (info) err_lapack
-    else return Py_BuildValue("");
-}
-
-
-static char doc_sytrs[] =
-    "Solves a real or complex symmetric set of linear equations,\n"
-    "given the LDL^T factorization computed by sytrf() or sysv().\n\n"
-    "sytrs(A, ipiv, B, uplo='L', n=A.size[0], nrhs=B.size[1],\n"
-    "      ldA=max(1,A.size[0]), ldB=max(1,B.size[0]), offsetA=0,\n"
-    "      offsetB=0)\n\n"
-    "PURPOSE\n"
-    "Solves A*X = B where A is real or complex symmetric and n by n,\n"
-    "and B is n by nrhs.  On entry, A and ipiv contain the\n"
-    "factorization of A as returned by sytrf() or sysv().  On exit, B is\n"
-    "replaced by the solution.\n\n"
-    "ARGUMENTS\n"
-    "A         'd' or 'z' matrix\n\n"
-    "ipiv      'i' matrix \n\n"
-    "B         'd' or 'z' matrix.  Must have the same type as A.\n\n"
-    "uplo      'L' or 'U'\n\n"
-    "n         nonnegative integer.  If negative, the default value is\n"
-    "          used.\n\n"
-    "nrhs      nonnegative integer.  If negative, the default value is\n"
-    "          used.\n\n"
-    "ldA       positive integer.  ldA >= max(1,n).  If zero, the default\n"
-    "          value is used.\n\n"
-    "ldB       nonnegative integer.  ldB >= max(1,n).  If zero, the\n"
-    "          default value is used.\n\n"
-    "offsetA   nonnegative integer\n\n"
-    "offsetB   nonnegative integer";
-
-static PyObject* sytrs(PyObject *self, PyObject *args, PyObject *kwrds)
-{
-    matrix *A, *B, *ipiv;
-    int n=-1, nrhs=-1, ldA=0, ldB=0, oA=0, oB=0, info;
-#if PY_MAJOR_VERSION >= 3
-    int uplo_ = 'L';
-#endif
-    char uplo = 'L';
-    char *kwlist[] = {"A", "ipiv", "B", "uplo", "n", "nrhs", "ldA", "ldB",
-        "offsetA", "offsetB", NULL};
-
-#if PY_MAJOR_VERSION >= 3
-    if (!PyArg_ParseTupleAndKeywords(args, kwrds, "OOO|Ciiiiii", kwlist,
-        &A, &ipiv, &B, &uplo_, &n, &nrhs, &ldA, &ldB, &oA, &oB))
-        return NULL;
-    uplo = (char) uplo_;
-#else
-    if (!PyArg_ParseTupleAndKeywords(args, kwrds, "OOO|ciiiiii", kwlist,
-        &A, &ipiv, &B, &uplo, &n, &nrhs, &ldA, &ldB, &oA, &oB))
-        return NULL;
-#endif
-
-    if (!Matrix_Check(A)) err_mtrx("A");
-    if (!Matrix_Check(ipiv) || ipiv->id != INT) err_int_mtrx("ipiv");
-    if (!Matrix_Check(B)) err_mtrx("B");
-    if (MAT_ID(A) != MAT_ID(B)) err_conflicting_ids;
-    if (uplo != 'L' && uplo != 'U') err_char("uplo", "'L', 'U'");
-    if (n < 0){
-        n = A->nrows;
-        if (n != A->ncols){
-            PyErr_SetString(PyExc_TypeError, "A must be square");
-            return NULL;
-        }
-    }
-    if (nrhs < 0) nrhs = B->ncols;
-    if (n == 0 || nrhs == 0) return Py_BuildValue("");
-    if (ldA == 0) ldA = MAX(1,A->nrows);
-    if (ldA < MAX(1,n)) err_ld("ldA");
-    if (ldB == 0) ldB = MAX(1,B->nrows);
-    if (ldB < MAX(1,n)) err_ld("ldB");
-    if (oA < 0) err_nn_int("offsetA");
-    if (oA + (n-1)*ldA + n > len(A)) err_buf_len("A");
-    if (oB < 0) err_nn_int("offsetB");
-    if (oB + (nrhs-1)*ldB + n > len(B)) err_buf_len("B");
-    if (len(ipiv) < n) err_buf_len("ipiv");
-
-#if (SIZEOF_INT < SIZEOF_SIZE_T)
-    int *ipiv_ptr = malloc(n*sizeof(int));
-    if (!ipiv_ptr) return PyErr_NoMemory();
-    int i;  for (i=0; i<n; i++) ipiv_ptr[i] = MAT_BUFI(ipiv)[i];
-#else
-    int *ipiv_ptr = MAT_BUFI(ipiv);
-#endif
-
-    switch (MAT_ID(A)){
-        case DOUBLE:
-            Py_BEGIN_ALLOW_THREADS
-            dsytrs_(&uplo, &n, &nrhs, MAT_BUFD(A)+oA, &ldA, ipiv_ptr,
-                MAT_BUFD(B)+oB, &ldB, &info);
-            Py_END_ALLOW_THREADS
-            break;
-
-	case COMPLEX:
-            Py_BEGIN_ALLOW_THREADS
-            zsytrs_(&uplo, &n, &nrhs, MAT_BUFZ(A)+oA, &ldA, ipiv_ptr,
-                MAT_BUFZ(B)+oB, &ldB, &info);
-            Py_END_ALLOW_THREADS
-            break;
-
-	default:
-#if (SIZEOF_INT < SIZEOF_SIZE_T)
-            free(ipiv_ptr);
-#endif
-	    err_invalid_id;
-    }
-
-#if (SIZEOF_INT < SIZEOF_SIZE_T)
-    free(ipiv_ptr);
-#endif
-    if (info) err_lapack
-    else return Py_BuildValue("");
-}
-
-
-static char doc_hetrs[] =
-    "Solves a real symmetric or complex Hermitian set of linear\n"
-    "equations, given the LDL^H factorization computed by hetrf() or "
-    "hesv().\n\n"
-    "hetrs(A, ipiv, B, uplo='L', n=A.size[0], nrhs=B.size[1],\n"
-    "      ldA=max(1,A.size[0]), ldB=max(1,B.size[0]), offsetA=0,\n"
-    "      offsetB=0)\n\n"
-    "PURPOSE\n"
-    "Solves A*X = B where A is real symmetric or complex Hermitian\n"
-    "and n by n, and B is n by nrhs.  On entry, A and ipiv contain\n"
-    "the factorization of A as returned by hetrf or hesv.  On exit, B\n"
-    "is replaced by the solution.\n\n"
-    "ARGUMENTS\n"
-    "A         'd' or 'z' matrix\n\n"
-    "ipiv      'i' matrix \n\n"
-    "B         'd' or 'z' matrix.  Must have the same type as A.\n\n"
-    "uplo      'U' or 'L'\n\n"
-    "n         nonnegative integer.  If negative, the default value is\n"
-    "          used.\n\n"
-    "nrhs      nonnegative integer.  If negative, the default value is\n"
-    "          used.\n\n"
-    "ldA       positive integer.  ldA >= max(1,n).  If zero, the default\n"
-    "          value is used.\n\n"
-    "ldB       positive integer.  ldB >= max(1,n).  If zero, the default\n"
-    "          value is used.\n\n"
-    "offsetA   nonnegative integer\n\n"
-    "offsetB   nonnegative integer";
-
-static PyObject* hetrs(PyObject *self, PyObject *args, PyObject *kwrds)
-{
-    matrix *A, *B, *ipiv;
-    int n=-1, nrhs=-1, ldA=0, ldB=0, oA=0, oB=0, info;
-#if PY_MAJOR_VERSION >= 3
-    int uplo_ ='L';
-#endif
-    char uplo = 'L';
-    char *kwlist[] = {"A", "ipiv", "B", "uplo", "n", "nrhs", "ldA", "ldB",
-        "offsetA", "offsetB", NULL};
-
-#if PY_MAJOR_VERSION >= 3
-    if (!PyArg_ParseTupleAndKeywords(args, kwrds, "OOO|Ciiiiii", kwlist,
-        &A, &ipiv, &B, &uplo_, &n, &nrhs, &ldA, &ldB, &oA, &oB))
-        return NULL;
-    uplo = (char) uplo_;
-#else
-    if (!PyArg_ParseTupleAndKeywords(args, kwrds, "OOO|ciiiiii", kwlist,
-        &A, &ipiv, &B, &uplo, &n, &nrhs, &ldA, &ldB, &oA, &oB))
-        return NULL;
-#endif
-
-    if (!Matrix_Check(A)) err_mtrx("A");
-    if (!Matrix_Check(ipiv) || ipiv->id != INT) err_int_mtrx("ipiv");
-    if (!Matrix_Check(B)) err_mtrx("B");
-    if (MAT_ID(A) != MAT_ID(B)) err_conflicting_ids;
-    if (uplo != 'L' && uplo != 'U') err_char("uplo", "'L', 'U'");
-    if (n < 0){
-        n = A->nrows;
-        if (n != A->ncols){
-            PyErr_SetString(PyExc_TypeError, "A must be square");
-            return NULL;
-        }
-    }
-    if (nrhs < 0) nrhs = B->ncols;
-    if (n == 0 || nrhs == 0) return Py_BuildValue("");
-    if (ldA == 0) ldA = MAX(1,A->nrows);
-    if (ldA < MAX(1,n)) err_ld("ldA");
-    if (ldB == 0) ldB = MAX(1,B->nrows);
-    if (ldB < MAX(1,n)) err_ld("ldB");
-    if (oA < 0) err_nn_int("offsetA");
-    if (oA + (n-1)*ldA + n > len(A)) err_buf_len("A");
-    if (oB < 0) err_nn_int("offsetB");
-    if (oB + (nrhs-1)*ldB + n > len(B)) err_buf_len("B");
-    if (len(ipiv) < n) err_buf_len("ipiv");
-
-#if (SIZEOF_INT < SIZEOF_SIZE_T)
-    int *ipiv_ptr = malloc(n*sizeof(int));
-    if (!ipiv_ptr) return PyErr_NoMemory();
-    int i;  for (i=0; i<n; i++) ipiv_ptr[i] = MAT_BUFI(ipiv)[i];
-#else
-    int *ipiv_ptr = MAT_BUFI(ipiv);
-#endif
-
-    switch (MAT_ID(A)){
-        case DOUBLE:
-            Py_BEGIN_ALLOW_THREADS
-            dsytrs_(&uplo, &n, &nrhs, MAT_BUFD(A)+oA, &ldA,
-                ipiv_ptr, MAT_BUFD(B)+oB, &ldB, &info);
-            Py_END_ALLOW_THREADS
-            break;
-
-	case COMPLEX:
-            Py_BEGIN_ALLOW_THREADS
-            zhetrs_(&uplo, &n, &nrhs, MAT_BUFZ(A)+oA, &ldA,
-                ipiv_ptr, MAT_BUFZ(B)+oB, &ldB, &info);
-            Py_END_ALLOW_THREADS
-            break;
-
-	default:
-#if (SIZEOF_INT < SIZEOF_SIZE_T)
-            free(ipiv_ptr);
-#endif
-	    err_invalid_id;
-    }
-
-#if (SIZEOF_INT < SIZEOF_SIZE_T)
-    free(ipiv_ptr);
-#endif
-    if (info) err_lapack
-    else return Py_BuildValue("");
-}
-
-
-static char doc_sytri[] =
-    "Inverse of a real or complex symmetric matrix.\n\n"
-    "sytri(A, ipiv, uplo='L', n=A.size[0], ldA=max(1,A.size[0]),\n"
-    "      offsetA=0)\n\n"
-    "PURPOSE\n"
-    "Computes the inverse of a real or complex symmetric matrix of\n"
-    "order n.  On entry, A and ipiv contain the LDL^T factorization,\n"
-    "as returned by sysv() or sytrf().  On exit A is replaced by the\n"
-    "inverse.  \n\n"
-    "ARGUMENTS\n"
-    "A         'd' or 'z' matrix\n\n"
-    "ipiv      'i' matrix \n\n"
-    "uplo      'L' or 'U'\n\n"
-    "n         nonnegative integer.  If negative, the default value is\n"
-    "          used.\n\n"
-    "ldA       positive integer.  ldA >= max(1,n).  If zero, the default\n"
-    "          value is used.\n\n"
-    "offsetA   nonnegative integer";
-
-static PyObject* sytri(PyObject *self, PyObject *args, PyObject *kwrds)
-{
-    matrix *A, *ipiv;
-    int n=-1, ldA=0, oA=0, info;
-#if PY_MAJOR_VERSION >= 3
-    int uplo_ = 'L';
-#endif
-    char uplo = 'L';
-    void *work;
-    char *kwlist[] = {"A", "ipiv", "uplo", "n", "ldA", "offsetA", NULL};
-
-#if PY_MAJOR_VERSION >= 3
-    if (!PyArg_ParseTupleAndKeywords(args, kwrds, "OO|Ciii", kwlist,
-        &A, &ipiv, &uplo_, &n, &ldA, &oA))
-        return NULL;
-    uplo = (char) uplo_;
-#else
-    if (!PyArg_ParseTupleAndKeywords(args, kwrds, "OO|ciii", kwlist,
-        &A, &ipiv, &uplo, &n, &ldA, &oA))
-        return NULL;
-#endif
-
-    if (!Matrix_Check(A)) err_mtrx("A");
-    if (!Matrix_Check(ipiv) || ipiv->id != INT) err_int_mtrx("ipiv");
-    if (uplo != 'L' && uplo != 'U') err_char("uplo", "'L', 'U'");
-    if (n < 0){
-        n = A->nrows;
-        if (n != A->ncols){
-            PyErr_SetString(PyExc_TypeError, "A must be square");
-            return NULL;
-        }
-    }
-    if (n == 0) return Py_BuildValue("");
-    if (ldA == 0) ldA = MAX(1,A->nrows);
-    if (ldA < MAX(1,n)) err_ld("ldA");
-    if (oA < 0) err_nn_int("offsetA");
-    if (oA + (n-1)*ldA + n > len(A)) err_buf_len("A");
-    if (len(ipiv) < n) err_buf_len("ipiv");
-
-#if (SIZEOF_INT < SIZEOF_SIZE_T)
-    int *ipiv_ptr = malloc(n*sizeof(int));
-    if (!ipiv_ptr) return PyErr_NoMemory();
-    int i;  for (i=0; i<n; i++) ipiv_ptr[i] = MAT_BUFI(ipiv)[i];
-#else
-    int *ipiv_ptr = MAT_BUFI(ipiv);
-#endif
-
-    switch (MAT_ID(A)){
-        case DOUBLE:
-            if (!(work = (void *) calloc(n, sizeof(double)))) {
-#if (SIZEOF_INT < SIZEOF_SIZE_T)
-                free(ipiv_ptr);
-#endif
-                return PyErr_NoMemory();
-            }
-            Py_BEGIN_ALLOW_THREADS
-            dsytri_(&uplo, &n, MAT_BUFD(A)+oA, &ldA, ipiv_ptr,
-                (double *) work, &info);
-            Py_END_ALLOW_THREADS
-            free(work);
-            break;
-
-	case COMPLEX:
-            if (!(work = (void *) calloc(2*n, sizeof(double complex)))){
-#if (SIZEOF_INT < SIZEOF_SIZE_T)
-                free(ipiv_ptr);
-#endif
-                return PyErr_NoMemory();
-            }
-            Py_BEGIN_ALLOW_THREADS
-            zsytri_(&uplo, &n, MAT_BUFZ(A)+oA, &ldA, ipiv_ptr,
-                (double complex *) work, &info);
-            Py_END_ALLOW_THREADS
-            free(work);
-            break;
-
-        default:
-#if (SIZEOF_INT < SIZEOF_SIZE_T)
-            free(ipiv_ptr);
-#endif
-            err_invalid_id;
-    }
-
-#if (SIZEOF_INT < SIZEOF_SIZE_T)
-    free(ipiv_ptr);
-#endif
-    if (info) err_lapack
-    else return Py_BuildValue("");
-}
-
-
-static char doc_hetri[] =
-    "Inverse of a real symmetric or complex Hermitian matrix.\n\n"
-    "hetri(A, ipiv, uplo='L', n=A.size[0], ldA=max(1,A.size[0]),\n"
-    "      offsetA=0)\n\n"
-    "PURPOSE\n"
-    "Computes the inverse of a real symmetric or complex Hermitian\n"
-    "matrix of order n.  On entry, A and ipiv contain the LDL^T\n"
-    "factorization, as returned by hesv() or hetrf().  On exit A is\n"
-    "replaced by the inverse. \n\n"
-    "ARGUMENTS\n"
-    "A         'd' or 'z' matrix\n\n"
-    "ipiv      'i' matrix \n\n"
-    "uplo      'L' or 'U'\n\n"
-    "n         nonnegative integer.  If negative, the default value is\n"
-    "          used.\n\n"
-    "ldA       positive integer.  ldA >= max(1,n).  If zero, the default\n"
-    "          value is used.\n\n"
-    "offsetA   nonnegative integer";
-
-static PyObject* hetri(PyObject *self, PyObject *args, PyObject *kwrds)
-{
-    matrix *A, *ipiv;
-    int n=-1, ldA=0, oA=0, info;
-#if PY_MAJOR_VERSION >= 3
-    int uplo_ = 'L';
-#endif
-    char uplo = 'L';
-    void *work;
-    char *kwlist[] = {"A", "ipiv", "uplo", "n", "ldA", "offsetA", NULL};
-
-#if PY_MAJOR_VERSION >= 3
-    if (!PyArg_ParseTupleAndKeywords(args, kwrds, "OO|Ciii", kwlist,
-        &A, &ipiv, &uplo_, &n, &ldA, &oA))
-        return NULL;
-    uplo = (char) uplo_;
-#else
-    if (!PyArg_ParseTupleAndKeywords(args, kwrds, "OO|ciii", kwlist,
-        &A, &ipiv, &uplo, &n, &ldA, &oA))
-        return NULL;
-#endif
-
-    if (!Matrix_Check(A)) err_mtrx("A");
-    if (!Matrix_Check(ipiv) || ipiv->id != INT) err_int_mtrx("ipiv");
-    if (uplo != 'L' && uplo != 'U') err_char("uplo", "'L', 'U'");
-    if (n < 0){
-        n = A->nrows;
-        if (n != A->ncols){
-            PyErr_SetString(PyExc_TypeError, "A must be square");
-            return NULL;
-        }
-    }
-    if (n == 0) return Py_BuildValue("");
-    if (ldA == 0) ldA = MAX(1,A->nrows);
-    if (ldA < MAX(1,n)) err_ld("ldA");
-    if (oA < 0) err_nn_int("offsetA");
-    if (oA + (n-1)*ldA + n > len(A)) err_buf_len("A");
-    if (len(ipiv) < n) err_buf_len("ipiv");
-
-#if (SIZEOF_INT < SIZEOF_SIZE_T)
-    int *ipiv_ptr = malloc(n*sizeof(int));
-    if (!ipiv_ptr) return PyErr_NoMemory();
-    int i;  for (i=0; i<n; i++) ipiv_ptr[i] = MAT_BUFI(ipiv)[i];
-#else
-    int *ipiv_ptr = MAT_BUFI(ipiv);
-#endif
-
-    switch (MAT_ID(A)){
-        case DOUBLE:
-            if (!(work = (void *) calloc(n, sizeof(double)))){
-#if (SIZEOF_INT < SIZEOF_SIZE_T)
-                free(ipiv_ptr);
-#endif
-                return PyErr_NoMemory();
-            }
-            Py_BEGIN_ALLOW_THREADS
-            dsytri_(&uplo, &n, MAT_BUFD(A)+oA, &ldA, ipiv_ptr,
-                (double *) work, &info);
-            Py_END_ALLOW_THREADS
-            free(work);
-            break;
-
-        case COMPLEX:
-            if (!(work = (void *) calloc(n, sizeof(double complex)))){
-#if (SIZEOF_INT < SIZEOF_SIZE_T)
-                free(ipiv_ptr);
-#endif
-                return PyErr_NoMemory();
-            }
-            Py_BEGIN_ALLOW_THREADS
-            zhetri_(&uplo, &n, MAT_BUFZ(A)+oA, &ldA, ipiv_ptr,
-                (double complex *) work, &info);
-            Py_END_ALLOW_THREADS
-            free(work);
-            break;
-
-        default:
-#if (SIZEOF_INT < SIZEOF_SIZE_T)
-            free(ipiv_ptr);
-#endif
-            err_invalid_id;
-    }
-
-#if (SIZEOF_INT < SIZEOF_SIZE_T)
-    free(ipiv_ptr);
-#endif
-    if (info) err_lapack
-    else return Py_BuildValue("");
-}
-
-
-static char doc_sysv[] =
-    "Solves a real or complex symmetric set of linear equations.\n\n"
-    "sysv(A, B, ipiv=None, uplo='L', n=A.size[0], nrhs=B.size[1],\n"
-    "     ldA = max(1,A.size[0]), ldB = max(1,B.size[0]),\n"
-    "     offsetA=0, offsetB=0)\n\n"
-    "PURPOSE\n"
-    "Solves A*X = B where A is real or complex symmetric and n by n.\n"
-    "If ipiv is provided, then on exit A and ipiv contain the details\n"
-    "of the LDL^T factorization of A.  If ipiv is not provided, then\n"
-    "the factorization is not returned and A is not modified.  On\n"
-    "exit, B contains the solution.\n\n"
-    "ARGUMENTS\n"
-    "A         'd' or 'z' matrix\n\n"
-    "B         'd' or 'z' matrix.  Must have the same type as A.\n\n"
-    "ipiv      'i' matrix of length at least n\n\n"
-    "uplo      'L' or 'U'\n\n"
-    "n         nonnegative integer.  If negative, the default value is\n"
-    "          used.\n\n"
-    "nrhs      nonnegative integer.  If negative, the default value is\n"
-    "          used.\n\n"
-    "ldA       positive integer.  ldA >= max(1,n).  If zero, the default\n"
-    "          value is used.\n\n"
-    "ldB       positive integer.  ldB >= max(1,n).  If zero, the default\n"
-    "          value is used.\n\n"
-    "offsetA   nonnegative integer\n\n"
-    "offsetB   nonnegative integer";
-
-static PyObject* sysv(PyObject *self, PyObject *args, PyObject *kwrds)
-{
-    matrix *A, *B, *ipiv=NULL;
-    int n=-1, nrhs=-1, ldA=0, ldB=0, oA=0, oB=0, info, lwork, k,
-        *ipivc=NULL;
-    void *work=NULL, *Ac=NULL;
-    number wl;
-#if PY_MAJOR_VERSION >= 3
-    int uplo_ = 'L';
-#endif
-    char uplo = 'L';
-    char *kwlist[] = {"A", "B", "ipiv", "uplo", "n", "nrhs", "ldA",
-        "ldB", "offsetA", "offsetB", NULL};
-
-#if PY_MAJOR_VERSION >= 3
-    if (!PyArg_ParseTupleAndKeywords(args, kwrds, "OO|OCiiiiii", kwlist,
-        &A, &B, &ipiv, &uplo_, &n, &nrhs, &ldA, &ldB, &oA, &oB))
-        return NULL;
-    uplo = (char) uplo_;
-#else
-    if (!PyArg_ParseTupleAndKeywords(args, kwrds, "OO|Ociiiiii", kwlist,
-        &A, &B, &ipiv, &uplo, &n, &nrhs, &ldA, &ldB, &oA, &oB))
-        return NULL;
-#endif
-
-    if (!Matrix_Check(A)) err_mtrx("A");
-    if (!Matrix_Check(B)) err_mtrx("B");
-    if (MAT_ID(A) != MAT_ID(B)) err_conflicting_ids;
-    if (ipiv && (!Matrix_Check(ipiv) || ipiv->id != INT))
-        err_int_mtrx("ipiv");
-    if (uplo != 'L' && uplo != 'U') err_char("uplo", "'L', 'U'");
-    if (n < 0){
-        n = A->nrows;
-        if (n != A->ncols){
-            PyErr_SetString(PyExc_TypeError, "A must be square");
-            return NULL;
-        }
-    }
-    if (nrhs < 0) nrhs = B->ncols;
-    if (n == 0 || nrhs == 0) return Py_BuildValue("");
-    if (ldA == 0) ldA = MAX(1,A->nrows);
-    if (ldA < MAX(1,n)) err_ld("ldA");
-    if (ldB == 0) ldB = MAX(1,B->nrows);
-    if (ldB < MAX(1, n)) err_ld("ldB");
-    if (oA < 0) err_nn_int("offsetA");
-    if (oA + (n-1)*ldA + n > len(A)) err_buf_len("A");
-    if (oB < 0) err_nn_int("offsetB");
-    if (oB + (nrhs-1)*ldB + n > len(B)) err_buf_len("B");
-    if (ipiv && len(ipiv) < n) err_buf_len("ipiv");
-
-    switch (MAT_ID(A)){
-        case DOUBLE:
-            lwork = -1;
-            Py_BEGIN_ALLOW_THREADS
-            dsytrf_(&uplo, &n, NULL, &ldA, NULL, &wl.d, &lwork, &info);
-            Py_END_ALLOW_THREADS
-            lwork = (int) wl.d;
-            if (!(work = (void *) calloc(lwork, sizeof(double))))
-                return PyErr_NoMemory();
-            if (ipiv) {
-#if (SIZEOF_INT < SIZEOF_SIZE_T)
-                if (!(ipivc = (int *) calloc(n, sizeof(int)))){
-                    free(work);
-                    return PyErr_NoMemory();
-                }
-                for (k=0; k<n; k++) ipivc[k] = MAT_BUFI(ipiv)[k];
-#else
-                ipivc = MAT_BUFI(ipiv);
-#endif
-                Py_BEGIN_ALLOW_THREADS
-                dsysv_(&uplo, &n, &nrhs, MAT_BUFD(A)+oA, &ldA, ipivc,
-                    MAT_BUFD(B)+oB, &ldB, (double *) work, &lwork,
-                    &info);
-                Py_END_ALLOW_THREADS
-#if (SIZEOF_INT < SIZEOF_SIZE_T)
-		for (k=0; k<n; k++) MAT_BUFI(ipiv)[k] = ipivc[k];
-                free(ipivc);
-#endif
-	    }
-            else {
-                ipivc = (int *) calloc(n, sizeof(int));
-                Ac = (void *) calloc(n*n, sizeof(double));
-                if (!ipivc || !Ac){
-                    free(work);  free(ipivc);  free(Ac);
-                    return PyErr_NoMemory();
-                }
-                for (k=0; k<n; k++)
-                    memcpy((double *) Ac + k*n, MAT_BUFD(A) + oA + k*ldA,
-                        n*sizeof(double));
-                Py_BEGIN_ALLOW_THREADS
-                dsysv_(&uplo, &n, &nrhs, (double *) Ac, &n, ipivc,
-                    MAT_BUFD(B)+oB, &ldB, work, &lwork, &info);
-                Py_END_ALLOW_THREADS
-                free(ipivc); free(Ac);
-            }
-            free(work);
-            break;
-
-        case COMPLEX:
-            lwork = -1;
-            Py_BEGIN_ALLOW_THREADS
-            zsytrf_(&uplo, &n, NULL, &ldA, NULL, &wl.z, &lwork, &info);
-            Py_END_ALLOW_THREADS
-            lwork = (int) creal(wl.z);
-            if (!(work = (void *) calloc(lwork, sizeof(double complex))))
-                return PyErr_NoMemory();
-            if (ipiv) {
-#if (SIZEOF_INT < SIZEOF_SIZE_T)
-                if (!(ipivc = (int *) calloc(n, sizeof(int)))){
-                    free(work);
-                    return PyErr_NoMemory();
-                }
-                for (k=0; k<n; k++) ipivc[k] = MAT_BUFI(ipiv)[k];
-#else
-                ipivc = MAT_BUFI(ipiv);
-#endif
-                Py_BEGIN_ALLOW_THREADS
-                zsysv_(&uplo, &n, &nrhs, MAT_BUFZ(A)+oA, &ldA, ipivc,
-                    MAT_BUFZ(B)+oB, &ldB, (double complex *) work, 
-                    &lwork, &info);
-                Py_END_ALLOW_THREADS
-#if (SIZEOF_INT < SIZEOF_SIZE_T)
-                for (k=0; k<n; k++) MAT_BUFI(ipiv)[k] = ipivc[k];
-                free(ipivc);
-#endif
-            }
-            else {
-                ipivc = (int *) calloc(n, sizeof(int));
-                Ac = (void *) calloc(n*n, sizeof(double complex));
-                if (!ipivc || !Ac){
-                    free(work);  free(ipivc);  free(Ac);
-                    return PyErr_NoMemory();
-                }
-                for (k=0; k<n; k++)
-                    memcpy((double complex *) Ac + k*n, 
-                        MAT_BUFZ(A) + oA + k*ldA,
-                        n*sizeof(double complex));
-                Py_BEGIN_ALLOW_THREADS
-                zsysv_(&uplo, &n, &nrhs, (double complex *) Ac, &n, ipivc,
-                    MAT_BUFZ(B)+oB, &ldB, work, &lwork, &info);
-                Py_END_ALLOW_THREADS
-                free(ipivc);  free(Ac);
-            }
-            free(work);
-            break;
-
-        default:
-            err_invalid_id;
-    }
-
-    if (info) err_lapack
-    else return Py_BuildValue("");
-}
-
-
-static char doc_hesv[] =
-    "Solves a real symmetric or complex Hermitian set of linear\n"
-    "equations.\n\n"
-    "herv(A, B, ipiv=None, uplo='L', n=A.size[0], nrhs=B.size[1],\n"
-    "     ldA = max(1,A.size[0]), ldB = max(1,B.size[0]), offsetA=0,\n"
-    "     offsetB=0)\n\n"
-    "PURPOSE\n"
-    "Solves A*X=B where A is real symmetric or complex Hermitian and\n"
-    "n by n.  If ipiv is provided, then on exit A and ipiv contain\n"
-    "the details of the LDL^H factorization of A.  If ipiv is not\n"
-    "provided, then the factorization is not returned and A is not\n"
-    "modified.  On exit, B contains the solution.\n\n"
-    "ARGUMENTS\n"
-    "A         'd' or 'z' matrix\n\n"
-    "B         'd' or 'z' matrix.  Must have the same type as A.\n\n"
-    "ipiv      'i' matrix of length at least n\n\n"
-    "uplo      'U' or 'L'\n\n"
-    "n         nonnegative integer.  If negative, the default value is\n"
-    "          used.\n\n"
-    "nrhs      nonnegative integer.  If negative, the default value is\n"
-    "          used.\n\n"
-    "ldA       positive integer.  ldA >= max(1,n).  If zero, the default\n"
-    "          value is used.\n\n"
-    "ldB       positive integer.  ldB >= max(1,n).  If zero, the default\n"
-    "          value is used.\n\n"
-    "offsetA   nonnegative integer\n\n"
-    "offsetB   nonnegative integer";
-
-static PyObject* hesv(PyObject *self, PyObject *args, PyObject *kwrds)
-{
-    matrix *A, *B, *ipiv=NULL;
-    int n=-1, nrhs=-1, ldA=0, ldB=0, oA=0, oB=0, info, lwork, k,
-        *ipivc=NULL;
-    void *work=NULL, *Ac=NULL;
-    number wl;
-#if PY_MAJOR_VERSION >= 3
-    int uplo_ = 'L';
-#endif
-    char uplo = 'L';
-    char *kwlist[] = {"A", "B", "ipiv", "uplo", "n", "nrhs", "ldA", "ldB",
-        "offsetA", "offsetB", NULL};
-
-#if PY_MAJOR_VERSION >= 3
-    if (!PyArg_ParseTupleAndKeywords(args, kwrds, "OO|OCiiiiii", kwlist,
-        &A, &B, &ipiv, &uplo_, &n, &nrhs, &ldA, &ldB, &oA, &oB))
-        return NULL;
-    uplo = (char) uplo_;
-#else
-    if (!PyArg_ParseTupleAndKeywords(args, kwrds, "OO|Ociiiiii", kwlist,
-        &A, &B, &ipiv, &uplo, &n, &nrhs, &ldA, &ldB, &oA, &oB))
-        return NULL;
-#endif
-
-    if (!Matrix_Check(A)) err_mtrx("A");
-    if (!Matrix_Check(B)) err_mtrx("B");
-    if (MAT_ID(A) != MAT_ID(B)) err_conflicting_ids;
-    if (ipiv && (!Matrix_Check(ipiv) || ipiv->id != INT))
-        err_int_mtrx("ipiv");
-    if (uplo != 'L' && uplo != 'U') err_char("uplo", "'L', 'U'");
-    if (n < 0){
-        n = A->nrows;
-        if (n != A->ncols){
-            PyErr_SetString(PyExc_TypeError, "A must be square");
-            return NULL;
-        }
-    }
-    if (nrhs < 0) nrhs = B->ncols;
-    if (n == 0 || nrhs == 0) return Py_BuildValue("");
-    if (ldA == 0) ldA = MAX(1,A->nrows);
-    if (ldA < MAX(1,n)) err_ld("ldA");
-    if (ldB == 0) ldB = MAX(1,B->nrows);
-    if (ldB < MAX(1, n)) err_ld("ldB");
-    if (oA < 0) err_nn_int("offsetA");
-    if (oA + (n-1)*ldA + n > len(A)) err_buf_len("A");
-    if (oB < 0) err_nn_int("offsetB");
-    if (oB + (nrhs-1)*ldB + n > len(B)) err_buf_len("B");
-    if (ipiv && len(ipiv) < n) err_buf_len("ipiv");
-
-    switch (MAT_ID(A)){
-        case DOUBLE:
-            lwork = -1;
-            Py_BEGIN_ALLOW_THREADS
-            dsytrf_(&uplo, &n, NULL, &ldA, NULL, &wl.d, &lwork, &info);
-            Py_END_ALLOW_THREADS
-            lwork = (int) wl.d;
-            if (!(work = (void *) calloc(lwork, sizeof(double))))
-                return PyErr_NoMemory();
-            if (ipiv) {
-#if (SIZEOF_INT < SIZEOF_SIZE_T)
-                if (!(ipivc = (int *) calloc(n,sizeof(int)))){
-                    free(work);
-                    return PyErr_NoMemory();
-                }
-                int i; for (i=0; i<n; i++) ipivc[i] = MAT_BUFI(ipiv)[i];
-#else
-                ipivc = MAT_BUFI(ipiv);
-#endif
-                Py_BEGIN_ALLOW_THREADS
-                dsysv_(&uplo, &n, &nrhs, MAT_BUFD(A)+oA, &ldA, ipivc,
-                    MAT_BUFD(B)+oB, &ldB, (double *) work, &lwork,
-                    &info);
-                Py_END_ALLOW_THREADS
-#if (SIZEOF_INT < SIZEOF_SIZE_T)
-                for (i=0; i<n; i++) MAT_BUFI(ipiv)[i] = ipivc[i];
-                free(ipivc);
-#endif
-            }
-            else {
-                ipivc = (int *) calloc(n, sizeof(int));
-                Ac = (void *) calloc(n*n, sizeof(double));
-                if (!ipivc || !Ac){
-                    free(work);  free(ipivc);  free(Ac);
-                    return PyErr_NoMemory();
-                }
-                for (k=0; k<n; k++)
-                    memcpy((double *) Ac + k*n, MAT_BUFD(A) + oA + k*ldA,
-                        n*sizeof(double));
-                Py_BEGIN_ALLOW_THREADS
-                dsysv_(&uplo, &n, &nrhs, (double *) Ac, &n, ipivc,
-                    MAT_BUFD(B)+oB, &ldB, work, &lwork, &info);
-                Py_END_ALLOW_THREADS
-                free(ipivc);  free(Ac);
-            }
-            free(work);
-            break;
-
-        case COMPLEX:
-            lwork = -1;
-            zhetrf_(&uplo, &n, NULL, &ldA, NULL, &wl.z, &lwork, &info);
-            lwork = (int) creal(wl.z);
-            if (!(work = (void *) calloc(lwork, sizeof(double complex))))
-                return PyErr_NoMemory();
-            if (ipiv) {
-#if (SIZEOF_INT < SIZEOF_SIZE_T)
-                if (!(ipivc = (int *) calloc(n,sizeof(int)))){
-                    free(work);
-                    return PyErr_NoMemory();
-                }
-                for (k=0; k<n; k++) ipivc[k] = MAT_BUFI(ipiv)[k];
-#else
-                ipivc = MAT_BUFI(ipiv);
-#endif
-                Py_BEGIN_ALLOW_THREADS
-                zhesv_(&uplo, &n, &nrhs, MAT_BUFZ(A)+oA, &ldA, ipivc,
-                    MAT_BUFZ(B)+oB, &ldB, (double complex *) work, 
-                    &lwork, &info);
-                Py_END_ALLOW_THREADS
-#if (SIZEOF_INT < SIZEOF_SIZE_T)
-                for (k=0; k<n; k++) MAT_BUFI(ipiv)[k] = ipivc[k];
-                free(ipivc);
-#endif
-            }
-            else {
-                ipivc = (int *) calloc(n, sizeof(int));
-                Ac = (void *) calloc(n*n, sizeof(double complex));
-                if (!ipivc || !Ac){
-                    free(work);  free(ipivc);  free(Ac);
-                    return PyErr_NoMemory();
-                }
-                for (k=0; k<n; k++)
-                    memcpy((double complex *) Ac + k*n, 
-                        MAT_BUFZ(A) + oA + k*ldA,
-                        n*sizeof(double complex));
-                Py_BEGIN_ALLOW_THREADS
-                zhesv_(&uplo, &n, &nrhs, (double complex *) Ac, &n, ipivc,
-                    MAT_BUFZ(B)+oB, &ldB, work, &lwork, &info);
-                Py_END_ALLOW_THREADS
-                free(ipivc);  free(Ac);
-            }
-            free(work);
-            break;
-
-        default:
-            err_invalid_id;
-    }
-
-    if (info) err_lapack
-    else return Py_BuildValue("");
-}
-
-
-static char doc_trtrs[] =
-    "Solution of a triangular set of equations with multiple righthand\n"
-    "sides.\n\n"
-    "trtrs(A, B, uplo='L', trans='N', diag='N', n=A.size[0],\n"
-    "      nrhs=B.size[1], ldA=max(1,A.size[0]), ldB=max(1,B.size[0]),\n"
-    "      offsetA=0, offsetB=0)\n\n"
-    "PURPOSE\n"
-    "If trans is 'N', solves A*X = B.\n"
-    "If trans is 'T', solves A^T*X = B.\n"
-    "If trans is 'C', solves A^H*X = B.\n"
-    "B is n by nrhs and A is triangular of order n.\n\n"
-    "ARGUMENTS\n"
-    "A         'd' or 'z' matrix\n\n"
-    "B         'd' or 'z' matrix.  Must have the same type as A.\n\n"
-    "uplo      'L' or 'U'\n\n"
-    "trans     'N', 'T' or 'C'\n\n"
-    "diag      'N' or 'U'\n\n"
-    "n         nonnegative integer.  If negative, the default value is\n"
-    "          used.\n\n"
-    "nrhs      nonnegative integer.  If negative, the default value is\n"
-    "          used.\n\n"
-    "ldA       positive integer.  ldA >= max(1,n).  If zero, the default\n"
-    "          value is used.\n\n"
-    "ldB       positive integer.  ldB >= max(1,n).  If zero, the default\n"
-    "          value is used.\n\n"
-    "offsetA   nonnegative integer\n\n"
-    "offsetB   nonnegative integer";
-
-static PyObject* trtrs(PyObject *self, PyObject *args, PyObject *kwrds)
-{
-    matrix *A, *B;
-    int n=-1, nrhs=-1, ldA=0, ldB=0, oA=0, oB=0, info;
-#if PY_MAJOR_VERSION >= 3
-    int uplo_ = 'L', trans_ = 'N', diag_ = 'N';
-#endif
-    char uplo = 'L', trans = 'N', diag = 'N';
-    char *kwlist[] = {"A", "B", "uplo", "trans", "diag", "n", "nrhs",
-        "ldA", "ldB", "offsetA", "offsetB", NULL};
-
-#if PY_MAJOR_VERSION >= 3
-    if (!PyArg_ParseTupleAndKeywords(args, kwrds, "OO|CCCiiiiii", kwlist,
-        &A, &B, &uplo_, &trans_, &diag_, &n, &nrhs, &ldA, &ldB, &oA, &oB))
-        return NULL;
-    uplo = (char) uplo_;
-    trans = (char) trans_;
-    diag = (char) diag_;
-#else
-    if (!PyArg_ParseTupleAndKeywords(args, kwrds, "OO|ccciiiiii", kwlist,
-        &A, &B, &uplo, &trans, &diag, &n, &nrhs, &ldA, &ldB, &oA, &oB))
-        return NULL;
-#endif
-
-    if (!Matrix_Check(A)) err_mtrx("A");
-    if (!Matrix_Check(B)) err_mtrx("B");
-    if (MAT_ID(A) != MAT_ID(B)) err_conflicting_ids;
-    if (uplo != 'L' && uplo != 'U') err_char("uplo", "'L', 'U'");
-    if (diag != 'N' && diag != 'U') err_char("diag", "'N', 'U'");
-    if (trans != 'N' && trans != 'T' && trans != 'C')
-        err_char("trans", "'N', 'T', 'C'");
-    if (n < 0){
-        n = A->nrows;
-        if (A->nrows != A->ncols){
-            PyErr_SetString(PyExc_TypeError, "A must be square");
-            return NULL;
-        }
-    }
-    if (nrhs < 0) nrhs = B->ncols;
-    if (n == 0 || nrhs == 0) return Py_BuildValue("");
-    if (ldA == 0) ldA = MAX(1,A->nrows);
-    if (ldA < MAX(1,n)) err_ld("ldA");
-    if (ldB == 0) ldB = MAX(1,B->nrows);
-    if (ldB < MAX(1,n)) err_ld("ldB");
-    if (oA < 0) err_nn_int("offsetA");
-    if (oA + (n-1)*ldA + n > len(A)) err_buf_len("A");
-    if (oB < 0) err_nn_int("offsetB");
-    if (oB + (nrhs-1)*ldB + n > len(B)) err_buf_len("B");
-
-    switch (MAT_ID(A)){
-        case DOUBLE:
-            if (trans == 'C') trans = 'T';
-            Py_BEGIN_ALLOW_THREADS
-            dtrtrs_(&uplo, &trans, &diag, &n, &nrhs, MAT_BUFD(A)+oA,
-                &ldA, MAT_BUFD(B)+oB, &ldB, &info);
-            Py_END_ALLOW_THREADS
-            break;
-
-        case COMPLEX:
-            Py_BEGIN_ALLOW_THREADS
-            ztrtrs_(&uplo, &trans, &diag, &n, &nrhs, MAT_BUFZ(A)+oA,
-                &ldA, MAT_BUFZ(B)+oB, &ldB, &info);
-            Py_END_ALLOW_THREADS
-            break;
-
-        default:
-            err_invalid_id;
-    }
-
-    if (info) err_lapack
-    else return Py_BuildValue("");
-}
-
-
-static char doc_trtri[] =
-    "Inverse of a triangular matrix.\n\n"
-    "trtri(A, uplo='L', diag='N', n=A.size[0], ldA=max(1,A.size[0]),\n"
-    "      offsetA=0)\n\n"
-    "PURPOSE\n"
-    "Computes the inverse of a triangular matrix of order n.\n"
-    "On exit, A is replaced with its inverse.\n\n"
-    "ARGUMENTS\n"
-    "A         'd' or 'z' matrix\n\n"
-    "uplo      'L' or 'U'\n\n"
-    "diag      'N' or 'U'\n\n"
-    "n         nonnegative integer.  If negative, the default value is\n"
-    "          used.\n\n"
-    "ldA       positive integer.  ldA >= max(1,n).  If zero, the default\n"
-    "          value is used.\n\n"
-    "offsetA   nonnegative integer";
-
-static PyObject* trtri(PyObject *self, PyObject *args, PyObject *kwrds)
-{
-    matrix *A;
-    int n=-1, ldA=0, oA=0, info;
-#if PY_MAJOR_VERSION >= 3
-    int uplo_ = 'L', diag_ = 'N';
-#endif
-    char uplo = 'L', diag = 'N';
-    char *kwlist[] = {"A", "uplo", "diag", "n", "ldA", "offsetA", NULL};
-
-#if PY_MAJOR_VERSION >= 3
-    if (!PyArg_ParseTupleAndKeywords(args, kwrds, "O|CCiii", kwlist,
-        &A, &uplo_, &diag_, &n, &ldA, &oA)) return NULL;
-    uplo = (char) uplo_;
-    diag = (char) diag_;
-#else
-    if (!PyArg_ParseTupleAndKeywords(args, kwrds, "O|cciii", kwlist,
-        &A, &uplo, &diag, &n, &ldA, &oA)) return NULL;
-#endif
-
-    if (!Matrix_Check(A)) err_mtrx("A");
-    if (uplo != 'L' && uplo != 'U') err_char("uplo", "'L', 'U'");
-    if (diag != 'N' && diag != 'U') err_char("diag", "'N', 'U'");
-    if (n < 0){
-        n = A->nrows;
-        if (A->nrows != A->ncols){
-            PyErr_SetString(PyExc_TypeError, "A must be square");
-            return NULL;
-        }
-    }
-    if (n == 0) return Py_BuildValue("");
-    if (ldA == 0) ldA = MAX(1,A->nrows);
-    if (ldA < MAX(1,n)) err_ld("ldA");
-    if (oA < 0) err_nn_int("offsetA");
-    if (oA + (n-1)*ldA + n > len(A)) err_buf_len("A");
-
-    switch (MAT_ID(A)){
-        case DOUBLE:
-            Py_BEGIN_ALLOW_THREADS
-            dtrtri_(&uplo, &diag, &n, MAT_BUFD(A)+oA, &ldA, &info);
-            Py_END_ALLOW_THREADS
-            break;
-
-        case COMPLEX:
-            Py_BEGIN_ALLOW_THREADS
-            ztrtri_(&uplo, &diag, &n, MAT_BUFZ(A)+oA, &ldA, &info);
-            Py_END_ALLOW_THREADS
-            break;
-
-        default:
-            err_invalid_id;
-    }
-
-    if (info) err_lapack
-    else return Py_BuildValue("");
-}
-
-
-static char doc_tbtrs[] =
-    "Solution of a triangular set of equations with banded coefficient\n"
-    "matrix.\n\n"
-    "tbtrs(A, B, uplo='L', trans='N', diag='N', n=A.size[1], \n"
-    "      kd=A.size[0]-1, nrhs=B.size[1], ldA=max(1,A.size[0]),\n"
-    "      ldB=max(1,B.size[0]), offsetA=0, offsetB=0)\n\n"
-    "PURPOSE\n"
-    "If trans is 'N', solves A*X = B.\n"
-    "If trans is 'T', solves A^T*X = B.\n"
-    "If trans is 'C', solves A^H*X = B.\n"
-    "B is n by nrhs and A is a triangular band matrix of order n with kd\n"
-    "subdiagonals (uplo is 'L') or superdiagonals (uplo is 'U').\n\n"
-    "ARGUMENTS\n"
-    "A         'd' or 'z' matrix\n\n"
-    "B         'd' or 'z' matrix.  Must have the same type as A.\n\n"
-    "uplo      'L' or 'U'\n\n"
-    "trans     'N', 'T' or 'C'\n\n"
-    "diag      'N' or 'U'\n\n"
-    "n         nonnegative integer.  If negative, the default value is\n"
-    "          used.\n\n"
-    "kd        nonnegative integer.  If negative, the default value is\n"
-    "          used.\n\n"
-    "nrhs      nonnegative integer.  If negative, the default value is\n"
-    "          used.\n\n"
-    "ldA       positive integer.  ldA >= kd+1.  If zero, the default\n"
-    "          value is used.\n\n"
-    "ldB       positive integer.  ldB >= max(1,n).  If zero, the default\n"
-    "          value is used.\n\n"
-    "offsetA   nonnegative integer\n\n"
-    "offsetB   nonnegative integer";
-
-static PyObject* tbtrs(PyObject *self, PyObject *args, PyObject *kwrds)
-{
-    matrix *A, *B;
-#if PY_MAJOR_VERSION >= 3
-    int uplo_ = 'L', trans_ = 'N', diag_ = 'N';
-#endif
-    char uplo = 'L', trans = 'N', diag = 'N';
-    int n=-1, kd=-1, nrhs=-1, ldA=0, ldB=0, oA=0, oB=0, info;
-    char *kwlist[] = {"A", "B", "uplo", "trans", "diag", "n", "kd", "nrhs",
-        "ldA", "ldB", "offsetA", "offsetB", NULL};
-
-#if PY_MAJOR_VERSION >= 3
-    if (!PyArg_ParseTupleAndKeywords(args, kwrds, "OO|CCCiiiiiii", kwlist,
-        &A, &B, &uplo_, &trans_, &diag_, &n, &kd, &nrhs, &ldA, &ldB, &oA,
-        &oB))
-        return NULL;
-    uplo = (char) uplo_;
-    trans = (char) trans_;
-    diag = (char) diag_;
-#else
-    if (!PyArg_ParseTupleAndKeywords(args, kwrds, "OO|ccciiiiiii", kwlist,
-        &A, &B, &uplo, &trans, &diag, &n, &kd, &nrhs, &ldA, &ldB, &oA,
-        &oB))
-        return NULL;
-#endif
-
-    if (!Matrix_Check(A)) err_mtrx("A");
-    if (!Matrix_Check(B)) err_mtrx("B");
-    if (MAT_ID(A) != MAT_ID(B)) err_conflicting_ids;
-    if (uplo != 'L' && uplo != 'U') err_char("uplo", "'L', 'U'");
-    if (diag != 'N' && diag != 'U') err_char("diag", "'N', 'U'");
-    if (trans != 'N' && trans != 'T' && trans != 'C')
-        err_char("trans", "'N', 'T', 'C'");
-    if (n < 0) n = A->ncols;
-    if (kd < 0) kd = A->nrows - 1;
-    if (kd < 0) err_nn_int("kd");
-    if (nrhs < 0) nrhs = B->ncols;
-    if (n == 0 || nrhs == 0) return Py_BuildValue("");
-    if (ldA == 0) ldA = MAX(1,A->nrows);
-    if (ldA < kd+1) err_ld("ldA");
-    if (ldB == 0) ldB = MAX(1,B->nrows);
-    if (ldB < MAX(1,n)) err_ld("ldB");
-    if (oA < 0) err_nn_int("offsetA");
-    if (oA + (n-1)*ldA + kd + 1 > len(A)) err_buf_len("A");
-    if (oB < 0) err_nn_int("offsetB");
-    if (oB + (nrhs-1)*ldB + n > len(B)) err_buf_len("B");
-
-    switch (MAT_ID(A)){
-        case DOUBLE:
-            if (trans == 'C') trans = 'T';
-            Py_BEGIN_ALLOW_THREADS
-            dtbtrs_(&uplo, &trans, &diag, &n, &kd, &nrhs, MAT_BUFD(A)+oA,
-                &ldA, MAT_BUFD(B)+oB, &ldB, &info);
-            Py_END_ALLOW_THREADS
-            break;
-
-        case COMPLEX:
-            Py_BEGIN_ALLOW_THREADS
-            ztbtrs_(&uplo, &trans, &diag, &n, &kd, &nrhs, MAT_BUFZ(A)+oA,
-                &ldA, MAT_BUFZ(B)+oB, &ldB, &info);
-            Py_END_ALLOW_THREADS
-            break;
-
-        default:
-            err_invalid_id;
-    }
-
-    if (info) err_lapack
-    else return Py_BuildValue("");
-}
-
-
-static char doc_gels[] =
-    "Solves least-squares and least-norm problems with full rank\n"
-    "matrices.\n\n"
-    "gels(A, B, trans='N', m=A.size[0], n=A.size[1], nrhs=B.size[1],\n"
-    "     ldA=max(1,A.size[0]), ldB=max(1,B.size[0]), offsetA=0,\n"
-    "     offsetB=0)\n\n"
-    "PURPOSE\n"
-    "1. If trans is 'N' and A and B are real/complex:\n"
-    "- if m >= n: minimizes ||A*X - B||_F.\n"
-    "- if m < n: minimizes ||X||_F subject to A*X = B.\n\n"
-    "2. If trans is 'N' or 'C' and A and B are real:\n"
-    "- if m >= n: minimizes ||X||_F subject to A^T*X = B.\n"
-    "- if m < n: minimizes ||X||_F subject to A^T*X = B.\n\n"
-    "3. If trans is 'C' and A and B are complex:\n"
-    "- if m >= n: minimizes ||X||_F subject to A^H*X = B.\n"
-    "- if m < n: minimizes ||X||_F subject to A^H*X = B.\n\n"
-    "A is an m by n matrix.  B has nrhs columns.  On exit, B is\n"
-    "replaced with the solution, and A is replaced with the details\n"
-    "of its QR or LQ factorization.\n\n"
-    "Note that gels does not check whether A has full rank.\n\n"
-    "ARGUMENTS\n"
-    "A         'd' or 'z' matrix\n\n"
-    "B         'd' or 'z' matrix.  Must have the same type as A.\n\n"
-    "trans     'N', 'T' or 'C' if A is real.  'N' or 'C' if A is\n"
-    "          complex.\n\n"
-    "m         integer.  If negative, the default value is used.\n\n"
-    "n         integer.  If negative, the default value is used.\n\n"
-    "nrhs      integer.  If negative, the default value is used.\n\n"
-    "ldA       nonnegative integer.  ldA >= max(1,m).  If zero, the\n"
-    "          default value is used.\n\n"
-    "ldB       nonnegative integer.  ldB >= max(1,m,n).  If zero, the\n"
-    "          default value is used.\n\n"
-    "offsetA   nonnegative integer\n\n"
-    "offsetB   nonnegative integer";
-
-static PyObject* gels(PyObject *self, PyObject *args, PyObject *kwrds)
-{
-    matrix *A, *B;
-    int m=-1, n=-1, nrhs=-1, ldA=0, ldB=0, oA=0, oB=0, info, lwork;
-    void *work;
-    number wl;
-#if PY_MAJOR_VERSION >= 3
-    int trans_ = 'N';
-#endif
-    char trans = 'N';
-    char *kwlist[] = {"A", "B", "trans", "m", "n", "nrhs", "ldA", "ldB",
-        "offsetA", "offsetB", NULL};
-
-#if PY_MAJOR_VERSION >= 3
-    if (!PyArg_ParseTupleAndKeywords(args, kwrds, "OO|Ciiiiiii",
-        kwlist, &A, &B, &trans_, &m, &n, &nrhs, &ldA, &ldB, &oA, &oB))
-        return NULL;
-    trans = (char) trans_;
-#else
-    if (!PyArg_ParseTupleAndKeywords(args, kwrds, "OO|ciiiiiii",
-        kwlist, &A, &B, &trans, &m, &n, &nrhs, &ldA, &ldB, &oA, &oB))
-        return NULL;
-#endif
-
-    if (!Matrix_Check(A)) err_mtrx("A");
-    if (!Matrix_Check(B)) err_mtrx("B");
-    if (MAT_ID(A) != MAT_ID(B)) err_conflicting_ids;
-    if (trans != 'N' && trans != 'T' && trans != 'C')
-        err_char("trans", "'N', 'T', 'C'");
-    if (m < 0) m = A->nrows;
-    if (n < 0) n = A->ncols;
-    if (nrhs < 0) nrhs = B->ncols;
-    if (m == 0 || n == 0 || nrhs == 0) return Py_BuildValue("");
-    if (ldA == 0) ldA = MAX(1,A->nrows);
-    if (ldA < MAX(1,m)) err_ld("ldA");
-    if (ldB == 0) ldB = MAX(1,B->nrows);
-    if (ldB < MAX(MAX(1,n),m)) err_ld("ldB");
-    if (oA < 0) err_nn_int("offsetA");
-    if (oA + (n-1)*ldA + m > len(A)) err_buf_len("A");
-    if (oB < 0) err_nn_int("offsetB");
-    if (oB + (nrhs-1)*ldB + ((trans == 'N') ? n : m) > len(B))
-        err_buf_len("B");
-
-    switch (MAT_ID(A)){
-        case DOUBLE:
-            if (trans == 'C') trans = 'T';
-            lwork = -1;
-            Py_BEGIN_ALLOW_THREADS
-            dgels_(&trans, &m, &n, &nrhs, NULL, &ldA, NULL, &ldB, &wl.d,
-                &lwork, &info);
-            Py_END_ALLOW_THREADS
-            lwork = (int) wl.d;
-            if (!(work = (void *) calloc(lwork, sizeof(double))))
-                return PyErr_NoMemory();
-            Py_BEGIN_ALLOW_THREADS
-            dgels_(&trans, &m, &n, &nrhs, MAT_BUFD(A)+oA, &ldA,
-                MAT_BUFD(B)+oB, &ldB, (double *) work, &lwork, &info);
-            Py_END_ALLOW_THREADS
-            free(work);
-	    break;
-
-        case COMPLEX:
-            if (trans == 'T') err_char("trans", "'N', 'C'");
-            lwork = -1;
-            Py_BEGIN_ALLOW_THREADS
-            zgels_(&trans, &m, &n, &nrhs, NULL, &ldA, NULL, &ldB, &wl.z,
-                &lwork, &info);
-            Py_END_ALLOW_THREADS
-            lwork = (int) creal(wl.z);
-            if (!(work = (void *) calloc(lwork, sizeof(double complex))))
-                return PyErr_NoMemory();
-            Py_BEGIN_ALLOW_THREADS
-            zgels_(&trans, &m, &n, &nrhs, MAT_BUFZ(A)+oA, &ldA,
-                MAT_BUFZ(B)+oB, &ldB, (double complex *) work, &lwork, 
-                &info);
-            Py_END_ALLOW_THREADS
-            free(work);
-	    break;
-
-        default:
-	    err_invalid_id;
-    }
-
-    if (info) err_lapack
-    else return Py_BuildValue("");
-}
-
-
-static char doc_geqrf[] =
-    "QR factorization.\n\n"
-    "geqrf(A, tau, m=A.size[0], n=A.size[1], ldA=max(1,A.size[0]),\n"
-    "      offsetA=0)\n\n"
-    "PURPOSE\n"
-    "QR factorization of an m by n real or complex matrix A:\n\n"
-    "A = Q*R = [Q1 Q2] * [R1; 0] if m >= n\n"
-    "A = Q*R = Q * [R1 R2] if m <= n,\n\n"
-    "where Q is m by m and orthogonal/unitary and R is m by n with R1\n"
-    "upper triangular.  On exit, R is stored in the upper triangular\n"
-    "part of A.  Q is stored as a product of k=min(m,n) elementary\n"
-    "reflectors.  The parameters of the reflectors are stored in the\n"
-    "first k entries of tau and in the lower triangular part of the\n"
-    "first k columns of A.\n\n"
-    "ARGUMENTS\n"
-    "A         'd' or 'z' matrix\n\n"
-    "tau       'd' or 'z' matrix of length at least min(m,n).  Must\n"
-    "          have the same type as A.\n\n"
-    "m         integer.  If negative, the default value is used.\n\n"
-    "n         integer.  If negative, the default value is used.\n\n"
-    "ldA       nonnegative integer.  ldA >= max(1,m).  If zero, the\n"
-    "          default value is used.\n\n"
-    "offsetA   nonnegative integer";
-
-static PyObject* geqrf(PyObject *self, PyObject *args, PyObject *kwrds)
-{
-    matrix *A, *tau;
-    int m=-1, n=-1, ldA=0, oA=0, info, lwork;
-    void *work;
-    number wl;
-    char *kwlist[] = {"A", "tau", "m", "n", "ldA", "offsetA", NULL};
-
-    if (!PyArg_ParseTupleAndKeywords(args, kwrds, "OO|iiii", kwlist,
-        &A, &tau, &m, &n, &ldA, &oA))
-        return NULL;
-
-    if (!Matrix_Check(A)) err_mtrx("A");
-    if (!Matrix_Check(tau)) err_mtrx("tau");
-    if (MAT_ID(A) != MAT_ID(tau)) err_conflicting_ids;
-    if (m < 0) m = A->nrows;
-    if (n < 0) n = A->ncols;
-    if (m == 0 || n == 0) return Py_BuildValue("");
-    if (ldA == 0) ldA = MAX(1,A->nrows);
-    if (ldA < MAX(1,m)) err_ld("ldA");
-    if (oA < 0) err_nn_int("offsetA");
-    if (oA + (n-1)*ldA + m > len(A)) err_buf_len("A");
-    if (len(tau) < MIN(m,n)) err_buf_len("tau");
-
-    switch (MAT_ID(A)){
-        case DOUBLE:
-            lwork = -1;
-            Py_BEGIN_ALLOW_THREADS
-            dgeqrf_(&m, &n, NULL, &ldA, NULL, &wl.d, &lwork, &info);
-            Py_END_ALLOW_THREADS
-            lwork = (int) wl.d;
-            if (!(work = (void *) calloc(lwork, sizeof(double))))
-                return PyErr_NoMemory();
-            Py_BEGIN_ALLOW_THREADS
-            dgeqrf_(&m, &n, MAT_BUFD(A)+oA, &ldA, MAT_BUFD(tau),
-                (double *) work, &lwork, &info);
-            Py_END_ALLOW_THREADS
-            free(work);
-	    break;
-
-        case COMPLEX:
-            lwork = -1;
-            Py_BEGIN_ALLOW_THREADS
-            zgeqrf_(&m, &n, NULL, &ldA, NULL, &wl.z, &lwork, &info);
-            Py_END_ALLOW_THREADS
-            lwork = (int) creal(wl.z);
-            if (!(work = (void *) calloc(lwork, sizeof(double complex))))
-                return PyErr_NoMemory();
-            Py_BEGIN_ALLOW_THREADS
-            zgeqrf_(&m, &n, MAT_BUFZ(A)+oA, &ldA, MAT_BUFZ(tau),
-                (double complex *) work, &lwork, &info);
-            Py_END_ALLOW_THREADS
-            free(work);
-	    break;
-
-        default:
-	    err_invalid_id;
-    }
-
-    if (info) err_lapack
-    else return Py_BuildValue("");
-}
-
-
-static char doc_ormqr[] =
-    "Product with a real orthogonal matrix.\n\n"
-    "ormqr(A, tau, C, side='L', trans='N', m=C.size[0], n=C.size[1],\n"
-    "      k=len(tau), ldA=max(1,A.size[0]), ldC=max(1,C.size[0]),\n"
-    "      offsetA=0, offsetC=0)\n\n"
-    "PURPOSE\n"
-    "Computes\n"
-    "C := Q*C   if side = 'L' and trans = 'N'.\n"
-    "C := Q^T*C if side = 'L' and trans = 'T'.\n"
-    "C := C*Q   if side = 'R' and trans = 'N'.\n"
-    "C := C*Q^T if side = 'R' and trans = 'T'.\n"
-    "C is m by n and Q is a square orthogonal matrix computed by geqrf."
-    "\n"
-    "Q is defined as a product of k elementary reflectors, stored as\n"
-    "the first k columns of A and the first k entries of tau.\n\n"
-    "ARGUMENTS\n"
-    "A         'd' matrix\n\n"
-    "tau       'd' matrix of length at least k\n\n"
-    "C         'd' matrix\n\n"
-    "side      'L' or 'R'\n\n"
-    "trans     'N' or 'T'\n\n"
-    "m         integer.  If negative, the default value is used.\n\n"
-    "n         integer.  If negative, the default value is used.\n\n"
-    "k         integer.  k <= m if side = 'R' and k <= n if side = 'L'.\n"
-    "          If negative, the default value is used.\n\n"
-    "ldA       nonnegative integer.  ldA >= max(1,m) if side = 'L'\n"
-    "          and ldA >= max(1,n) if side = 'R'.  If zero, the\n"
-    "          default value is used.\n\n"
-    "ldC       nonnegative integer.  ldC >= max(1,m).  If zero, the\n"
-    "          default value is used.\n\n"
-    "offsetA   nonnegative integer\n\n"
-    "offsetB   nonnegative integer";
-
-static PyObject* ormqr(PyObject *self, PyObject *args, PyObject *kwrds)
-{
-    matrix *A, *tau, *C;
-    int m=-1, n=-1, k=-1, ldA=0, ldC=0, oA=0, oC=0, info, lwork;
-    void *work;
-    number wl;
-#if PY_MAJOR_VERSION >= 3
-    int side_ = 'L', trans_ = 'N';
-#endif
-    char side = 'L', trans = 'N';
-    char *kwlist[] = {"A", "tau", "C", "side", "trans", "m", "n", "k",
-        "ldA", "ldC", "offsetA", "offsetC", NULL};
-
-#if PY_MAJOR_VERSION >= 3
-    if (!PyArg_ParseTupleAndKeywords(args, kwrds, "OOO|CCiiiiiii",
-        kwlist, &A, &tau, &C, &side_, &trans_, &m, &n, &k, &ldA, &ldC,
-        &oA, &oC)) 
-        return NULL;
-    side = (char) side_;
-    trans = (char) trans_;
-#else
-    if (!PyArg_ParseTupleAndKeywords(args, kwrds, "OOO|cciiiiiii",
-        kwlist, &A, &tau, &C, &side, &trans, &m, &n, &k, &ldA, &ldC,
-        &oA, &oC)) 
-        return NULL;
-#endif
-
-    if (!Matrix_Check(A)) err_mtrx("A");
-    if (!Matrix_Check(tau)) err_mtrx("tau");
-    if (!Matrix_Check(C)) err_mtrx("C");
-    if (MAT_ID(A) != MAT_ID(tau) || MAT_ID(A) != MAT_ID(C))
-        err_conflicting_ids;
-    if (side != 'L' && side != 'R') err_char("side", "'L', 'R'");
-    if (trans != 'N' && trans != 'T') err_char("trans", "'N', 'T'");
-    if (m < 0) m = C->nrows;
-    if (n < 0) n = C->ncols;
-    if (k < 0) k = len(tau);
-    if (m == 0 || n == 0 || k == 0) return Py_BuildValue("");
-    if (k > ((side == 'L') ? m : n)) err_ld("k");
-    if (ldA == 0) ldA = MAX(1,A->nrows);
-    if (ldA < ((side == 'L') ? MAX(1,m) : MAX(1,n))) err_ld("ldA");
-    if (ldC == 0) ldC = MAX(1,C->nrows);
-    if (ldC < MAX(1,m)) err_ld("ldC");
-    if (oA < 0) err_nn_int("offsetA");
-    if (oA + k*ldA  > len(A)) err_buf_len("A");
-    if (oC < 0) err_nn_int("offsetC");
-    if (oC + (n-1)*ldC + m > len(C)) err_buf_len("C");
-    if (len(tau) < k) err_buf_len("tau");
-
-    switch (MAT_ID(A)){
-        case DOUBLE:
-            lwork = -1;
-            Py_BEGIN_ALLOW_THREADS
-            dormqr_(&side, &trans, &m, &n, &k, NULL, &ldA, NULL, NULL,
-                &ldC, &wl.d, &lwork, &info);
-            Py_END_ALLOW_THREADS
-            lwork = (int) wl.d;
-            if (!(work = (void *) calloc(lwork, sizeof(double))))
-                return PyErr_NoMemory();
-            Py_BEGIN_ALLOW_THREADS
-            dormqr_(&side, &trans, &m, &n, &k, MAT_BUFD(A)+oA, &ldA,
-                MAT_BUFD(tau), MAT_BUFD(C)+oC, &ldC, (double *) work,
-                &lwork, &info);
-            Py_END_ALLOW_THREADS
-            free(work);
-	    break;
-
-        default:
-	    err_invalid_id;
-    }
-
-    if (info) err_lapack
-    else return Py_BuildValue("");
-}
-
-
-static char doc_unmqr[] =
-    "Product with a real or complex orthogonal matrix.\n\n"
-    "unmqr(A, tau, C, side='L', trans='N', m=C.size[0], n=C.size[1],\n"
-    "      k=len(tau), ldA=max(1,A.size[0]), ldC=max(1,C.size[0]),\n"
-    "      offsetA=0, offsetC=0)\n\n"
-    "PURPOSE\n"
-    "Computes\n"
-    "C := Q*C   if side = 'L' and trans = 'N'.\n"
-    "C := Q^T*C if side = 'L' and trans = 'T'.\n"
-    "C := Q^H*C if side = 'L' and trans = 'C'.\n"
-    "C := C*Q   if side = 'R' and trans = 'N'.\n"
-    "C := C*Q^T if side = 'R' and trans = 'T'.\n"
-    "C := C*Q^H if side = 'R' and trans = 'C'.\n"
-    "C is m by n and Q is a square orthogonal/unitary matrix computed\n"
-    "by geqrf.  Q is defined as a product of k elementary reflectors,\n"
-    "stored as the first k columns of A and the first k entries of tau."
-    "\n\n"
-    "ARGUMENTS\n"
-    "A         'd' or 'z' matrix\n\n"
-    "tau       'd' or 'z' matrix of length at least k.  Must have the\n"
-    "          same type as A.\n\n"
-    "C         'd' or 'z' matrix.  Must have the same type as A.\n\n"
-    "side      'L' or 'R'\n\n"
-    "trans     'N', 'T', or 'C'n\n"
-    "m         integer.  If negative, the default value is used.\n\n"
-    "n         integer.  If negative, the default value is used.\n\n"
-    "k         integer.  k <= m if side = 'R' and k <= n if side = 'L'.\n"
-    "          If negative, the default value is used.\n\n"
-    "ldA       nonnegative integer.  ldA >= max(1,m) if side = 'L'\n"
-    "          and ldA >= max(1,n) if side = 'R'.  If zero, the\n"
-    "          default value is used.\n\n"
-    "ldC       nonnegative integer.  ldC >= max(1,m).  If zero, the\n"
-    "          default value is used.\n\n"
-    "offsetA   nonnegative integer\n\n"
-    "offsetB   nonnegative integer";
-
-static PyObject* unmqr(PyObject *self, PyObject *args, PyObject *kwrds)
-{
-    matrix *A, *tau, *C;
-    int m=-1, n=-1, k=-1, ldA=0, ldC=0, oA=0, oC=0, info, lwork;
-    void *work;
-    number wl;
-#if PY_MAJOR_VERSION >= 3
-    int side_ = 'L', trans_ = 'N';
-#endif
-    char side = 'L', trans = 'N';
-    char *kwlist[] = {"A", "tau", "C", "side", "trans", "m", "n", "k",
-        "ldA", "ldC", "offsetA", "offsetC", NULL};
-
-#if PY_MAJOR_VERSION >= 3
-    if (!PyArg_ParseTupleAndKeywords(args, kwrds, "OOO|CCiiiiiii",
-        kwlist, &A, &tau, &C, &side_, &trans_, &m, &n, &k, &ldA, &ldC,
-        &oA, &oC)) 
-        return NULL;
-    side = (char) side_;
-    trans = (char) trans_;
-#else
-    if (!PyArg_ParseTupleAndKeywords(args, kwrds, "OOO|cciiiiiii",
-        kwlist, &A, &tau, &C, &side, &trans, &m, &n, &k, &ldA, &ldC,
-        &oA, &oC)) 
-        return NULL;
-#endif
-
-    if (!Matrix_Check(A)) err_mtrx("A");
-    if (!Matrix_Check(tau)) err_mtrx("tau");
-    if (!Matrix_Check(C)) err_mtrx("C");
-    if (MAT_ID(A) != MAT_ID(tau) || MAT_ID(A) != MAT_ID(C))
-        err_conflicting_ids;
-    if (side != 'L' && side != 'R') err_char("side", "'L', 'R'");
-    if (trans != 'N' && trans != 'T' && trans != 'C')
-        err_char("trans", "'N', 'T', 'C'");
-    if (m < 0) m = C->nrows;
-    if (n < 0) n = C->ncols;
-    if (k < 0) k = len(tau);
-    if (m == 0 || n == 0 || k == 0) return Py_BuildValue("");
-    if (k > ((side == 'L') ? m : n)) err_ld("k");
-    if (ldA == 0) ldA = MAX(1,A->nrows);
-    if (ldA < ((side == 'L') ? MAX(1,m) : MAX(1,n))) err_ld("ldA");
-    if (ldC == 0) ldC = MAX(1,C->nrows);
-    if (ldC < MAX(1,m)) err_ld("ldC");
-    if (oA < 0) err_nn_int("offsetA");
-    if (oA + k*ldA > len(A)) err_buf_len("A");
-    if (oC < 0) err_nn_int("offsetC");
-    if (oC + (n-1)*ldC + m > len(C)) err_buf_len("C");
-    if (len(tau) < k) err_buf_len("tau");
-
-    switch (MAT_ID(A)){
-        case DOUBLE:
-            if (trans == 'C') trans = 'T';
-            lwork = -1;
-            Py_BEGIN_ALLOW_THREADS
-            dormqr_(&side, &trans, &m, &n, &k, NULL, &ldA, NULL, NULL,
-                &ldC, &wl.d, &lwork, &info);
-            Py_END_ALLOW_THREADS
-            lwork = (int) wl.d;
-            if (!(work = (void *) calloc(lwork, sizeof(double))))
-                return PyErr_NoMemory();
-            Py_BEGIN_ALLOW_THREADS
-            dormqr_(&side, &trans, &m, &n, &k, MAT_BUFD(A)+oA, &ldA,
-                MAT_BUFD(tau), MAT_BUFD(C)+oC, &ldC, (double *) work,
-                &lwork, &info);
-            Py_END_ALLOW_THREADS
-            free(work);
-	    break;
-
-        case COMPLEX:
-            if (trans == 'T') err_char("trans", "'N', 'C'");
-            lwork = -1;
-            Py_BEGIN_ALLOW_THREADS
-            zunmqr_(&side, &trans, &m, &n, &k, NULL, &ldA, NULL, NULL,
-                &ldC, &wl.z, &lwork, &info);
-            Py_END_ALLOW_THREADS
-            lwork = (int) creal(wl.z);
-            if (!(work = (void *) calloc(lwork, sizeof(double complex))))
-                return PyErr_NoMemory();
-            Py_BEGIN_ALLOW_THREADS
-            zunmqr_(&side, &trans, &m, &n, &k, MAT_BUFZ(A)+oA, &ldA,
-                MAT_BUFZ(tau), MAT_BUFZ(C)+oC, &ldC, 
-                (double complex *) work, &lwork, &info);
-            Py_END_ALLOW_THREADS
-            free(work);
-	    break;
-
-        default:
-	    err_invalid_id;
-    }
-
-    if (info) err_lapack
-    else return Py_BuildValue("");
-}
-
-
-static char doc_orgqr[] =
-    "Generate the orthogonal matrix in a QR factorization.\n\n"
-    "ormqr(A, tau, m=A.size[0], n=min(A.size), k=len(tau), \n"
-    "      ldA=max(1,A.size[0]), offsetA=0)\n\n"
-    "PURPOSE\n"
-    "On entry, A and tau contain an m by m orthogonal matrix Q.\n"
-    "Q is defined as a product of k elementary reflectors, stored in the\n"
-    "first k columns of A and in tau, as computed by geqrf().  On exit,\n"
-    "the first n columns of Q are stored in the leading columns of A.\n\n"
-    "ARGUMENTS\n"
-    "A         'd' matrix\n\n"
-    "tau       'd' matrix of length at least k\n\n"
-    "m         integer.  If negative, the default value is used.\n\n"
-    "n         integer.  n <= m.  If negative, the default value is used."
-    "\n\n"
-    "k         integer.  k <= n.  If negative, the default value is \n"
-    "          used.\n\n"
-    "ldA       nonnegative integer.  ldA >= max(1,m).  If zero, the\n"
-    "          default value is used.\n\n"
-    "offsetA   nonnegative integer";
-
-static PyObject* orgqr(PyObject *self, PyObject *args, PyObject *kwrds)
-{
-    matrix *A, *tau;
-    int m=-1, n=-1, k=-1, ldA=0, oA=0, info, lwork;
-    void *work;
-    number wl;
-    char *kwlist[] = {"A", "tau", "m", "n", "k", "ldA", "offsetA", NULL};
-
-    if (!PyArg_ParseTupleAndKeywords(args, kwrds, "OO|iiiii", kwlist, &A,
-        &tau, &m, &n, &k, &ldA, &oA)) return NULL;
-
-    if (!Matrix_Check(A)) err_mtrx("A");
-    if (!Matrix_Check(tau)) err_mtrx("tau");
-    if (MAT_ID(A) != MAT_ID(tau)) err_conflicting_ids;
-    if (m < 0) m = A->nrows;
-    if (n < 0) n = MIN(A->nrows, A->ncols);
-    if (n > m) err_ld("n");
-    if (k < 0) k = len(tau);
-    if (k > n) err_ld("k");
-    if (m == 0 || n == 0) return Py_BuildValue("");
-    if (ldA == 0) ldA = MAX(1, A->nrows);
-    if (ldA <  MAX(1, m)) err_ld("ldA");
-    if (oA < 0) err_nn_int("offsetA");
-    if (oA + n*ldA  > len(A)) err_buf_len("A");
-    if (len(tau) < k) err_buf_len("tau");
-
-    switch (MAT_ID(A)){
-        case DOUBLE:
-            lwork = -1;
-            Py_BEGIN_ALLOW_THREADS
-            dorgqr_(&m, &n, &k, NULL, &ldA, NULL, &wl.d, &lwork, &info);
-            Py_END_ALLOW_THREADS
-            lwork = (int) wl.d;
-            if (!(work = (void *) calloc(lwork, sizeof(double))))
-                return PyErr_NoMemory();
-            Py_BEGIN_ALLOW_THREADS
-            dorgqr_(&m, &n, &k, MAT_BUFD(A) + oA, &ldA, MAT_BUFD(tau),
-                (double *) work, &lwork, &info);
-            Py_END_ALLOW_THREADS
-            free(work);
-	    break;
-
-        default:
-	    err_invalid_id;
-    }
-
-    if (info) err_lapack
-    else return Py_BuildValue("");
-}
-
-
-static char doc_ungqr[] =
-    "Generate the orthogonal or unitary matrix in a QR factorization.\n\n"
-    "ungqr(A, tau, m=A.size[0], n=min(A.size), k=len(tau), \n"
-    "      ldA=max(1,A.size[0]), offsetA=0)\n\n"
-    "PURPOSE\n"
-    "On entry, A and tau contain an m by m orthogonal/unitary matrix Q.\n"
-    "Q is defined as a product of k elementary reflectors, stored in the\n"
-    "first k columns of A and in tau, as computed by geqrf().  On exit,\n"
-    "the first n columns of Q are stored in the leading columns of A.\n\n"
-    "ARGUMENTS\n"
-    "A         'd' or 'z' matrix\n\n"
-    "tau       'd' or 'z' matrix of length at least k.  Must have the\n"
-    "          same type as A.\n\n"
-    "m         integer.  If negative, the default value is used.\n\n"
-    "n         integer.  n <= m.  If negative, the default value is used."
-    "\n\n"
-    "k         integer.  k <= n.  If negative, the default value is \n"
-    "          used.\n\n"
-    "ldA       nonnegative integer.  ldA >= max(1,m).  If zero, the\n"
-    "          default value is used.\n\n"
-    "offsetA   nonnegative integer";
-
-static PyObject* ungqr(PyObject *self, PyObject *args, PyObject *kwrds)
-{
-    matrix *A, *tau;
-    int m=-1, n=-1, k=-1, ldA=0, oA=0, info, lwork;
-    void *work;
-    number wl;
-    char *kwlist[] = {"A", "tau", "m", "n", "k", "ldA", "offsetA", NULL};
-
-    if (!PyArg_ParseTupleAndKeywords(args, kwrds, "OO|iiiii",
-        kwlist, &A, &tau, &m, &n, &k, &ldA, &oA)) return NULL;
-
-    if (!Matrix_Check(A)) err_mtrx("A");
-    if (!Matrix_Check(tau)) err_mtrx("tau");
-    if (MAT_ID(A) != MAT_ID(tau)) err_conflicting_ids;
-    if (m < 0) m = A->nrows;
-    if (n < 0) n = MIN(A->nrows, A->ncols);
-    if (n > m) err_ld("n");
-    if (k < 0) k = len(tau);
-    if (k > n) err_ld("k");
-    if (m == 0 || n == 0) return Py_BuildValue("");
-    if (ldA == 0) ldA = MAX(1, A->nrows);
-    if (ldA <  MAX(1, m)) err_ld("ldA");
-    if (oA < 0) err_nn_int("offsetA");
-    if (oA + n*ldA  > len(A)) err_buf_len("A");
-    if (len(tau) < k) err_buf_len("tau");
-
-    switch (MAT_ID(A)){
-        case DOUBLE:
-            lwork = -1;
-            Py_BEGIN_ALLOW_THREADS
-            dorgqr_(&m, &n, &k, NULL, &ldA, NULL, &wl.d, &lwork, &info);
-            Py_END_ALLOW_THREADS
-            lwork = (int) wl.d;
-            if (!(work = (void *) calloc(lwork, sizeof(double))))
-                return PyErr_NoMemory();
-            Py_BEGIN_ALLOW_THREADS
-            dorgqr_(&m, &n, &k, MAT_BUFD(A) + oA, &ldA, MAT_BUFD(tau),
-                (double *) work, &lwork, &info);
-            Py_END_ALLOW_THREADS
-            free(work);
-	    break;
-
-        case COMPLEX:
-            lwork = -1;
-            Py_BEGIN_ALLOW_THREADS
-            zungqr_(&m, &n, &k, NULL, &ldA, NULL, &wl.z, &lwork, &info);
-            Py_END_ALLOW_THREADS
-            lwork = (int) creal(wl.z);
-            if (!(work = (void *) calloc(lwork, sizeof(double complex))))
-                return PyErr_NoMemory();
-            Py_BEGIN_ALLOW_THREADS
-            zungqr_(&m, &n, &k, MAT_BUFZ(A) + oA, &ldA, MAT_BUFZ(tau),
-                (double complex *) work, &lwork, &info);
-            Py_END_ALLOW_THREADS
-            free(work);
-	    break;
-
-        default:
-	    err_invalid_id;
-    }
-
-    if (info) err_lapack
-    else return Py_BuildValue("");
-}
-
-
-static char doc_gelqf[] =
-    "LQ factorization.\n\n"
-    "gelqf(A, tau, m=A.size[0], n=A.size[1], ldA=max(1,A.size[0]),\n"
-    "      offsetA=0)\n\n"
-    "PURPOSE\n"
-    "LQ factorization of an m by n real or complex matrix A:\n\n"
-    "A = L*Q = [L1; 0] * [Q1; Q2] if m <= n\n"
-    "A = L*Q = [L1; L2] * Q if m >= n,\n\n"
-    "where Q is n by n and orthogonal/unitary and L is m by n with L1\n"
-    "lower triangular.  On exit, L is stored in the lower triangular\n"
-    "part of A.  Q is stored as a product of k=min(m,n) elementary\n"
-    "reflectors.  The parameters of the reflectors are stored in the\n"
-    "first k entries of tau and in the upper  triangular part of the\n"
-    "first k rows of A.\n\n"
-    "ARGUMENTS\n"
-    "A         'd' or 'z' matrix\n\n"
-    "tau       'd' or 'z' matrix of length at least min(m,n).  Must\n"
-    "          have the same type as A.\n\n"
-    "m         integer.  If negative, the default value is used.\n\n"
-    "n         integer.  If negative, the default value is used.\n\n"
-    "ldA       nonnegative integer.  ldA >= max(1,m).  If zero, the\n"
-    "          default value is used.\n\n"
-    "offsetA   nonnegative integer";
-
-static PyObject* gelqf(PyObject *self, PyObject *args, PyObject *kwrds)
-{
-    matrix *A, *tau;
-    int m=-1, n=-1, ldA=0, oA=0, info, lwork;
-    void *work;
-    number wl;
-    char *kwlist[] = {"A", "tau", "m", "n", "ldA", "offsetA", NULL};
-
-    if (!PyArg_ParseTupleAndKeywords(args, kwrds, "OO|iiii", kwlist,
-        &A, &tau, &m, &n, &ldA, &oA))
-        return NULL;
-
-    if (!Matrix_Check(A)) err_mtrx("A");
-    if (!Matrix_Check(tau)) err_mtrx("tau");
-    if (MAT_ID(A) != MAT_ID(tau)) err_conflicting_ids;
-    if (m < 0) m = A->nrows;
-    if (n < 0) n = A->ncols;
-    if (m == 0 || n == 0) return Py_BuildValue("");
-    if (ldA == 0) ldA = MAX(1,A->nrows);
-    if (ldA < MAX(1,m)) err_ld("ldA");
-    if (oA < 0) err_nn_int("offsetA");
-    if (oA + (n-1)*ldA + m > len(A)) err_buf_len("A");
-    if (len(tau) < MIN(m,n)) err_buf_len("tau");
-
-    switch (MAT_ID(A)){
-        case DOUBLE:
-            lwork = -1;
-            Py_BEGIN_ALLOW_THREADS
-            dgelqf_(&m, &n, NULL, &ldA, NULL, &wl.d, &lwork, &info);
-            Py_END_ALLOW_THREADS
-            lwork = (int) wl.d;
-            if (!(work = (void *) calloc(lwork, sizeof(double))))
-                return PyErr_NoMemory();
-            Py_BEGIN_ALLOW_THREADS
-            dgelqf_(&m, &n, MAT_BUFD(A)+oA, &ldA, MAT_BUFD(tau),
-                (double *) work, &lwork, &info);
-            Py_END_ALLOW_THREADS
-            free(work);
-	    break;
-
-        case COMPLEX:
-            lwork = -1;
-            Py_BEGIN_ALLOW_THREADS
-            zgelqf_(&m, &n, NULL, &ldA, NULL, &wl.z, &lwork, &info);
-            Py_END_ALLOW_THREADS
-            lwork = (int) creal(wl.z);
-            if (!(work = (void *) calloc(lwork, sizeof(double complex))))
-                return PyErr_NoMemory();
-            Py_BEGIN_ALLOW_THREADS
-            zgelqf_(&m, &n, MAT_BUFZ(A)+oA, &ldA, MAT_BUFZ(tau),
-                (double complex *) work, &lwork, &info);
-            Py_END_ALLOW_THREADS
-            free(work);
-	    break;
-
-        default:
-	    err_invalid_id;
-    }
-
-    if (info) err_lapack
-    else return Py_BuildValue("");
-}
-
-
-static char doc_ormlq[] =
-    "Product with a real orthogonal matrix.\n\n"
-    "ormlq(A, tau, C, side='L', trans='N', m=C.size[0], n=C.size[1],\n"
-    "      k=min(A.size), ldA=max(1,A.size[0]), ldC=max(1,C.size[0]),\n"
-    "      offsetA=0, offsetC=0)\n\n"
-    "PURPOSE\n"
-    "Computes\n"
-    "C := Q*C   if side = 'L' and trans = 'N'.\n"
-    "C := Q^T*C if side = 'L' and trans = 'T'.\n"
-    "C := C*Q   if side = 'R' and trans = 'N'.\n"
-    "C := C*Q^T if side = 'R' and trans = 'T'.\n"
-    "C is m by n and Q is a square orthogonal matrix computed by gelqf."
-    "\n"
-    "Q is defined as a product of k elementary reflectors, stored as\n"
-    "the first k rows of A and the first k entries of tau.\n\n"
-    "ARGUMENTS\n"
-    "A         'd' matrix\n\n"
-    "tau       'd' matrix of length at least k\n\n"
-    "C         'd' matrix\n\n"
-    "side      'L' or 'R'\n\n"
-    "trans     'N' or 'T'\n\n"
-    "m         integer.  If negative, the default value is used.\n\n"
-    "n         integer.  If negative, the default value is used.\n\n"
-    "k         integer.  k <= m if side = 'L' and k <= n if side = 'R'.\n"
-    "          If negative, the default value is used.\n\n"
-    "ldA       nonnegative integer.  ldA >= max(1,k).  If zero, the\n"
-    "          default value is used.\n\n"
-    "ldC       nonnegative integer.  ldC >= max(1,m).  If zero, the\n"
-    "          default value is used.\n\n"
-    "offsetA   nonnegative integer\n\n"
-    "offsetB   nonnegative integer";
-
-static PyObject* ormlq(PyObject *self, PyObject *args, PyObject *kwrds)
-{
-    matrix *A, *tau, *C;
-    int m=-1, n=-1, k=-1, ldA=0, ldC=0, oA=0, oC=0, info, lwork;
-    void *work;
-    number wl;
-#if PY_MAJOR_VERSION >= 3
-    int side_ = 'L', trans_ = 'N';
-#endif
-    char side = 'L', trans = 'N';
-    char *kwlist[] = {"A", "tau", "C", "side", "trans", "m", "n", "k",
-        "ldA", "ldC", "offsetA", "offsetC", NULL};
-
-#if PY_MAJOR_VERSION >= 3
-    if (!PyArg_ParseTupleAndKeywords(args, kwrds, "OOO|CCiiiiiii",
-        kwlist, &A, &tau, &C, &side_, &trans_, &m, &n, &k, &ldA, &ldC,
-        &oA, &oC)) 
-        return NULL;
-    side = (char) side_;
-    trans = (char) trans_;
-#else
-    if (!PyArg_ParseTupleAndKeywords(args, kwrds, "OOO|cciiiiiii",
-        kwlist, &A, &tau, &C, &side, &trans, &m, &n, &k, &ldA, &ldC,
-        &oA, &oC)) 
-        return NULL;
-#endif
-
-    if (!Matrix_Check(A)) err_mtrx("A");
-    if (!Matrix_Check(tau)) err_mtrx("tau");
-    if (!Matrix_Check(C)) err_mtrx("C");
-    if (MAT_ID(A) != MAT_ID(tau) || MAT_ID(A) != MAT_ID(C))
-        err_conflicting_ids;
-    if (side != 'L' && side != 'R') err_char("side", "'L', 'R'");
-    if (trans != 'N' && trans != 'T') err_char("trans", "'N', 'T'");
-    if (m < 0) m = C->nrows;
-    if (n < 0) n = C->ncols;
-    if (k < 0) k = MIN(A->nrows, A->ncols);
-    if (m == 0 || n == 0 || k == 0) return Py_BuildValue("");
-    if (k > ((side == 'L') ? m : n)) err_ld("k");
-    if (ldA == 0) ldA = MAX(1,A->nrows);
-    if (ldA < MAX(1,k)) err_ld("ldA");
-    if (ldC == 0) ldC = MAX(1,C->nrows);
-    if (ldC < MAX(1,m)) err_ld("ldC");
-    if (oA < 0) err_nn_int("offsetA");
-    if (oA + ldA * ((side == 'L') ? m : n) > len(A)) err_buf_len("A");
-    if (oC < 0) err_nn_int("offsetC");
-    if (oC + (n-1)*ldC + m > len(C)) err_buf_len("C");
-    if (len(tau) < k) err_buf_len("tau");
-
-    switch (MAT_ID(A)){
-        case DOUBLE:
-            lwork = -1;
-            Py_BEGIN_ALLOW_THREADS
-            dormlq_(&side, &trans, &m, &n, &k, NULL, &ldA, NULL, NULL,
-                &ldC, &wl.d, &lwork, &info);
-            Py_END_ALLOW_THREADS
-            lwork = (int) wl.d;
-            if (!(work = (void *) calloc(lwork, sizeof(double))))
-                return PyErr_NoMemory();
-            Py_BEGIN_ALLOW_THREADS
-            dormlq_(&side, &trans, &m, &n, &k, MAT_BUFD(A)+oA, &ldA,
-                MAT_BUFD(tau), MAT_BUFD(C)+oC, &ldC, (double *) work,
-                &lwork, &info);
-            Py_END_ALLOW_THREADS
-            free(work);
-	    break;
-
-        default:
-	    err_invalid_id;
-    }
-
-    if (info) err_lapack
-    else return Py_BuildValue("");
-}
-
-
-static char doc_unmlq[] =
-    "Product with a real or complex orthogonal matrix.\n\n"
-    "unmlq(A, tau, C, side='L', trans='N', m=C.size[0], n=C.size[1],\n"
-    "      k=min(A.size), ldA=max(1,A.size[0]), ldC=max(1,C.size[0]),\n"
-    "      offsetA=0, offsetC=0)\n\n"
-    "PURPOSE\n"
-    "Computes\n"
-    "C := Q*C   if side = 'L' and trans = 'N'.\n"
-    "C := Q^T*C if side = 'L' and trans = 'T'.\n"
-    "C := Q^H*C if side = 'L' and trans = 'C'.\n"
-    "C := C*Q   if side = 'R' and trans = 'N'.\n"
-    "C := C*Q^T if side = 'R' and trans = 'T'.\n"
-    "C := C*Q^H if side = 'R' and trans = 'C'.\n"
-    "C is m by n and Q is a square orthogonal/unitary matrix computed\n"
-    "by gelqf.  Q is defined as a product of k elementary reflectors,\n"
-    "stored as the first k rows of A and the first k entries of tau."
-    "\n\n"
-    "ARGUMENTS\n"
-    "A         'd' or 'z' matrix\n\n"
-    "tau       'd' or 'z' matrix of length at least k.  Must have the\n"
-    "          same type as A.\n\n"
-    "C         'd' or 'z' matrix.  Must have the same type as A.\n\n"
-    "side      'L' or 'R'\n\n"
-    "trans     'N', 'T', or 'C'n\n"
-    "m         integer.  If negative, the default value is used.\n\n"
-    "n         integer.  If negative, the default value is used.\n\n"
-    "k         integer.  k <= m if side = 'R' and k <= n if side = 'L'.\n"
-    "          If negative, the default value is used.\n\n"
-    "ldA       nonnegative integer.  ldA >= max(1,k).  If zero, the\n"
-    "          default value is used.\n\n"
-    "ldC       nonnegative integer.  ldC >= max(1,m).  If zero, the\n"
-    "          default value is used.\n\n"
-    "offsetA   nonnegative integer\n\n"
-    "offsetB   nonnegative integer";
-
-static PyObject* unmlq(PyObject *self, PyObject *args, PyObject *kwrds)
-{
-    matrix *A, *tau, *C;
-    int m=-1, n=-1, k=-1, ldA=0, ldC=0, oA=0, oC=0, info, lwork;
-    void *work;
-    number wl;
-#if PY_MAJOR_VERSION >= 3
-    int side_ = 'L', trans_ = 'N';
-#endif
-    char side = 'L', trans = 'N';
-    char *kwlist[] = {"A", "tau", "C", "side", "trans", "m", "n", "k",
-        "ldA", "ldC", "offsetA", "offsetC", NULL};
-
-#if PY_MAJOR_VERSION >= 3
-    if (!PyArg_ParseTupleAndKeywords(args, kwrds, "OOO|CCiiiiiii",
-        kwlist, &A, &tau, &C, &side_, &trans_, &m, &n, &k, &ldA, &ldC,
-        &oA, &oC)) 
-        return NULL;
-    side = (char) side_;
-    trans = (char) trans_;
-#else
-    if (!PyArg_ParseTupleAndKeywords(args, kwrds, "OOO|cciiiiiii",
-        kwlist, &A, &tau, &C, &side, &trans, &m, &n, &k, &ldA, &ldC,
-        &oA, &oC)) 
-        return NULL;
-#endif
-
-    if (!Matrix_Check(A)) err_mtrx("A");
-    if (!Matrix_Check(tau)) err_mtrx("tau");
-    if (!Matrix_Check(C)) err_mtrx("C");
-    if (MAT_ID(A) != MAT_ID(tau) || MAT_ID(A) != MAT_ID(C))
-        err_conflicting_ids;
-    if (side != 'L' && side != 'R') err_char("side", "'L', 'R'");
-    if (trans != 'N' && trans != 'T' && trans != 'C')
-        err_char("trans", "'N', 'T', 'C'");
-    if (m < 0) m = C->nrows;
-    if (n < 0) n = C->ncols;
-    if (k < 0) k = MIN(A->nrows, A->ncols);
-    if (m == 0 || n == 0 || k == 0) return Py_BuildValue("");
-    if (k > ((side == 'L') ? m : n)) err_ld("k");
-    if (ldA == 0) ldA = MAX(1,A->nrows);
-    if (ldA < MAX(1,k)) err_ld("ldA");
-    if (ldC == 0) ldC = MAX(1,C->nrows);
-    if (ldC < MAX(1,m)) err_ld("ldC");
-    if (oA < 0) err_nn_int("offsetA");
-    if (oA + ldA * ((side == 'L') ? m : n) > len(A)) err_buf_len("A");
-    if (oC < 0) err_nn_int("offsetC");
-    if (oC + (n-1)*ldC + m > len(C)) err_buf_len("C");
-    if (len(tau) < k) err_buf_len("tau");
-
-    switch (MAT_ID(A)){
-        case DOUBLE:
-            if (trans == 'C') trans = 'T';
-            lwork = -1;
-            Py_BEGIN_ALLOW_THREADS
-            dormlq_(&side, &trans, &m, &n, &k, NULL, &ldA, NULL, NULL,
-                &ldC, &wl.d, &lwork, &info);
-            Py_END_ALLOW_THREADS
-            lwork = (int) wl.d;
-            if (!(work = (void *) calloc(lwork, sizeof(double))))
-                return PyErr_NoMemory();
-            Py_BEGIN_ALLOW_THREADS
-            dormlq_(&side, &trans, &m, &n, &k, MAT_BUFD(A)+oA, &ldA,
-                MAT_BUFD(tau), MAT_BUFD(C)+oC, &ldC, (double *) work,
-                &lwork, &info);
-            Py_END_ALLOW_THREADS
-            free(work);
-	    break;
-
-        case COMPLEX:
-            if (trans == 'T') err_char("trans", "'N', 'C'");
-            lwork = -1;
-            Py_BEGIN_ALLOW_THREADS
-            zunmlq_(&side, &trans, &m, &n, &k, NULL, &ldA, NULL, NULL,
-                &ldC, &wl.z, &lwork, &info);
-            Py_END_ALLOW_THREADS
-            lwork = (int) creal(wl.z);
-            if (!(work = (void *) calloc(lwork, sizeof(double complex))))
-                return PyErr_NoMemory();
-            Py_BEGIN_ALLOW_THREADS
-            zunmlq_(&side, &trans, &m, &n, &k, MAT_BUFZ(A)+oA, &ldA,
-                MAT_BUFZ(tau), MAT_BUFZ(C)+oC, &ldC, 
-                (double complex *) work, &lwork, &info);
-            Py_END_ALLOW_THREADS
-            free(work);
-	    break;
-
-        default:
-	    err_invalid_id;
-    }
-
-    if (info) err_lapack
-    else return Py_BuildValue("");
-}
-
-
-static char doc_orglq[] =
-    "Generate the orthogonal matrix in an LQ factorization.\n\n"
-    "orglq(A, tau, m=min(A.size), n=A.size[1], k=len(tau), \n"
-    "      ldA=max(1,A.size[0]), offsetA=0)\n\n"
-    "PURPOSE\n"
-    "On entry, A and tau contain an n by n orthogonal matrix Q.\n"
-    "Q is defined as a product of k elementary reflectors, stored in the\n"
-    "first k rows of A and in tau, as computed by gelqf().  On exit,\n"
-    "the first m rows of Q are stored in the leading rows of A.\n\n"
-    "ARGUMENTS\n"
-    "A         'd' matrix\n\n"
-    "tau       'd' matrix of length at least k\n\n"
-    "m         integer.  If negative, the default value is used.\n\n"
-    "n         integer.  n >= m.  If negative, the default value is used."
-    "\n\n"
-    "k         integer.  k <= m.  If negative, the default value is \n"
-    "          used.\n\n"
-    "ldA       nonnegative integer.  ldA >= max(1,m).  If zero, the\n"
-    "          default value is used.\n\n"
-    "offsetA   nonnegative integer";
-
-static PyObject* orglq(PyObject *self, PyObject *args, PyObject *kwrds)
-{
-    matrix *A, *tau;
-    int m=-1, n=-1, k=-1, ldA=0, oA=0, info, lwork;
-    void *work;
-    number wl;
-    char *kwlist[] = {"A", "tau", "m", "n", "k", "ldA", "offsetA", NULL};
-
-    if (!PyArg_ParseTupleAndKeywords(args, kwrds, "OO|iiiii", kwlist, &A,
-        &tau, &m, &n, &k, &ldA, &oA)) return NULL;
-
-    if (!Matrix_Check(A)) err_mtrx("A");
-    if (!Matrix_Check(tau)) err_mtrx("tau");
-    if (MAT_ID(A) != MAT_ID(tau)) err_conflicting_ids;
-    if (m < 0) m = MIN(A->nrows, A->ncols);
-    if (n < 0) n = A->ncols;
-    if (m > n) err_ld("n");
-    if (k < 0) k = len(tau);
-    if (k > m) err_ld("k");
-    if (m == 0 || n == 0) return Py_BuildValue("");
-    if (ldA == 0) ldA = MAX(1, A->nrows);
-    if (ldA <  MAX(1, m)) err_ld("ldA");
-    if (oA < 0) err_nn_int("offsetA");
-    if (oA + n*ldA  > len(A)) err_buf_len("A");
-    if (len(tau) < k) err_buf_len("tau");
-
-    switch (MAT_ID(A)){
-        case DOUBLE:
-            lwork = -1;
-            Py_BEGIN_ALLOW_THREADS
-            dorglq_(&m, &n, &k, NULL, &ldA, NULL, &wl.d, &lwork, &info);
-            Py_END_ALLOW_THREADS
-            lwork = (int) wl.d;
-            if (!(work = (void *) calloc(lwork, sizeof(double))))
-                return PyErr_NoMemory();
-            Py_BEGIN_ALLOW_THREADS
-            dorglq_(&m, &n, &k, MAT_BUFD(A) + oA, &ldA, MAT_BUFD(tau),
-                (double *) work, &lwork, &info);
-            Py_END_ALLOW_THREADS
-            free(work);
-	    break;
-
-        default:
-	    err_invalid_id;
-    }
-
-    if (info) err_lapack
-    else return Py_BuildValue("");
-}
-
-
-static char doc_unglq[] =
-    "Generate the orthogonal or unitary matrix in an LQ factorization.\n\n"
-    "unglq(A, tau, m=min(A.size), n=A.size[1], k=len(tau), \n"
-    "      ldA=max(1,A.size[0]), offsetA=0)\n\n"
-    "PURPOSE\n"
-    "On entry, A and tau contain an n by n orthogonal/unitary matrix Q.\n"
-    "Q is defined as a product of k elementary reflectors, stored in the\n"
-    "first k rows of A and in tau, as computed by gelqf().  On exit,\n"
-    "the first m rows of Q are stored in the leading rows of A.\n\n"
-    "ARGUMENTS\n"
-    "A         'd' or 'z' matrix\n\n"
-    "tau       'd' or 'z' matrix of length at least k.  Must have the\n"
-    "          same type as A.\n\n"
-    "m         integer.  If negative, the default value is used.\n\n"
-    "n         integer.  n >= m.  If negative, the default value is used."
-    "\n\n"
-    "k         integer.  k <= m.  If negative, the default value is \n"
-    "          used.\n\n"
-    "ldA       nonnegative integer.  ldA >= max(1,m).  If zero, the\n"
-    "          default value is used.\n\n"
-    "offsetA   nonnegative integer";
-
-static PyObject* unglq(PyObject *self, PyObject *args, PyObject *kwrds)
-{
-    matrix *A, *tau;
-    int m=-1, n=-1, k=-1, ldA=0, oA=0, info, lwork;
-    void *work;
-    number wl;
-    char *kwlist[] = {"A", "tau", "m", "n", "k", "ldA", "offsetA", NULL};
-
-    if (!PyArg_ParseTupleAndKeywords(args, kwrds, "OO|iiiii",
-        kwlist, &A, &tau, &m, &n, &k, &ldA, &oA)) return NULL;
-
-    if (!Matrix_Check(A)) err_mtrx("A");
-    if (!Matrix_Check(tau)) err_mtrx("tau");
-    if (MAT_ID(A) != MAT_ID(tau)) err_conflicting_ids;
-    if (m < 0) m = MIN(A->nrows, A->ncols);
-    if (n < 0) n = A->ncols;
-    if (m > n) err_ld("n");
-    if (k < 0) k = len(tau);
-    if (k > m) err_ld("k");
-    if (m == 0 || n == 0) return Py_BuildValue("");
-    if (ldA == 0) ldA = MAX(1, A->nrows);
-    if (ldA <  MAX(1, m)) err_ld("ldA");
-    if (oA < 0) err_nn_int("offsetA");
-    if (oA + n*ldA  > len(A)) err_buf_len("A");
-    if (len(tau) < k) err_buf_len("tau");
-
-    switch (MAT_ID(A)){
-        case DOUBLE:
-            lwork = -1;
-            Py_BEGIN_ALLOW_THREADS
-            dorglq_(&m, &n, &k, NULL, &ldA, NULL, &wl.d, &lwork, &info);
-            Py_END_ALLOW_THREADS
-            lwork = (int) wl.d;
-            if (!(work = (void *) calloc(lwork, sizeof(double))))
-                return PyErr_NoMemory();
-            Py_BEGIN_ALLOW_THREADS
-            dorglq_(&m, &n, &k, MAT_BUFD(A) + oA, &ldA, MAT_BUFD(tau),
-                (double *) work, &lwork, &info);
-            Py_END_ALLOW_THREADS
-            free(work);
-	    break;
-
-        case COMPLEX:
-            lwork = -1;
-            Py_BEGIN_ALLOW_THREADS
-            zunglq_(&m, &n, &k, NULL, &ldA, NULL, &wl.z, &lwork, &info);
-            Py_END_ALLOW_THREADS
-            lwork = (int) creal(wl.z);
-            if (!(work = (void *) calloc(lwork, sizeof(double complex))))
-                return PyErr_NoMemory();
-            Py_BEGIN_ALLOW_THREADS
-            zunglq_(&m, &n, &k, MAT_BUFZ(A) + oA, &ldA, MAT_BUFZ(tau),
-                (double complex *) work, &lwork, &info);
-            Py_END_ALLOW_THREADS
-            free(work);
-	    break;
-
-        default:
-	    err_invalid_id;
-    }
-
-    if (info) err_lapack
-    else return Py_BuildValue("");
-}
-
-
-static char doc_geqp3[] =
-    "QR factorization with column pivoting.\n\n"
-    "geqp3(A, jpvt, tau, m=A.size[0], n=A.size[1], ldA=max(1,A.size[0]),\n"
-    "      offsetA=0)\n\n"
-    "PURPOSE\n"
-    "QR factorization with column pivoting of an m by n real or complex\n"
-    "matrix A:\n\n"
-    "A*P = Q*R = [Q1 Q2] * [R1; 0] if m >= n\n"
-    "A*P = Q*R = Q * [R1 R2] if m <= n,\n\n"
-    "where P is a permutation matrix, Q is m by m and orthogonal/unitary\n"
-    "and R is m by n with R1 upper triangular.  On exit, R is stored in\n"
-    "the upper triangular part of A.  Q is stored as a product of\n"
-    "k=min(m,n) elementary reflectors.  The parameters of the\n"
-    "reflectors are stored in the first k entries of tau and in the\n"
-    "lower triangular part of the first k columns of A.  On entry, if\n"
-    "jpvt[j] is nonzero, the jth column of A is permuted to the front of\n"
-    "A*P.  If jpvt[j] is zero, the jth column is a free column.  On exit\n"
-    "A*P = A[:, jpvt - 1].\n\n"
-    "ARGUMENTS\n"
-    "A         'd' or 'z' matrix\n\n"
-    "jpvt      'i' matrix of length n\n\n"
-    "tau       'd' or 'z' matrix of length min(m,n).  Must have the same\n"
-    "          type as A.\n\n"
-    "m         integer.  If negative, the default value is used.\n\n"
-    "n         integer.  If negative, the default value is used.\n\n"
-    "ldA       nonnegative integer.  ldA >= max(1,m).  If zero, the\n"
-    "          default value is used.\n\n"
-    "offsetA   nonnegative integer";
-
-static PyObject* geqp3(PyObject *self, PyObject *args, PyObject *kwrds)
-{
-    matrix *A, *tau, *jpvt;
-    int m=-1, n=-1, ldA=0, oA=0, info, lwork;
-    double *rwork = NULL;
-    void *work = NULL;
-    number wl;
-    char *kwlist[] = {"A", "jpvt", "tau", "m", "n", "ldA", "offsetA",
-        NULL};
-
-    if (!PyArg_ParseTupleAndKeywords(args, kwrds, "OOO|iiii", kwlist,
-        &A, &jpvt, &tau, &m, &n, &ldA, &oA))
-        return NULL;
-
-    if (!Matrix_Check(A)) err_mtrx("A");
-    if (!Matrix_Check(jpvt) || jpvt ->id != INT) err_int_mtrx("jpvt");
-    if (!Matrix_Check(tau)) err_mtrx("tau");
-    if (MAT_ID(A) != MAT_ID(tau)) err_conflicting_ids;
-    if (m < 0) m = A->nrows;
-    if (n < 0) n = A->ncols;
-    if (m == 0 || n == 0) return Py_BuildValue("");
-    if (ldA == 0) ldA = MAX(1, A->nrows);
-    if (ldA < MAX(1,m)) err_ld("ldA");
-    if (oA < 0) err_nn_int("offsetA");
-    if (oA + (n-1)*ldA + m > len(A)) err_buf_len("A");
-    if (len(jpvt) < n) err_buf_len("jpvt");
-    if (len(tau) < MIN(m,n)) err_buf_len("tau");
-
-    int i;
-#if (SIZEOF_INT < SIZEOF_SIZE_T)
-    int *jpvt_ptr = malloc(n*sizeof(int));
-    if (!jpvt_ptr) return PyErr_NoMemory();
-    for (i=0; i<n; i++) jpvt_ptr[i] = MAT_BUFI(jpvt)[i];
-#else
-    int *jpvt_ptr = MAT_BUFI(jpvt);
-#endif
-
-    switch (MAT_ID(A)){
-        case DOUBLE:
-            lwork = -1;
-            Py_BEGIN_ALLOW_THREADS
-            dgeqp3_(&m, &n, NULL, &ldA, NULL, NULL, &wl.d, &lwork, &info);
-            Py_END_ALLOW_THREADS
-            lwork = (int) wl.d;
-            if (!(work = (void *) calloc(lwork, sizeof(double))))
-                return PyErr_NoMemory();
-            Py_BEGIN_ALLOW_THREADS
-            dgeqp3_(&m, &n, MAT_BUFD(A)+oA, &ldA, jpvt_ptr, MAT_BUFD(tau),
-                (double *) work, &lwork, &info);
-            Py_END_ALLOW_THREADS
-            free(work);
-	    break;
-
-        case COMPLEX:
-            lwork = -1;
-            Py_BEGIN_ALLOW_THREADS
-            zgeqp3_(&m, &n, NULL, &ldA, NULL, NULL, &wl.z, &lwork, NULL,
-                &info);
-            Py_END_ALLOW_THREADS
-            lwork = (int) creal(wl.z);
-            if (!(work = (void *) calloc(lwork, sizeof(double complex))) ||
-                !(rwork = (double *) calloc(2*n, sizeof(double))))
-                return PyErr_NoMemory();
-            Py_BEGIN_ALLOW_THREADS
-            zgeqp3_(&m, &n, MAT_BUFZ(A)+oA, &ldA, jpvt_ptr, MAT_BUFZ(tau),
-                (double complex *) work, &lwork, rwork, &info);
-            Py_END_ALLOW_THREADS
-            free(work);
-            free(rwork);
-	    break;
-
-        default:
-#if (SIZEOF_INT < SIZEOF_SIZE_T)
-            free(jpvt_ptr);
-#endif
-            err_invalid_id;
-    }
-
-#if (SIZEOF_INT < SIZEOF_SIZE_T)
-    for (i=0; i<n; i++) MAT_BUFI(jpvt)[i] = jpvt_ptr[i];
-    free(jpvt_ptr);
-#endif
-
-    if (info) err_lapack
-    else return Py_BuildValue("");
-}
-
-
-
-static char doc_syev[] =
-    "Eigenvalue decomposition of a real symmetric matrix.\n\n"
-    "syev(A, W, jobz='N', uplo='L', n=A.size[0], "
-    "ldA = max(1,A.size[0]),\n"
-    "     offsetA=0, offsetW=0)\n\n"
-    "PURPOSE\n"
-    "Returns eigenvalues/vectors of a real symmetric nxn matrix A.\n"
-    "On exit, W contains the eigenvalues in ascending order.  If jobz\n"
-    "is 'V', the (normalized) eigenvectors are also computed and\n"
-    "returned in A.  If jobz is 'N', only the eigenvalues are\n"
-    "computed, and the content of A is destroyed.\n\n"
-    "ARGUMENTS\n"
-    "A         'd' matrix\n\n"
-    "W         'd' matrix of length at least n\n\n"
-    "jobz      'N' or 'V'\n\n"
-    "uplo      'L' or 'U'\n\n"
-    "n         integer.  If negative, the default value is used.\n\n"
-    "ldA       nonnegative integer.  ldA >= max(1,n).  If zero, the\n"
-    "          default value is used.\n\n"
-    "offsetA   nonnegative integer\n\n"
-    "offsetB   nonnegative integer";
-
-static PyObject* syev(PyObject *self, PyObject *args, PyObject *kwrds)
-{
-    matrix *A, *W;
-    int n=-1, ldA=0, oA=0, oW=0, info, lwork;
-    double *work;
-    number wl;
-#if PY_MAJOR_VERSION >= 3
-    int uplo_ = 'L', jobz_ = 'N';
-#endif
-    char uplo = 'L', jobz = 'N';
-    char *kwlist[] = {"A", "W", "jobz", "uplo", "n", "ldA", "offsetA",
-        "offsetW", NULL};
-
-#if PY_MAJOR_VERSION >= 3
-    if (!PyArg_ParseTupleAndKeywords(args, kwrds, "OO|CCiiii", kwlist,
-        &A, &W, &jobz_, &uplo_, &n, &ldA, &oA, &oW)) 
-        return NULL;
-    jobz = (char) jobz_;
-    uplo = (char) uplo_;
-#else
-    if (!PyArg_ParseTupleAndKeywords(args, kwrds, "OO|cciiii", kwlist,
-        &A, &W, &jobz, &uplo, &n, &ldA, &oA, &oW)) 
-        return NULL;
-#endif
-
-    if (!Matrix_Check(A)) err_mtrx("A");
-    if (!Matrix_Check(W) || MAT_ID(W) != DOUBLE) err_dbl_mtrx("W");
-    if (jobz != 'N' && jobz != 'V') err_char("jobz", "'N', 'V'");
-    if (uplo != 'L' && uplo != 'U') err_char("uplo", "'L', 'U'");
-    if (n < 0){
-        n = A->nrows;
-        if (n != A->ncols){
-            PyErr_SetString(PyExc_TypeError, "A must be square");
-            return NULL;
-        }
-    }
-    if (n == 0) return Py_BuildValue("i",0);
-    if (ldA == 0) ldA = MAX(1,A->nrows);
-    if (ldA < MAX(1,n)) err_ld("ldA");
-    if (oA < 0) err_nn_int("offsetA");
-    if (oA + (n-1)*ldA + n > len(A)) err_buf_len("A");
-    if (oW < 0) err_nn_int("offsetW");
-    if (oW + n > len(W)) err_buf_len("W");
-
-    switch (MAT_ID(A)){
-	case DOUBLE:
-	    lwork=-1;
-            Py_BEGIN_ALLOW_THREADS
-	    dsyev_(&jobz, &uplo, &n, NULL, &ldA, NULL, &wl.d, &lwork,
-                &info);
-            Py_END_ALLOW_THREADS
-	    lwork = (int) wl.d;
-	    if (!(work = calloc(lwork, sizeof(double))))
-		return PyErr_NoMemory();
-            Py_BEGIN_ALLOW_THREADS
-	    dsyev_(&jobz, &uplo, &n, MAT_BUFD(A)+oA, &ldA,
-                MAT_BUFD(W)+oW, work, &lwork, &info);
-            Py_END_ALLOW_THREADS
-	    free(work);
-	    break;
-
-        default:
-	    err_invalid_id;
-    }
-
-    if (info) err_lapack
-    else return Py_BuildValue("");
-}
-
-
-static char doc_heev[] =
-    "Eigenvalue decomposition of a real symmetric or complex Hermitian"
-    "\nmatrix.\n\n"
-    "heev(A, W, jobz='N', uplo='L', n=A.size[0], "
-    "ldA = max(1,A.size[0]),\n"
-    "     offsetA=0, offsetW=0)\n\n"
-    "PURPOSE\n"
-    "Returns eigenvalues/vectors of a real symmetric or complex\n"
-    "Hermitian nxn matrix A.  On exit, W contains the eigenvalues in\n"
-    "ascending order.  If jobz is 'V', the (normalized) eigenvectors\n"
-    "are also computed and returned in A.  If jobz is 'N', only the\n"
-    "eigenvalues are computed, and the content of A is destroyed.\n\n"
-    "ARGUMENTS\n"
-    "A         'd' or 'z' matrix\n\n"
-    "W         'd' matrix of length at least n\n\n"
-    "jobz      'N' or 'V'\n\n"
-    "uplo      'L' or 'U'\n\n"
-    "n         integer.  If negative, the default value is used.\n\n"
-    "ldA       nonnegative integer.  ldA >= max(1,n).  If zero, the\n"
-    "          default value is used.\n\n"
-    "offsetA   nonnegative integer\n\n"
-    "offsetB   nonnegative integer";
-
-static PyObject* heev(PyObject *self, PyObject *args, PyObject *kwrds)
-{
-    matrix *A, *W;
-    int n=-1, ldA=0, oA=0, oW=0, info, lwork;
-    double *rwork=NULL;
-    void *work=NULL;
-    number wl;
-#if PY_MAJOR_VERSION >= 3
-    int uplo_ = 'L', jobz_ = 'N';
-#endif
-    char uplo = 'L', jobz = 'N';
-    char *kwlist[] = {"A", "W", "jobz", "uplo", "n", "ldA", "offsetA",
-        "offsetW", NULL};
-
-#if PY_MAJOR_VERSION >= 3
-    if (!PyArg_ParseTupleAndKeywords(args, kwrds, "OO|CCiiii", kwlist,
-        &A, &W, &jobz_, &uplo_, &n, &ldA, &oA, &oW)) 
-        return NULL;
-    jobz = (char) jobz_;
-    uplo = (char) uplo_;
-#else
-    if (!PyArg_ParseTupleAndKeywords(args, kwrds, "OO|cciiii", kwlist,
-        &A, &W, &jobz, &uplo, &n, &ldA, &oA, &oW)) 
-        return NULL;
-#endif
-
-    if (!Matrix_Check(A)) err_mtrx("A");
-    if (!Matrix_Check(W) || MAT_ID(W) != DOUBLE) err_dbl_mtrx("W");
-    if (jobz != 'N' && jobz != 'V') err_char("jobz", "'N', 'V'");
-    if (uplo != 'L' && uplo != 'U') err_char("uplo", "'L', 'U'");
-    if (n < 0){
-        n = A->nrows;
-        if (n != A->ncols){
-            PyErr_SetString(PyExc_TypeError, "A must be square");
-            return NULL;
-        }
-    }
-    if (n == 0) return Py_BuildValue("");
-    if (ldA == 0) ldA = MAX(1,A->nrows);
-    if (ldA < MAX(1,n)) err_ld("ldA");
-    if (oA < 0) err_nn_int("offsetA");
-    if (oA + (n-1)*ldA + n > len(A)) err_buf_len("A");
-    if (oW < 0) err_nn_int("offsetW");
-    if (oW + n > len(W)) err_buf_len("W");
-    switch (MAT_ID(A)){
-	case DOUBLE:
-	    lwork=-1;
-            Py_BEGIN_ALLOW_THREADS
-	    dsyev_(&jobz, &uplo, &n, NULL, &ldA, NULL, &wl.d, &lwork,
-                &info);
-            Py_END_ALLOW_THREADS
-	    lwork = (int) wl.d;
-	    if (!(work = (void *) calloc(lwork, sizeof(double))))
-		return PyErr_NoMemory();
-            Py_BEGIN_ALLOW_THREADS
-	    dsyev_(&jobz, &uplo, &n, MAT_BUFD(A)+oA, &ldA,
-                MAT_BUFD(W)+oW, (double *) work, &lwork, &info);
-            Py_END_ALLOW_THREADS
-	    free(work);
-	    break;
-
-        case COMPLEX:
-	    lwork=-1;
-            Py_BEGIN_ALLOW_THREADS
-	    zheev_(&jobz, &uplo, &n, NULL, &ldA, NULL, &wl.z, &lwork,
-                NULL, &info);
-            Py_END_ALLOW_THREADS
-	    lwork = (int) creal(wl.z);
-	    work = (void *) calloc(lwork, sizeof(double complex));
-	    rwork = (double *) calloc(3*n-2, sizeof(double));
-	    if (!work || !rwork){
-		free(work);  free(rwork);
-		return PyErr_NoMemory();
-	    }
-            Py_BEGIN_ALLOW_THREADS
-	    zheev_(&jobz, &uplo, &n, MAT_BUFZ(A)+oA, &ldA,
-		MAT_BUFD(W)+oW,  (double complex *) work, &lwork, rwork,
-		&info);
-            Py_END_ALLOW_THREADS
-	    free(work);  free(rwork);
-	    break;
-
-        default:
-	    err_invalid_id;
-    }
-
-    if (info) err_lapack
-    else return Py_BuildValue("");
-}
-
-
-static char doc_syevx[] =
-    "Computes selected eigenvalues and eigenvectors of a real symmetric"
-    "\nmatrix (expert driver).\n\n"
-    "m = syevx(A, W, jobz='N', range='A', uplo='L', vl=0.0, vu=0.0, \n"
-    "          il=1, iu=1, Z=None, n=A.size[0], ldA=max(1,A.size[0]),\n"
-    "          ldZ=None, abstol=0.0, offsetA=0, offsetW=0,\n"
-    "          offsetZ=0)\n\n"
-    "PURPOSE\n"
-    "Computes selected eigenvalues/vectors of a real symmetric n by n\n"
-    "matrix A.\n"
-    "If range is 'A', all eigenvalues are computed.\n"
-    "If range is 'V', all eigenvalues in the interval (vl,vu] are\n"
-    "computed.\n"
-    "If range is 'I', all eigenvalues il through iu are computed\n"
-    "(sorted in ascending order with 1 <= il <= iu <= n).\n"
-    "If jobz is 'N', only the eigenvalues are returned in W.\n"
-    "If jobz is 'V', the eigenvectors are also returned in Z.\n"
-    "On exit, the content of A is destroyed.\n\n"
-    "ARGUMENTS\n"
-    "A         'd' matrix\n\n"
-    "W         'd' matrix of length at least n.  On exit, contains\n"
-    "          the computed eigenvalues in ascending order.\n\n"
-    "jobz      'N' or 'V'\n\n"
-    "range     'A', 'V' or 'I'\n\n"
-    "uplo      'L' or 'U'\n\n"
-    "vl,vu     doubles.  Only required when range is 'V'.\n\n"
-    "il,iu     integers.  Only required when range is 'I'.\n\n"
-    "n         integer.  If negative, the default value is used.\n\n"
-    "ldA       nonnegative integer.  ldA >= max(1,n).  If zero, the\n"
-    "          default value is used.\n\n"
-    "Z         'd' matrix.  Only required when jobz is 'V'.  If range\n"
-    "          is 'A' or 'V', Z must have at least n columns.  If\n"
-    "          range is 'I', Z must have at least iu-il+1 columns.\n"
-    "          On exit the first m columns of Z contain the computed\n"
-    "          (normalized) eigenvectors.\n\n"
-    "abstol    double.  Absolute error tolerance for eigenvalues.\n"
-    "          If nonpositive, the LAPACK default value is used.\n\n"
-    "ldZ       nonnegative integer.  ldZ >= 1 if jobz is 'N' and\n"
-    "          ldZ >= max(1,n) if jobz is 'V'.  The default value\n"
-    "          is 1 if jobz is 'N' and max(1,Z.size[0]) if jobz ='V'.\n"
-    "          If zero, the default value is used.\n\n"
-    "offsetA   nonnegative integer\n\n"
-    "offsetW   nonnegative integer\n\n"
-    "offsetZ   nonnegative integer\n\n"
-    "m         the number of eigenvalues computed";
-
-static PyObject* syevx(PyObject *self, PyObject *args, PyObject *kwrds)
-{
-    matrix *A, *W, *Z=NULL;
-    int n=-1, ldA=0, ldZ=0, il=1, iu=1, oA=0, oW=0, oZ=0, info, lwork,
-        *iwork, m, *ifail=NULL;
-    double *work, vl=0.0, vu=0.0, abstol=0.0;
-    double wl;
-#if PY_MAJOR_VERSION >= 3
-    int uplo_ = 'L', jobz_ = 'N', range_ = 'A';
-#endif
-    char uplo = 'L', jobz = 'N', range = 'A';
-    char *kwlist[] = {"A", "W", "jobz", "range", "uplo", "vl", "vu",
-	"il", "iu", "Z", "n", "ldA", "ldZ", "abstol", "offsetA",
-        "offsetW", "offsetZ", NULL};
-
-#if PY_MAJOR_VERSION >= 3
-    if (!PyArg_ParseTupleAndKeywords(args, kwrds, "OO|CCCddiiOiiidiii",
-        kwlist, &A, &W, &jobz_, &range_, &uplo_, &vl, &vu, &il, &iu, &Z,
-	&n, &ldA, &ldZ, &abstol, &oA, &oW, &oZ)) 
-        return NULL;
-    jobz = (char) jobz_;
-    range = (char) range_;
-    uplo = (char) uplo_;
-#else
-    if (!PyArg_ParseTupleAndKeywords(args, kwrds, "OO|cccddiiOiiidiii",
-        kwlist, &A, &W, &jobz, &range, &uplo, &vl, &vu, &il, &iu, &Z,
-	&n, &ldA, &ldZ, &abstol, &oA, &oW, &oZ)) 
-        return NULL;
-#endif
-
-    if (!Matrix_Check(A)) err_mtrx("A");
-    if (!Matrix_Check(W) || MAT_ID(W) != DOUBLE) err_dbl_mtrx("W");
-    if (jobz != 'N' && jobz != 'V') err_char("jobz", "'N', 'V'");
-    if (range != 'A' && range != 'V' && range != 'I')
-	err_char("range", "'A', 'V', 'I'");
-    if (uplo != 'L' && uplo != 'U') err_char("uplo", "'L', 'U'");
-    if (n < 0){
-        n = A->nrows;
-        if (n != A->ncols){
-            PyErr_SetString(PyExc_TypeError, "A must be square");
-            return NULL;
-        }
-    }
-    if (n == 0) return Py_BuildValue("i",0);
-    if (ldA == 0) ldA = MAX(1,A->nrows);
-    if (ldA < MAX(1,n)) err_ld("ldA");
-    if (range == 'V' && vl >= vu){
-        PyErr_SetString(PyExc_ValueError, "vl must be less than vu");
-        return NULL;
-    }
-    if (range == 'I' && (il < 1 || il > iu || iu > n)){
-        PyErr_SetString(PyExc_ValueError, "il and iu must satisfy "
-            "1 <= il <= iu <= n");
-        return NULL;
-    }
-    if (oA < 0) err_nn_int("offsetA");
-    if (oA + (n-1)*ldA + n > len(A)) err_buf_len("A");
-    if (oW < 0) err_nn_int("offsetW");
-    if (oW + n > len(W)) err_buf_len("W");
-    if (jobz == 'V'){
-        if (!Z || !Matrix_Check(Z) || MAT_ID(Z) != DOUBLE)
-            err_dbl_mtrx("Z");
-        if (ldZ == 0) ldZ = MAX(1,Z->nrows);
-        if (ldZ < MAX(1,n)) err_ld("ldZ");
-        if (oZ < 0) err_nn_int("offsetZ");
-        if (oZ + ((range == 'I') ? iu-il : n-1)*ldZ + n > len(Z))
-	    err_buf_len("Z");
-    } else {
-        if (ldZ == 0) ldZ = 1;
-        if (ldZ < 1) err_ld("ldZ");
-    }
-
-    switch (MAT_ID(A)){
-        case DOUBLE:
-	    lwork = -1;
-            Py_BEGIN_ALLOW_THREADS
-	    dsyevx_(&jobz, &range, &uplo, &n, NULL, &ldA, &vl, &vu, &il,
-                &iu, &abstol, &m, NULL, NULL, &ldZ, &wl, &lwork, NULL,
-	       	NULL, &info);
-            Py_END_ALLOW_THREADS
-	    lwork = (int) wl;
-	    work = (double *) calloc(lwork, sizeof(double));
-	    iwork = (int *) calloc(5*n, sizeof(int));
-	    if (jobz == 'V') ifail = (int *) calloc(n, sizeof(int));
-	    if (!work || !iwork || (jobz == 'V' && !ifail)){
-		free(work); free(iwork); free(ifail);
-	        return PyErr_NoMemory();
-	    }
-            Py_BEGIN_ALLOW_THREADS
-	    dsyevx_(&jobz, &range, &uplo, &n, MAT_BUFD(A)+oA, &ldA, &vl,
-                &vu, &il, &iu, &abstol, &m, MAT_BUFD(W)+oW,
-		(jobz == 'V') ? MAT_BUFD(Z)+oZ : NULL,  &ldZ, work,
-		&lwork, iwork, ifail, &info);
-            Py_END_ALLOW_THREADS
-	    free(work);   free(iwork);   free(ifail);
-            break;
-
-        default:
-	    err_invalid_id;
-    }
-
-    if (info) err_lapack
-    else return Py_BuildValue("i", m);
-}
-
-
-static char doc_heevx[] =
-    "Computes selected eigenvalues and eigenvectors of a real symmetric"
-    "\nor complex Hermitian matrix (expert driver).\n\n"
-    "m = syevx(A, W, jobz='N', range='A', uplo='L', vl=0.0, vu=0.0, \n"
-    "          il=1, iu=1, Z=None, n=A.size[0], \n"
-    "          ldA = max(1,A.size[0]), ldZ=None, abstol=0.0, \n"
-    "          offsetA=0, offsetW=0, offsetZ=0)\n\n"
-    "PURPOSE\n"
-    "Computes selected eigenvalues/vectors of a real symmetric or\n"
-    "complex Hermitian n by n matrix A.\n"
-    "If range is 'A', all eigenvalues are computed.\n"
-    "If range is 'V', all eigenvalues in the interval (vl,vu] are\n"
-    "computed.\n"
-    "If range is 'I', all eigenvalues il through iu are computed\n"
-    "(sorted in ascending order with 1 <= il <= iu <= n).\n"
-    "If jobz is 'N', only the eigenvalues are returned in W.\n"
-    "If jobz is 'V', the eigenvectors are also returned in Z.\n"
-    "On exit, the content of A is destroyed.\n\n"
-    "ARGUMENTS\n"
-    "A         'd' or 'z' matrix\n\n"
-    "W         'd' matrix of length at least n.  On exit, contains\n"
-    "          the computed eigenvalues in ascending order.\n\n"
-    "jobz      'N' or 'V'\n\n"
-    "range     'A', 'V' or 'I'\n\n"
-    "uplo      'L' or 'U'\n\n"
-    "vl,vu     doubles.  Only required when range is 'V'.\n\n"
-    "il,iu     integers.  Only required when range is 'I'.\n\n"
-    "Z         'd' or 'z' matrix.  Must have the same type as A.\n"
-    "          Z is only required when jobz is 'V'.  If range is 'A'\n"
-    "          or 'V', Z must have at least n columns.  If range is\n"
-    "          'I', Z must have at least iu-il+1 columns.  On exit\n"
-    "          the first m columns of Z contain the computed\n"
-    "          (normalized) eigenvectors.\n\n"
-    "n         integer.  If negative, the default value is used.\n\n"
-    "ldA       nonnegative integer.  ldA >= max(1,n).  If zero, the\n"
-    "          default value is used.\n\n"
-    "ldZ       nonnegative integer.  ldZ >= 1 if jobz is 'N' and\n"
-    "          ldZ >= max(1,n) if jobz is 'V'.  The default value\n"
-    "          is 1 if jobz is 'N' and max(1,Z.size[0]) if jobz ='V'.\n"
-    "          If zero, the default value is used.\n\n"
-    "abstol    double.  Absolute error tolerance for eigenvalues.\n"
-    "          If nonpositive, the LAPACK default value is used.\n\n"
-    "offsetA   nonnegative integer\n\n"
-    "offsetW   nonnegative integer\n\n"
-    "offsetZ   nonnegative integer\n\n"
-    "m         the number of eigenvalues computed";
-
-static PyObject* heevx(PyObject *self, PyObject *args, PyObject *kwrds)
-{
-    matrix *A, *W, *Z=NULL;
-    int n=-1, ldA=0, ldZ=0, il=1, iu=1, oA=0, oW=0, oZ=0, info, lwork,
-        *iwork, m, *ifail=NULL;
-    double vl=0.0, vu=0.0, abstol=0.0, *rwork;
-    number wl;
-    void *work;
-#if PY_MAJOR_VERSION >= 3
-    int uplo_ = 'L', jobz_ = 'N', range_ = 'A';
-#endif
-    char uplo = 'L', jobz = 'N', range = 'A';
-    char *kwlist[] = {"A", "W", "jobz", "range", "uplo", "vl", "vu",
-	"il", "iu", "Z", "n", "ldA", "ldZ", "abstol", "offsetA",
-        "offsetW", "offsetZ", NULL};
-
-#if PY_MAJOR_VERSION >= 3
-    if (!PyArg_ParseTupleAndKeywords(args, kwrds, "OO|CCCddiiOiiidiii",
-        kwlist, &A, &W, &jobz_, &range_, &uplo_, &vl, &vu, &il, &iu, &Z,
-	&n, &ldA, &ldZ, &abstol, &oA, &oW, &oZ)) 
-        return NULL;
-    jobz = (char) jobz_;
-    range = (char) range_;
-    uplo = (char) uplo_;
-#else
-    if (!PyArg_ParseTupleAndKeywords(args, kwrds, "OO|cccddiiOiiidiii",
-        kwlist, &A, &W, &jobz, &range, &uplo, &vl, &vu, &il, &iu, &Z,
-	&n, &ldA, &ldZ, &abstol, &oA, &oW, &oZ)) 
-        return NULL;
-#endif
-
-    if (!Matrix_Check(A)) err_mtrx("A");
-    if (!Matrix_Check(W) || MAT_ID(W) != DOUBLE) err_dbl_mtrx("W");
-    if (jobz != 'N' && jobz != 'V') err_char("jobz", "'N', 'V'");
-    if (range != 'A' && range != 'V' && range != 'I')
-	err_char("range", "'A', 'V', 'I'");
-    if (uplo != 'L' && uplo != 'U') err_char("uplo", "'L', 'U'");
-    if (n < 0){
-        n = A->nrows;
-        if (n != A->ncols){
-            PyErr_SetString(PyExc_TypeError, "A must be square");
-            return NULL;
-        }
-    }
-    if (n == 0) return Py_BuildValue("i",0);
-    if (ldA == 0) ldA = MAX(1,A->nrows);
-    if (ldA < MAX(1,n)) err_ld("ldA");
-    if (range == 'V' && vl >= vu){
-        PyErr_SetString(PyExc_ValueError, "vl must be less than vu");
-        return NULL;
-    }
-    if (range == 'I' && (il < 1 || il > iu || iu > n)){
-        PyErr_SetString(PyExc_ValueError, "il and iu must satisfy "
-            "1 <= il <= iu <= n");
-        return NULL;
-    }
-    if (oA < 0) err_nn_int("offsetA");
-    if (oA + (n-1)*ldA + n > len(A)) err_buf_len("A");
-    if (oW < 0) err_nn_int("offsetW");
-    if (oW + n > len(W)) err_buf_len("W");
-    if (jobz == 'V'){
-        if (!Z || !Matrix_Check(Z)) err_mtrx("Z");
-	if (MAT_ID(Z) != MAT_ID(A)) err_conflicting_ids;
-        if (ldZ == 0) ldZ = MAX(1,Z->nrows);
-        if (ldZ < MAX(1,n)) err_ld("ldZ");
-        if (oZ < 0) err_nn_int("offsetZ");
-        if (oZ + ((range == 'I') ? iu-il : n-1)*ldZ + n > len(Z))
-	    err_buf_len("Z");
-    } else {
-        if (ldZ == 0) ldZ = 1;
-        if (ldZ < 1) err_ld("ldZ");
-    }
-
-    switch (MAT_ID(A)){
-        case DOUBLE:
-	    lwork = -1;
-            Py_BEGIN_ALLOW_THREADS
-	    dsyevx_(&jobz, &range, &uplo, &n, NULL, &ldA, &vl, &vu, &il,
-                &iu, &abstol, &m, NULL, NULL, &ldZ, &wl.d, &lwork, NULL,
-	       	NULL, &info);
-            Py_END_ALLOW_THREADS
-	    lwork = (int) wl.d;
-	    work = (void *) calloc(lwork, sizeof(double));
-	    iwork = (int *) calloc(5*n, sizeof(int));
-	    if (jobz == 'V') ifail = (int *) calloc(n, sizeof(int));
-	    if (!work || !iwork || (jobz == 'V' && !ifail)){
-		free(work); free(iwork); free(ifail);
-	        return PyErr_NoMemory();
-	    }
-            Py_BEGIN_ALLOW_THREADS
-	    dsyevx_(&jobz, &range, &uplo, &n, MAT_BUFD(A)+oA, &ldA, &vl,
-                &vu, &il, &iu, &abstol, &m, MAT_BUFD(W)+oW,
-		(jobz == 'V') ? MAT_BUFD(Z)+oZ : NULL,  &ldZ,
-		(double *) work, &lwork, iwork, ifail, &info);
-            Py_END_ALLOW_THREADS
-	    free(work);  free(iwork);  free(ifail);
-            break;
-
-	case COMPLEX:
-	    lwork = -1;
-            Py_BEGIN_ALLOW_THREADS
-	    zheevx_(&jobz, &range, &uplo, &n, NULL, &ldA, &vl, &vu, &il,
-                &iu, &abstol, &m, NULL, NULL, &ldZ, &wl.z, &lwork, NULL,
-	       	NULL, NULL, &info);
-            Py_END_ALLOW_THREADS
-	    lwork = (int) creal(wl.z);
-	    work = (void *) calloc(lwork, sizeof(double complex));
-	    rwork = (double *) calloc(7*n, sizeof(double));
-	    iwork = (int *) calloc(5*n, sizeof(int));
-	    if (jobz == 'V') ifail = (int *) calloc(n, sizeof(int));
-	    if (!work || !rwork || !iwork || (jobz == 'V' && !ifail)){
-		free(work); free(rwork); free(iwork); free(ifail);
-	        return PyErr_NoMemory();
-	    }
-            Py_BEGIN_ALLOW_THREADS
-	    zheevx_(&jobz, &range, &uplo, &n, MAT_BUFZ(A)+oA, &ldA, &vl,
-                &vu, &il, &iu, &abstol, &m, MAT_BUFD(W)+oW,
-		(jobz == 'V') ? MAT_BUFZ(Z)+oZ : NULL,  &ldZ,
-		(double complex *) work, &lwork, rwork, iwork, ifail, 
-                &info);
-            Py_END_ALLOW_THREADS
-	    free(work);  free(rwork);  free(iwork);  free(ifail);
-            break;
-
-        default:
-	    err_invalid_id;
-    }
-
-    if (info) err_lapack
-    else return Py_BuildValue("i", m);
-}
-
-
-static char doc_syevd[] =
-    "Eigenvalue decomposition of a real symmetric matrix\n"
-    "(divide-and-conquer driver).\n\n"
-    "syevd(A, W, jobz='N', uplo='L', n=A.size[0], "
-    "ldA = max(1,A.size[0]),\n"
-    "      offsetA=0, offsetW=0)\n\n"
-    "PURPOSE\n"
-    "Returns  eigenvalues/vectors of a real symmetric nxn matrix A.\n"
-    "On exit, W contains the eigenvalues in ascending order.\n"
-    "If jobz is 'V', the (normalized) eigenvectors are also computed\n"
-    "and returned in A.  If jobz is 'N', only the eigenvalues are\n"
-    "computed, and the content of A is destroyed.\n"
-    "\n\nARGUMENTS\n"
-    "A         'd' matrix\n\n"
-    "W         'd' matrix of length at least n.  On exit, contains\n"
-    "          the computed eigenvalues in ascending order.\n\n"
-    "jobz      'N' or 'V'\n\n"
-    "uplo      'L' or 'U'\n\n"
-    "n         integer.  If negative, the default value is used.\n\n"
-    "ldA       nonnegative integer.  ldA >= max(1,n).  If zero, the\n"
-    "          default value is used.\n\n"
-    "offsetA   nonnegative integer\n\n"
-    "offsetB   nonnegative integer";
-
-static PyObject* syevd(PyObject *self, PyObject *args, PyObject *kwrds)
-{
-    matrix *A, *W;
-    int n=-1, ldA=0, oA=0, oW=0, info, lwork, liwork, *iwork, iwl;
-    double *work=NULL, wl;
-#if PY_MAJOR_VERSION >= 3
-    int uplo_ = 'L', jobz_ = 'N';
-#endif
-    char uplo = 'L', jobz = 'N';
-    char *kwlist[] = {"A", "W", "jobz", "uplo", "n", "ldA", "offsetA",
-        "offsetW", NULL};
-
-#if PY_MAJOR_VERSION >= 3
-    if (!PyArg_ParseTupleAndKeywords(args, kwrds, "OO|CCiiii", kwlist,
-        &A, &W, &jobz_, &uplo_, &n, &ldA, &oA, &oW)) 
-        return NULL;
-    uplo = (char) uplo_;
-    jobz = (char) jobz_;
-#else
-    if (!PyArg_ParseTupleAndKeywords(args, kwrds, "OO|cciiii", kwlist,
-        &A, &W, &jobz, &uplo, &n, &ldA, &oA, &oW)) 
-        return NULL;
-#endif
-
-    if (!Matrix_Check(A)) err_mtrx("A");
-    if (!Matrix_Check(W) || W->id != DOUBLE) err_dbl_mtrx("W");
-    if (jobz != 'N' && jobz != 'V') err_char("jobz", "'N', 'V'");
-    if (uplo != 'L' && uplo != 'U') err_char("uplo", "'L', 'U'");
-    if (n < 0){
-        n = A->nrows;
-        if (n != A->ncols){
-            PyErr_SetString(PyExc_TypeError, "A must be square");
-            return NULL;
-        }
-    }
-    if (n == 0) return Py_BuildValue("");
-    if (ldA == 0) ldA = MAX(1,A->nrows);
-    if (ldA < MAX(1,n)) err_ld("ldA");
-    if (oA < 0) err_nn_int("offsetA");
-    if (oA + (n-1)*ldA + n > len(A)) err_buf_len("A");
-    if (oW < 0) err_nn_int("offsetW");
-    if (oW + n > len(W)) err_buf_len("W");
-
-    switch (MAT_ID(A)){
-        case DOUBLE:
-            lwork = -1;
-            liwork = -1;
-            Py_BEGIN_ALLOW_THREADS
-            dsyevd_(&jobz, &uplo, &n, NULL, &ldA, NULL, &wl, &lwork,
-                &iwl, &liwork, &info);
-            Py_END_ALLOW_THREADS
-            lwork = (int) wl;
-            liwork = iwl;
-            work = (double *) calloc(lwork, sizeof(double));
-            iwork = (int *) calloc(liwork, sizeof(int));
-            if (!work || !iwork){
-                free(work);  free(iwork);
-                return PyErr_NoMemory();
-            }
-            Py_BEGIN_ALLOW_THREADS
-	    dsyevd_(&jobz, &uplo, &n, MAT_BUFD(A)+oA, &ldA,
-                MAT_BUFD(W)+oW, work, &lwork, iwork, &liwork, &info);
-            Py_END_ALLOW_THREADS
-            free(work);  free(iwork);
-            break;
-
-        default:
-            err_invalid_id;
-    }
-
-    if (info) err_lapack
-    else return Py_BuildValue("");
-}
-
-
-static char doc_heevd[] =
-    "Eigenvalue decomposition of a real symmetric or complex Hermitian"
-    "\nmatrix (divide-and-conquer driver).\n\n"
-    "heevd(A, W, jobz='N', uplo='L', n=A.size[0], "
-    "ldA = max(1,A.size[0]),\n"
-    "      offsetA=0, offsetW=0)\n\n"
-    "PURPOSE\n"
-    "Returns  eigenvalues/vectors of a real symmetric or complex\n"
-    "Hermitian n by n matrix A.  On exit, W contains the eigenvalues\n"
-    "in ascending order.  If jobz is 'V', the (normalized) eigenvectors"
-    "\nare also computed and returned in A.  If jobz is 'N', only the\n"
-    "eigenvalues are computed, and the content of A is destroyed.\n"
-    "\n\nARGUMENTS\n"
-    "A         'd' matrix\n\n"
-    "W         'd' matrix of length at least n.  On exit, contains\n"
-    "          the computed eigenvalues in ascending order.\n\n"
-    "jobz      'N' or 'V'\n\n"
-    "uplo      'L' or 'U'\n\n"
-    "n         integer.  If negative, the default value is used.\n\n"
-    "ldA       nonnegative integer.  ldA >= max(1,n).  If zero, the\n"
-    "          default value is used.\n\n"
-    "offsetA   nonnegative integer\n\n"
-    "offsetB   nonnegative integer";
-
-static PyObject* heevd(PyObject *self, PyObject *args, PyObject *kwrds)
-{
-    matrix *A, *W;
-    int n=-1, ldA=0, oA=0, oW=0, info, lwork, liwork, *iwork, iwl,
-	lrwork;
-    double *rwork, rwl;
-    number wl;
-    void *work;
-#if PY_MAJOR_VERSION >= 3
-    int uplo_ = 'L', jobz_ = 'N';
-#endif
-    char uplo = 'L', jobz = 'N';
-    char *kwlist[] = {"A", "W", "jobz", "uplo", "n", "ldA", "offsetA",
-        "offsetW", NULL};
-
-#if PY_MAJOR_VERSION >= 3
-    if (!PyArg_ParseTupleAndKeywords(args, kwrds, "OO|CCiiii", kwlist,
-        &A, &W, &jobz_, &uplo_, &n, &ldA, &oA, &oW)) 
-        return NULL;
-    jobz = (char) jobz_;
-    uplo = (char) uplo_;
-#else
-    if (!PyArg_ParseTupleAndKeywords(args, kwrds, "OO|cciiii", kwlist,
-        &A, &W, &jobz, &uplo, &n, &ldA, &oA, &oW)) 
-        return NULL;
-#endif
-
-    if (!Matrix_Check(A)) err_mtrx("A");
-    if (!Matrix_Check(W) || W->id != DOUBLE) err_dbl_mtrx("W");
-    if (jobz != 'N' && jobz != 'V') err_char("jobz", "'N', 'V'");
-    if (uplo != 'L' && uplo != 'U') err_char("uplo", "'L', 'U'");
-    if (n < 0){
-        n = A->nrows;
-        if (n != A->ncols){
-            PyErr_SetString(PyExc_TypeError, "A must be square");
-            return NULL;
-        }
-    }
-    if (n == 0) return Py_BuildValue("");
-    if (ldA == 0) ldA = MAX(1,A->nrows);
-    if (ldA < MAX(1,n)) err_ld("ldA");
-    if (oA < 0) err_nn_int("offsetA");
-    if (oA + (n-1)*ldA + n > len(A)) err_buf_len("A");
-    if (oW < 0) err_nn_int("offsetW");
-    if (oW + n > len(W)) err_buf_len("W");
-
-    switch (MAT_ID(A)){
-        case DOUBLE:
-            lwork = -1;
-            liwork = -1;
-            Py_BEGIN_ALLOW_THREADS
-            dsyevd_(&jobz, &uplo, &n, NULL, &ldA, NULL, &wl.d, &lwork,
-                &iwl, &liwork, &info);
-            Py_END_ALLOW_THREADS
-            lwork = (int) wl.d;
-            liwork = iwl;
-            work = (void *) calloc(lwork, sizeof(double));
-            iwork = (int *) calloc(liwork, sizeof(int));
-            if (!work || !iwork){
-                free(work);  free(iwork);
-                return PyErr_NoMemory();
-            }
-            Py_BEGIN_ALLOW_THREADS
-            dsyevd_(&jobz, &uplo, &n, MAT_BUFD(A)+oA, &ldA,
-                MAT_BUFD(W)+oW, (double *) work, &lwork, iwork, &liwork,
-                &info);
-            Py_END_ALLOW_THREADS
-            free(work);   free(iwork);
-            break;
-
-        case COMPLEX:
-            lwork = -1;
-            liwork = -1;
-            lrwork = -1;
-            Py_BEGIN_ALLOW_THREADS
-            zheevd_(&jobz, &uplo, &n, NULL, &ldA, NULL, &wl.z, &lwork,
-                &rwl, &lrwork, &iwl, &liwork, &info);
-            Py_END_ALLOW_THREADS
-            lwork = (int) wl.d;
-            lrwork = (int) rwl;
-            liwork = iwl;
-            work = (void *) calloc(lwork, sizeof(double complex));
-            rwork = (double *) calloc(lrwork, sizeof(double));
-            iwork = (int *) calloc(liwork, sizeof(int));
-            if (!work || !rwork || !iwork){
-                free(work);  free(rwork);  free(iwork);
-                return PyErr_NoMemory();
-            }
-            Py_BEGIN_ALLOW_THREADS
-            zheevd_(&jobz, &uplo, &n, MAT_BUFZ(A)+oA, &ldA,
-                MAT_BUFD(W)+oW, (double complex *) work, &lwork, rwork,
-                &lrwork, iwork, &liwork, &info);
-            Py_END_ALLOW_THREADS
-            free(work);  free(rwork);  free(iwork);
-            break;
-
-        default:
-            err_invalid_id;
-    }
-
-    if (info) err_lapack
-    else return Py_BuildValue("");
-}
-
-
-static char doc_syevr[] =
-    "Computes selected eigenvalues and eigenvectors of a real symmetric"
-    "\n"
-    "matrix (RRR driver).\n\n"
-    "m = syevr(A, W, jobz='N', range='A', uplo='L', vl=0.0, vu=0.0, \n"
-    "          il=1, iu=1, Z=None, n=A.size[0], ldA=max(1,A.size[0]),\n"
-    "          ldZ=None, abstol=0.0, offsetA=0, offsetW=0, offsetZ=0)\n"
-    "\n"
-    "PURPOSE\n"
-    "Computes selected eigenvalues/vectors of a real symmetric n by n\n"
-    "matrix A.\n"
-    "If range is 'A', all eigenvalues are computed.\n"
-    "If range is 'V', all eigenvalues in the interval (vl,vu] are\n"
-    "computed.\n"
-    "If range is 'I', all eigenvalues il through iu are computed\n"
-    "(sorted in ascending order with 1 <= il <= iu <= n).\n"
-    "If jobz is 'N', only the eigenvalues are returned in W.\n"
-    "If jobz is 'V', the eigenvectors are also returned in Z.\n"
-    "On exit, the content of A is destroyed.\n"
-    "syevr is usually the fastest of the four eigenvalue routines.\n\n"
-    "ARGUMENTS\n"
-    "A         'd' matrix\n\n"
-    "W         'd' matrix of length at least n.  On exit, contains\n"
-    "          the computed eigenvalues in ascending order.\n\n"
-    "jobz      'N' or 'V'\n\n"
-    "range     'A', 'V' or 'I'\n\n"
-    "uplo      'L' or 'U'\n\n"
-    "vl,vu     doubles.  Only required when range is 'V'.\n\n"
-    "il,iu     integers.  Only required when range is 'I'.\n\n"
-    "Z         'd' matrix.  Only required when jobz = 'V'.\n"
-    "          If range is 'A' or 'V', Z must have at least n columns."
-    "\n"
-    "          If range is 'I', Z must have at least iu-il+1 columns.\n"
-    "          On exit the first m columns of Z contain the computed\n"
-    "          (normalized) eigenvectors.\n\n"
-    "n         integer.  If negative, the default value is used.\n\n"
-    "ldA       nonnegative integer.  ldA >= max(1,n).\n"
-    "          If zero, the default value is used.\n\n"
-    "ldZ       nonnegative integer.  ldZ >= 1 if jobz is 'N' and\n"
-    "          ldZ >= max(1,n) if jobz is 'V'.  The default value\n"
-    "          is 1 if jobz is 'N' and max(1,Z.size[0]) if jobz ='V'.\n"
-    "          If zero, the default value is used.\n\n"
-    "abstol    double.  Absolute error tolerance for eigenvalues.\n"
-    "          If nonpositive, the LAPACK default value is used.\n\n"
-    "offsetA   nonnegative integer\n\n"
-    "offsetW   nonnegative integer\n\n"
-    "offsetZ   nonnegative integer\n\n"
-    "m         the number of eigenvalues computed";
-
-static PyObject* syevr(PyObject *self, PyObject *args, PyObject *kwrds)
-{
-    matrix *A, *W, *Z=NULL;
-    int n=-1, ldA=0, ldZ=0, il=1, iu=1, oA=0, oW=0, oZ=0, info, lwork,
-        *iwork=NULL, liwork, m, *isuppz=NULL, iwl;
-    double *work=NULL, vl=0.0, vu=0.0, abstol=0.0, wl;
-#if PY_MAJOR_VERSION >= 3
-    int uplo_ = 'L', jobz_ = 'N', range_ = 'A';
-#endif
-    char uplo = 'L', jobz = 'N', range = 'A';
-    char *kwlist[] = {"A", "W", "jobz", "range", "uplo", "vl", "vu",
-	"il", "iu", "Z", "n", "ldA", "ldZ", "abstol", "offsetA",
-        "offsetW", "offsetZ", NULL};
-
-#if PY_MAJOR_VERSION >= 3
-    if (!PyArg_ParseTupleAndKeywords(args, kwrds, "OO|CCCddiiOiiidiii",
-        kwlist, &A, &W, &jobz_, &range_, &uplo_, &vl, &vu, &il, &iu, &Z,
-	&n, &ldA, &ldZ, &abstol, &oA, &oW, &oZ)) 
-        return NULL;
-    jobz = (char) jobz_;
-    range = (char) range_;
-    uplo = (char) uplo_;
-#else
-    if (!PyArg_ParseTupleAndKeywords(args, kwrds, "OO|cccddiiOiiidiii",
-        kwlist, &A, &W, &jobz, &range, &uplo, &vl, &vu, &il, &iu, &Z,
-	&n, &ldA, &ldZ, &abstol, &oA, &oW, &oZ)) 
-        return NULL;
-#endif
-
-    if (!Matrix_Check(A)) err_mtrx("A");
-    if (!Matrix_Check(W) || MAT_ID(W) != DOUBLE) err_dbl_mtrx("W");
-    if (jobz != 'N' && jobz != 'V') err_char("jobz", "'N', 'V'");
-    if (range != 'A' && range != 'V' && range != 'I')
-	err_char("range", "'A', 'V', 'I'");
-    if (uplo != 'L' && uplo != 'U') err_char("uplo", "'L', 'U'");
-    if (n < 0){
-        n = A->nrows;
-        if (n != A->ncols){
-            PyErr_SetString(PyExc_TypeError, "A must be square");
-            return NULL;
-        }
-    }
-    if (n == 0) return Py_BuildValue("i",0);
-    if (ldA == 0) ldA = MAX(1,A->nrows);
-    if (ldA < MAX(1,n)) err_ld("ldA");
-    if (range == 'V' && vl >= vu){
-        PyErr_SetString(PyExc_ValueError, "vl must be less than vu");
-        return NULL;
-    }
-    if (range == 'I' && (il < 1 || il > iu || iu > n)){
-        PyErr_SetString(PyExc_ValueError, "il and iu must satisfy "
-            "1 <= il <= iu <= n");
-        return NULL;
-    }
-    if (jobz == 'V'){
-        if (!Z || !Matrix_Check(Z) || MAT_ID(Z) != DOUBLE)
-            err_dbl_mtrx("Z");
-        if (ldZ == 0) ldZ = MAX(1,Z->nrows);
-        if (ldZ < MAX(1,n)) err_ld("ldZ");
-    } else {
-        if (ldZ == 0) ldZ = 1;
-        if (ldZ < 1) err_ld("ldZ");
-    }
-    if (oA < 0) err_nn_int("offsetA");
-    if (oA + (n-1)*ldA + n > len(A)) err_buf_len("A");
-    if (oW < 0) err_nn_int("offsetW");
-    if (oW + n > len(W)) err_buf_len("W");
-    if (jobz == 'V'){
-        if (oZ < 0) err_nn_int("offsetZ");
-        if (oZ + ((range == 'I') ? iu-il : n-1)*ldZ + n > len(Z))
-	    err_buf_len("Z");
-    }
-
-    switch (MAT_ID(A)){
-        case DOUBLE:
-            lwork = -1;
-            liwork = -1;
-            Py_BEGIN_ALLOW_THREADS
-            dsyevr_(&jobz, &range, &uplo, &n, NULL, &ldA, &vl, &vu, &il,
-                &iu, &abstol, &m, NULL, NULL, &ldZ, NULL, &wl, &lwork,
-                &iwl, &liwork, &info);
-            Py_END_ALLOW_THREADS
-            lwork = (int) wl;
-            liwork = iwl;
-            work = (void *) calloc(lwork, sizeof(double));
-            iwork = (int *) calloc(liwork, sizeof(int));
-            if (jobz == 'V')
-                isuppz = (int *) calloc(2*MAX(1, (range == 'I') ?
-                   iu-il+1 : n), sizeof(int));
-            if (!work  || !iwork || (jobz == 'V' && !isuppz)){
-                free(work);  free(iwork);  free(isuppz);
-                return PyErr_NoMemory();
-            }
-            Py_BEGIN_ALLOW_THREADS
-            dsyevr_(&jobz, &range, &uplo, &n, MAT_BUFD(A)+oA, &ldA, &vl,
-                &vu, &il, &iu, &abstol, &m, MAT_BUFD(W)+oW,
-                (jobz == 'V') ? MAT_BUFD(Z)+oZ : NULL,  &ldZ,
-                (jobz == 'V') ? isuppz : NULL, work, &lwork, iwork,
-                &liwork, &info);
-            Py_END_ALLOW_THREADS
-            free(work);   free(iwork);   free(isuppz);
-            break;
-
-        default:
-            err_invalid_id;
-    }
-
-    if (info) err_lapack
-    else return Py_BuildValue("i",m);
-}
-
-
-static char doc_heevr[] =
-    "Computes selected eigenvalues and eigenvectors of a real symmetric"
-    "\nor complex Hermitian matrix (RRR driver).\n\n"
-    "m = syevr(A, W, jobz='N', range='A', uplo='L', vl=0.0, vu=0.0, \n"
-    "          il=1, iu=1, Z=None, n=A.size[0], ldA=max(1,A.size[0]),\n"
-    "          ldZ=None, abstol=0.0, offsetA=0, offsetW=0, offsetZ=0)\n"
-    "\n"
-    "PURPOSE\n"
-    "Computes selected eigenvalues/vectors of a real symmetric or\n"
-    "complex Hermitian n by n matrix A.\n"
-    "If range is 'A', all eigenvalues are computed.\n"
-    "If range is 'V', all eigenvalues in the interval (vl,vu] are\n"
-    "computed.\n"
-    "If range is 'I', all eigenvalues il through iu are computed\n"
-    "(sorted in ascending order with 1 <= il <= iu <= n).\n"
-    "If jobz is 'N', only the eigenvalues are returned in W.\n"
-    "If jobz is 'V', the eigenvectors are also returned in Z.\n"
-    "On exit, the content of A is destroyed.\n"
-    "syevr is usually the fastest of the four eigenvalue routines.\n\n"
-    "ARGUMENTS\n"
-    "A         'd' or 'z' matrix\n\n"
-    "W         'd' matrix of length at least n.  On exit, contains\n"
-    "          the computed eigenvalues in ascending order.\n\n"
-    "jobz      'N' or 'V'\n\n"
-    "range     'A', 'V' or 'I'\n\n"
-    "uplo      'L' or 'U'\n\n"
-    "vl,vu     doubles.  Only required when range is 'V'.\n\n"
-    "il,iu     integers.  Only required when range is 'I'.\n\n"
-    "Z         'd' or 'z' matrix.  Must have the same type as A.\n"
-    "          Only required when jobz = 'V'.  If range is 'A' or\n"
-    "          'V', Z must have at least n columns.  If range is 'I',\n"
-    "          Z must have at least iu-il+1 columns.  On exit the\n"
-    "          first m columns of Z contain the computed (normalized)\n"
-    "          eigenvectors.\n\n"
-    "n         integer.  If negative, the default value is used.\n\n"
-    "ldA       nonnegative integer.  ldA >= max(1,n).\n"
-    "          If zero, the default value is used.\n\n"
-    "ldZ       nonnegative integer.  ldZ >= 1 if jobz is 'N' and\n"
-    "          ldZ >= max(1,n) if jobz is 'V'.  The default value\n"
-    "          is 1 if jobz is 'N' and max(1,Z.size[0]) if jobz ='V'.\n"
-    "          If zero, the default value is used.\n\n"
-    "abstol    double.  Absolute error tolerance for eigenvalues.\n"
-    "          If nonpositive, the LAPACK default value is used.\n\n"
-    "offsetA   nonnegative integer\n\n"
-    "offsetW   nonnegative integer\n\n"
-    "offsetZ   nonnegative integer\n\n"
-    "m         the number of eigenvalues computed";
-
-static PyObject* heevr(PyObject *self, PyObject *args, PyObject *kwrds)
-{
-    matrix *A, *W, *Z=NULL;
-    int n=-1, ldA=0, ldZ=0, il=1, iu=1, oA=0, oW=0, oZ=0, info,
-        lwork, *iwork, liwork, lrwork, m, *isuppz=NULL, iwl;
-    double vl=0.0, vu=0.0, abstol=0.0, *rwork, rwl;
-    void *work;
-    number wl;
-#if PY_MAJOR_VERSION >= 3
-    int uplo_ = 'L', jobz_ = 'N', range_ = 'A';
-#endif
-    char uplo = 'L', jobz = 'N', range = 'A';
-    char *kwlist[] = {"A", "W", "jobz", "range", "uplo", "vl", "vu",
-	"il", "iu", "Z", "n", "ldA", "ldZ", "abstol", "offsetA",
-        "offsetW", "offsetZ", NULL};
-
-#if PY_MAJOR_VERSION >= 3
-    if (!PyArg_ParseTupleAndKeywords(args, kwrds, "OO|CCCddiiOiiidiii",
-        kwlist, &A, &W, &jobz_, &range_, &uplo_, &vl, &vu, &il, &iu, &Z,
-	&n, &ldA, &ldZ, &abstol, &oA, &oW, &oZ)) 
-        return NULL;
-    jobz = (char) jobz_;
-    range = (char) range_;
-    uplo = (char) uplo_;
-#else
-    if (!PyArg_ParseTupleAndKeywords(args, kwrds, "OO|cccddiiOiiidiii",
-        kwlist, &A, &W, &jobz, &range, &uplo, &vl, &vu, &il, &iu, &Z,
-	&n, &ldA, &ldZ, &abstol, &oA, &oW, &oZ)) 
-        return NULL;
-#endif
-
-    if (!Matrix_Check(A)) err_mtrx("A");
-    if (!Matrix_Check(W) || MAT_ID(W) != DOUBLE) err_dbl_mtrx("W");
-    if (jobz != 'N' && jobz != 'V') err_char("jobz", "'N', 'V'");
-    if (range != 'A' && range != 'V' && range != 'I')
-	err_char("range", "'A', 'V', 'I'");
-    if (uplo != 'L' && uplo != 'U') err_char("uplo", "'L', 'U'");
-    if (n < 0){
-        n = A->nrows;
-        if (n != A->ncols){
-            PyErr_SetString(PyExc_TypeError, "A must be square");
-            return NULL;
-        }
-    }
-    if (n == 0) return Py_BuildValue("i",0);
-    if (ldA == 0) ldA = MAX(1,A->nrows);
-    if (ldA < MAX(1,n)) err_ld("ldA");
-    if (range == 'V' && vl >= vu){
-        PyErr_SetString(PyExc_ValueError, "vl must be less than vu");
-        return NULL;
-    }
-    if (range == 'I' && (il < 1 || il > iu || iu > n)){
-        PyErr_SetString(PyExc_ValueError, "il and iu must satisfy "
-            "1 <= il <= iu <= n");
-        return NULL;
-    }
-    if (jobz == 'V'){
-        if (!Z || !Matrix_Check(Z)) err_mtrx("Z");
-	if (MAT_ID(Z) != MAT_ID(A)) err_conflicting_ids;
-        if (ldZ == 0) ldZ = MAX(1,Z->nrows);
-        if (ldZ < MAX(1,n)) err_ld("ldZ");
-    } else {
-        if (ldZ == 0) ldZ = 1;
-        if (ldZ < 1) err_ld("ldZ");
-    }
-    if (oA < 0) err_nn_int("offsetA");
-    if (oA + (n-1)*ldA + n > len(A)) err_buf_len("A");
-    if (oW < 0) err_nn_int("offsetW");
-    if (oW + n > len(W)) err_buf_len("W");
-    if (jobz == 'V'){
-        if (oZ < 0) err_nn_int("offsetZ");
-        if (oZ + ((range == 'I') ? iu-il : n-1)*ldZ + n > len(Z))
-	    err_buf_len("Z");
-    }
-
-    switch (MAT_ID(A)){
-        case DOUBLE:
-            lwork = -1;
-            liwork = -1;
-            Py_BEGIN_ALLOW_THREADS
-            dsyevr_(&jobz, &range, &uplo, &n, NULL, &ldA, &vl, &vu, &il,
-                &iu, &abstol, &m, NULL, NULL, &ldZ, NULL, &wl.d, &lwork,
-                &iwl, &liwork, &info);
-            Py_END_ALLOW_THREADS
-            lwork = (int) wl.d;
-            liwork = iwl;
-            work = (void *) calloc(lwork, sizeof(double));
-            iwork = (int *) calloc(liwork, sizeof(int));
-            if (jobz == 'V')
-                isuppz = (int *) calloc(2*MAX(1, (range == 'I') ?
-                   iu-il+1 : n), sizeof(int));
-            if (!work  || !iwork || (jobz == 'V' && !isuppz)){
-                free(work);  free(iwork);  free(isuppz);
-                return PyErr_NoMemory();
-            }
-            Py_BEGIN_ALLOW_THREADS
-            dsyevr_(&jobz, &range, &uplo, &n, MAT_BUFD(A)+oA, &ldA, &vl,
-                &vu, &il, &iu, &abstol, &m, MAT_BUFD(W)+oW,
-                (jobz == 'V') ? MAT_BUFD(Z)+oZ : NULL,  &ldZ,
-                (jobz == 'V') ? isuppz : NULL, (double *) work, &lwork,
-	       	iwork, &liwork, &info);
-            Py_END_ALLOW_THREADS
-            free(work);   free(iwork);   free(isuppz);
-            break;
-
-	case COMPLEX:
-            lwork = -1;
-            liwork = -1;
-	    lrwork = -1;
-            Py_BEGIN_ALLOW_THREADS
-            zheevr_(&jobz, &range, &uplo, &n, NULL, &ldA, &vl, &vu, &il,
-                &iu, &abstol, &m, NULL, NULL, &ldZ, NULL, &wl.z, &lwork,
-                &rwl, &lrwork, &iwl, &liwork, &info);
-            Py_END_ALLOW_THREADS
-            lwork = (int) creal(wl.z);
-	    lrwork = (int) rwl;
-            liwork = iwl;
-            work = (void *) calloc(lwork, sizeof(double complex));
-            rwork = (double *) calloc(lrwork, sizeof(double));
-            iwork = (int *) calloc(liwork, sizeof(int));
-            if (jobz == 'V')
-                isuppz = (int *) calloc(2*MAX(1, (range == 'I') ?
-                   iu-il+1 : n), sizeof(int));
-            if (!work  || !rwork || !iwork || (jobz == 'V' && !isuppz)){
-                free(work);  free(rwork);  free(iwork);  free(isuppz);
-                return PyErr_NoMemory();
-            }
-            Py_BEGIN_ALLOW_THREADS
-            zheevr_(&jobz, &range, &uplo, &n, MAT_BUFZ(A)+oA, &ldA, &vl,
-                &vu, &il, &iu, &abstol, &m, MAT_BUFD(W)+oW,
-                (jobz == 'V') ? MAT_BUFZ(Z)+oZ : NULL,  &ldZ,
-                (jobz == 'V') ? isuppz : NULL, (double complex *) work, 
-                &lwork, rwork, &lrwork, iwork, &liwork, &info);
-            Py_END_ALLOW_THREADS
-            free(work);   free(rwork); free(iwork);   free(isuppz);
-            break;
-
-        default:
-            err_invalid_id;
-    }
-
-    if (info) err_lapack
-    else return Py_BuildValue("i",m);
-}
-
-
-static char doc_sygv[] =
-    "Generalized symmetric-definite eigenvalue decomposition with real"
-    "\n"
-    "matrices.\n\n"
-    "sygv(A, B, W, itype=1, jobz='N', uplo='L', n=A.size[0], \n"
-    "     ldA = max(1,A.size[0]), ldB = max(1,B.size[0]), offsetA=0, \n"
-    "     offsetB=0, offsetW=0)\n\n"
-    "PURPOSE\n"
-    "Returns eigenvalues/vectors of a real generalized \n"
-    "symmetric-definite eigenproblem of order n, with B positive \n"
-    "definite. \n"
-    "1. If itype is 1: A*x = lambda*B*x.\n"
-    "2. If itype is 2: A*Bx = lambda*x.\n"
-    "3. If itype is 3: B*Ax = lambda*x.\n\n"
-    "On exit, W contains the eigenvalues in ascending order.  If jobz\n"
-    "is 'V', the matrix of eigenvectors Z is also computed and\n"
-    "returned in A, normalized as follows: \n"
-    "1. If itype is 1: Z^T*A*Z = diag(W), Z^T*B*Z = I\n"
-    "2. If itype is 2: Z^T*A^{-1}*Z = diag(W)^{-1}, Z^T*B*Z = I\n"
-    "3. If itype is 3: Z^T*A*Z = diag(W), Z^T*B^{-1}*Z = I.\n\n"
-    "If jobz is 'N', only the eigenvalues are computed, and the\n"
-    "contents of A is destroyed.   On exit, the matrix B is replaced\n"
-    "by its Cholesky factor.\n\n"
-    "ARGUMENTS\n"
-    "A         'd' matrix\n\n"
-    "B         'd' matrix\n\n"
-    "W         'd' matrix of length at least n\n\n"
-    "itype     integer 1, 2, or 3\n\n"
-    "jobz      'N' or 'V'\n\n"
-    "uplo      'L' or 'U'\n\n"
-    "n         integer.  If negative, the default value is used.\n\n"
-    "ldA       nonnegative integer.  ldA >= max(1,n).  If zero, the\n"
-    "          default value is used.\n\n"
-    "ldB       nonnegative integer.  ldB >= max(1,n).  If zero, the\n"
-    "          default value is used.\n\n"
-    "offsetA   nonnegative integer\n\n"
-    "offsetB   nonnegative integer";
-
-static PyObject* sygv(PyObject *self, PyObject *args, PyObject *kwrds)
-{
-    matrix *A, *B, *W;
-    int n=-1, itype=1, ldA=0, ldB=0, oA=0, oB=0, oW=0, info, lwork;
-    double *work;
-    number wl;
-#if PY_MAJOR_VERSION >= 3
-    int uplo_ = 'L', jobz_ = 'N';
-#endif
-    char uplo = 'L', jobz = 'N';
-    char *kwlist[] = {"A", "B", "W", "itype", "jobz", "uplo", "n",
-        "ldA", "ldB", "offsetA", "offsetB", "offsetW", NULL};
-
-#if PY_MAJOR_VERSION >= 3
-    if (!PyArg_ParseTupleAndKeywords(args, kwrds, "OOO|iCCiiiiii",
-        kwlist, &A, &B, &W, &itype, &jobz_, &uplo_, &n, &ldA, &ldB, &oA,
-        &oB, &oW)) 
-        return NULL;
-    jobz = (char) jobz_;
-    uplo = (char) uplo_;
-#else
-    if (!PyArg_ParseTupleAndKeywords(args, kwrds, "OOO|icciiiiii",
-        kwlist, &A, &B, &W, &itype, &jobz, &uplo, &n, &ldA, &ldB, &oA,
-        &oB, &oW)) 
-        return NULL;
-#endif
-
-    if (!Matrix_Check(A)) err_mtrx("A");
-    if (!Matrix_Check(B) || MAT_ID(B) != MAT_ID(A)) err_conflicting_ids;
-    if (!Matrix_Check(W) || MAT_ID(W) != DOUBLE) err_dbl_mtrx("W");
-    if (itype != 1 && itype != 2 && itype != 3)
-        err_char("itype", "1, 2, 3");
-    if (jobz != 'N' && jobz != 'V') err_char("jobz", "'N', 'V'");
-    if (uplo != 'L' && uplo != 'U') err_char("uplo", "'L', 'U'");
-    if (n < 0){
-        n = A->nrows;
-        if (n != A->ncols){
-            PyErr_SetString(PyExc_TypeError, "A must be square");
-            return NULL;
-        }
-        if (A->nrows != n || A->ncols != n){
-            PyErr_SetString(PyExc_TypeError, "B must have the same "
-                "dimension as A");
-            return NULL;
-	}
-    }
-    if (n == 0) return Py_BuildValue("");
-    if (ldA == 0) ldA = MAX(1,A->nrows);
-    if (ldA < MAX(1,n)) err_ld("ldA");
-    if (ldB == 0) ldB = MAX(1,B->nrows);
-    if (ldB < MAX(1,n)) err_ld("ldB");
-    if (oA < 0) err_nn_int("offsetA");
-    if (oA + (n-1)*ldA + n > len(A)) err_buf_len("A");
-    if (oB < 0) err_nn_int("offsetB");
-    if (oB + (n-1)*ldB + n > len(B)) err_buf_len("B");
-    if (oW < 0) err_nn_int("offsetW");
-    if (oW + n > len(W)) err_buf_len("W");
-
-    switch (MAT_ID(A)){
-	case DOUBLE:
-            lwork=-1;
-            Py_BEGIN_ALLOW_THREADS
-            dsygv_(&itype, &jobz, &uplo, &n, NULL, &ldA, NULL, &ldB,
-                NULL, &wl.d, &lwork, &info);
-            Py_END_ALLOW_THREADS
-            lwork = (int) wl.d;
-            if (!(work = calloc(lwork, sizeof(double))))
-                return PyErr_NoMemory();
-            Py_BEGIN_ALLOW_THREADS
-            dsygv_(&itype, &jobz, &uplo, &n, MAT_BUFD(A)+oA, &ldA,
-                MAT_BUFD(B)+oB, &ldB, MAT_BUFD(W)+oW, work, &lwork,
-                &info);
-            Py_END_ALLOW_THREADS
-            free(work);
-            break;
-
-        default:
-            err_invalid_id;
-    }
-
-    if (info) err_lapack
-    else return Py_BuildValue("");
-}
-
-
-static char doc_hegv[] =
-    "Generalized symmetric-definite eigenvalue decomposition with\n"
-    "real or complex matrices.\n\n"
-    "hegv(A, B, W, itype=1, jobz='N', uplo='L', n=A.size[0], \n"
-    "     ldA = max(1,A.size[0]), ldB = max(1,B.size[0]), offsetA=0, \n"
-    "     offsetB=0, offsetW=0)\n\n"
-    "PURPOSE\n"
-    "Returns eigenvalues/vectors of a real or complex generalized\n"
-    "symmetric-definite eigenproblem of order n, with B positive\n"
-    "definite. \n"
-    "1. If itype is 1: A*x = lambda*B*x.\n"
-    "2. If itype is 2: A*Bx = lambda*x.\n"
-    "3. If itype is 3: B*Ax = lambda*x.n\n\n"
-    "On exit, W contains the eigenvalues in ascending order.  If jobz\n"
-    "is 'V', the matrix of eigenvectors Z is also computed and \n"
-    "returned in A, normalized as follows: \n"
-    "1. If itype is 1: Z^H*A*Z = diag(W), Z^H*B*Z = I\n"
-    "2. If itype is 2: Z^H*A^{-1}*Z = diag(W), Z^H*B*Z = I\n"
-    "3. If itype is 3: Z^H*A*Z = diag(W), Z^H*B^{-1}*Z = I.\n\n"
-    "If jobz is 'N', only the eigenvalues are computed, and the \n"
-    "contents of A is destroyed.   On exit, the matrix B is replaced\n"
-    "by its Cholesky factor.\n\n"
-    "ARGUMENTS\n"
-    "A         'd' or 'z' matrix\n\n"
-    "B         'd' or 'z' matrix.  Must have the same type as A.\n\n"
-    "W         'd' matrix of length at least n\n\n"
-    "itype     integer 1, 2, or 3\n\n"
-    "jobz      'N' or 'V'\n\n"
-    "uplo      'L' or 'U'\n\n"
-    "n         integer.  If negative, the default value is used.\n\n"
-    "ldA       nonnegative integer.  ldA >= max(1,n).  If zero, the\n"
-    "          default value is used.\n\n"
-    "ldB       nonnegative integer.  ldB >= max(1,n).  If zero, the\n"
-    "          default value is used.\n\n"
-    "offsetA   nonnegative integer\n\n"
-    "offsetB   nonnegative integer";
-
-static PyObject* hegv(PyObject *self, PyObject *args, PyObject *kwrds)
-{
-    matrix *A, *B, *W;
-    int n=-1, itype=1, ldA=0, ldB=0, oA=0, oB=0, oW=0, info, lwork;
-    double *rwork=NULL;
-    void *work=NULL;
-    number wl;
-#if PY_MAJOR_VERSION >= 3
-    int uplo_ = 'L', jobz_ = 'N';
-#endif
-    char uplo = 'L', jobz = 'N';
-    char *kwlist[] = {"A", "B", "W", "itype", "jobz", "uplo", "n",
-        "ldA", "offsetA", "offsetB", "offsetW", NULL};
-#if 0
-    int ispec=1, n2=-1, n3=-1, n4=-1;
-    char *name = "zhetrd", *uplol = "L", *uplou = "U";
-#endif
-
-#if PY_MAJOR_VERSION >= 3
-    if (!PyArg_ParseTupleAndKeywords(args, kwrds, "OOO|iCCiiiii",
-        kwlist, &A, &B, &W, &itype, &jobz_, &uplo_, &n, &ldA, &ldB, &oA,
-        &oB, &oW)) 
-        return NULL;
-    uplo = (char) uplo_;
-    jobz = (char) jobz_;
-#else
-    if (!PyArg_ParseTupleAndKeywords(args, kwrds, "OOO|icciiiii",
-        kwlist, &A, &B, &W, &itype, &jobz, &uplo, &n, &ldA, &ldB, &oA,
-        &oB, &oW)) 
-        return NULL;
-#endif
-
-    if (!Matrix_Check(A)) err_mtrx("A");
-    if (!Matrix_Check(B) || MAT_ID(B) != MAT_ID(A)) err_conflicting_ids;
-    if (!Matrix_Check(W) || MAT_ID(W) != DOUBLE) err_dbl_mtrx("W");
-    if (itype != 1 && itype != 2 && itype != 3)
-        err_char("itype", "1, 2, 3");
-    if (jobz != 'N' && jobz != 'V') err_char("jobz", "'N', 'V'");
-    if (uplo != 'L' && uplo != 'U') err_char("uplo", "'L', 'U'");
-    if (n < 0){
-        n = A->nrows;
-        if (n != A->ncols){
-            PyErr_SetString(PyExc_TypeError, "A must be square");
-            return NULL;
-        }
-        if (A->nrows != n || A->ncols != n){
-            PyErr_SetString(PyExc_TypeError, "B must have the same "
-                "dimension as A");
-            return NULL;
-	}
-    }
-    if (n == 0) return Py_BuildValue("");
-    if (ldA == 0) ldA = MAX(1,A->nrows);
-    if (ldA < MAX(1,n)) err_ld("ldA");
-    if (ldB == 0) ldB = MAX(1,B->nrows);
-    if (ldB < MAX(1,n)) err_ld("ldB");
-    if (oA < 0) err_nn_int("offsetA");
-    if (oA + (n-1)*ldA + n > len(A)) err_buf_len("A");
-    if (oB < 0) err_nn_int("offsetB");
-    if (oB + (n-1)*ldB + n > len(B)) err_buf_len("B");
-    if (oW < 0) err_nn_int("offsetW");
-    if (oW + n > len(W)) err_buf_len("W");
-
-    switch (MAT_ID(A)){
-        case DOUBLE:
-            lwork=-1;
-            Py_BEGIN_ALLOW_THREADS
-            dsygv_(&itype, &jobz, &uplo, &n, NULL, &ldA, NULL, &ldB,
-                NULL, &wl.d, &lwork, &info);
-            Py_END_ALLOW_THREADS
-            lwork = (int) wl.d;
-            if (!(work = calloc(lwork, sizeof(double))))
-                return PyErr_NoMemory();
-            Py_BEGIN_ALLOW_THREADS
-            dsygv_(&itype, &jobz, &uplo, &n, MAT_BUFD(A)+oA, &ldA,
-                MAT_BUFD(B)+oB, &ldB, MAT_BUFD(W)+oW, work, &lwork,
-                &info);
-            Py_END_ALLOW_THREADS
-            free(work);
-            break;
-
-        case COMPLEX:
-#if 1
-            lwork=-1;
-            Py_BEGIN_ALLOW_THREADS
-            zhegv_(&itype, &jobz, &uplo, &n, NULL, &n, NULL, &n, NULL,
-                &wl.z, &lwork, NULL, &info);
-            Py_END_ALLOW_THREADS
-            lwork = (int) creal(wl.z);
-#endif
-#if 0
-            /* zhegv used to handle lwork=-1 incorrectly.
-               The following replaces the call to zhegv with lwork=-1 */
-            lwork = n * (1 + ilaenv_(&ispec, &name, (uplo == 'L') ?
-                &uplol : &uplou, &n, &n2, &n3, &n4));
-#endif
-
-            work = (void *) calloc(lwork, sizeof(double complex));
-            rwork = (double *) calloc(3*n-2, sizeof(double));
-            if (!work || !rwork){
-                free(work);  free(rwork);
-                return PyErr_NoMemory();
-            }
-            Py_BEGIN_ALLOW_THREADS
-            zhegv_(&itype, &jobz, &uplo, &n, MAT_BUFZ(A)+oA, &ldA,
-                MAT_BUFZ(B)+oB, &ldB, MAT_BUFD(W)+oW, 
-                (double complex *) work, &lwork, rwork, &info);
-            Py_END_ALLOW_THREADS
-            free(work);  free(rwork);
-            break;
-
-        default:
-	    err_invalid_id;
-    }
-
-    if (info) err_lapack
-    else return Py_BuildValue("");
-}
-
-
-static char doc_gesvd[] =
-    "Singular value decomposition of a real or complex matrix.\n\n"
-    "gesvd(A, S, jobu='N', jobvt='N', U=None, Vt=None, m=A.size[0],\n"
-    "      n=A.size[1], ldA=max(1,A.size[0]), ldU=None, ldVt=None,\n"
-    "      offsetA=0, offsetS=0, offsetU=0, offsetVt=0)\n\n"
-    "PURPOSE\n"
-    "Computes singular values and, optionally, singular vectors of a \n"
-    "real or complex m by n matrix A.\n\n"
-    "The argument jobu controls how many left singular vectors are\n"
-    "computed: \n\n"
-    "'N': no left singular vectors are computed.\n"
-    "'A': all left singular vectors are computed and returned as\n"
-    "     columns of U.\n"
-    "'S': the first min(m,n) left singular vectors are computed and\n"
-    "     returned as columns of U.\n"
-    "'O': the first min(m,n) left singular vectors are computed and\n"
-    "     returned as columns of A.\n\n"
-    "The argument jobvt controls how many right singular vectors are\n"
-    "computed:\n\n"
-    "'N': no right singular vectors are computed.\n"
-    "'A': all right singular vectors are computed and returned as\n"
-    "     rows of Vt.\n"
-    "'S': the first min(m,n) right singular vectors are computed and\n"
-    "     returned as rows of Vt.\n"
-    "'O': the first min(m,n) right singular vectors are computed and\n"
-    "     returned as rows of A.\n"
-    "Note that the (conjugate) transposes of the right singular \n"
-    "vectors are returned in Vt or A.\n\n"
-    "On exit (in all cases), the contents of A are destroyed.\n\n"
-    "ARGUMENTS\n"
-    "A         'd' or 'z' matrix\n\n"
-    "S         'd' matrix of length at least min(m,n).  On exit, \n"
-    "          contains the computed singular values in descending\n"
-    "          order.\n\n"
-    "jobu      'N', 'A', 'S' or 'O'\n\n"
-    "jobvt     'N', 'A', 'S' or 'O'\n\n"
-    "U         'd' or 'z' matrix.  Must have the same type as A.\n"
-    "          Not referenced if jobu is 'N' or 'O'.  If jobu is 'A',\n"
-    "          a matrix with at least m columns.   If jobu is 'S', a\n"
-    "          matrix with at least min(m,n) columns.\n"
-    "          On exit (with jobu 'A' or 'S'), the columns of U\n"
-    "          contain the computed left singular vectors.\n\n"
-    "Vt        'd' or 'z' matrix.  Must have the same type as A.\n"
-    "          Not referenced if jobvt is 'N' or 'O'.  If jobvt is \n"
-    "          'A' or 'S', a matrix with at least n columns.\n"
-    "          On exit (with jobvt 'A' or 'S'), the rows of Vt\n"
-    "          contain the computed right singular vectors, or, in\n"
-    "          the complex case, their complex conjugates.\n\n"
-    "m         integer.  If negative, the default value is used.\n\n"
-    "n         integer.  If negative, the default value is used.\n\n"
-    "ldA       nonnegative integer.  ldA >= max(1,m).\n"
-    "          If zero, the default value is used.\n\n"
-    "ldU       nonnegative integer.\n"
-    "          ldU >= 1 if jobu is 'N' or 'O'.\n"
-    "          ldU >= max(1,m) if jobu is 'A' or 'S'.\n"
-    "          The default value is max(1,U.size[0]) if jobu is 'A' \n"
-    "          or 'S', and 1 otherwise.\n"
-    "          If zero, the default value is used.\n\n"
-    "ldVt      nonnegative integer.\n"
-    "          ldVt >= 1 if jobvt is 'N' or 'O'.\n"
-    "          ldVt >= max(1,n) if jobvt is 'A'.  \n"
-    "          ldVt >= max(1,min(m,n)) if ldVt is 'S'.\n"
-    "          The default value is max(1,Vt.size[0]) if jobvt is 'A'\n"
-    "          or 'S', and 1 otherwise.\n"
-    "          If zero, the default value is used.\n\n"
-    "offsetA   nonnegative integer\n\n"
-    "offsetS   nonnegative integer\n\n"
-    "offsetU   nonnegative integer\n\n"
-    "offsetVt  nonnegative integer";
-
-static PyObject* gesvd(PyObject *self, PyObject *args, PyObject *kwrds)
-{
-    matrix *A, *S, *U=NULL, *Vt=NULL;
-    int m=-1, n=-1, ldA=0, ldU=0, ldVt=0, oA=0, oS=0, oU=0, oVt=0, info,
-       	lwork;
-    double *rwork=NULL;
-    void *work=NULL;
-    number wl;
-#if PY_MAJOR_VERSION >= 3
-    int jobu_ = 'N', jobvt_ = 'N';
-#endif
-    char jobu = 'N', jobvt = 'N';
-    char *kwlist[] = {"A", "S", "jobu", "jobvt", "U", "Vt", "m", "n",
-	"ldA", "ldU", "ldVt", "offsetA", "offsetS", "offsetU",
-        "offsetVt", NULL};
-
-#if PY_MAJOR_VERSION >= 3
-    if (!PyArg_ParseTupleAndKeywords(args, kwrds, "OO|CCOOiiiiiiiii",
-        kwlist, &A, &S, &jobu_, &jobvt_, &U, &Vt, &m, &n, &ldA, &ldU,
-        &ldVt, &oA, &oS, &oU, &oVt)) 
-        return NULL;
-    jobu = (char) jobu_;
-    jobvt = (char) jobvt_;
-#else
-    if (!PyArg_ParseTupleAndKeywords(args, kwrds, "OO|ccOOiiiiiiiii",
-        kwlist, &A, &S, &jobu, &jobvt, &U, &Vt, &m, &n, &ldA, &ldU,
-        &ldVt, &oA, &oS, &oU, &oVt)) 
-        return NULL;
-#endif
-
-    if (!Matrix_Check(A)) err_mtrx("A");
-    if (!Matrix_Check(S) || MAT_ID(S) != DOUBLE) err_dbl_mtrx("S");
-    if (jobu != 'N' && jobu != 'A' && jobu != 'O' && jobu != 'S')
-        err_char("jobu", "'N', 'A', 'S', 'O'");
-    if (jobvt != 'N' && jobvt != 'A' && jobvt != 'O' && jobvt != 'S')
-        err_char("jobvt", "'N', 'A', 'S', 'O'");
-    if (jobu == 'O' && jobvt == 'O') {
-        PyErr_SetString(PyExc_ValueError, "'jobu' and 'jobvt' cannot "
-            "both be 'O'");
-        return NULL;
-    }
-    if (m < 0) m = A->nrows;
-    if (n < 0) n = A->ncols;
-    if (m == 0 || n == 0) return Py_BuildValue("");
-    if (ldA == 0) ldA = MAX(1,A->nrows);
-    if (ldA < MAX(1,m)) err_ld("ldA");
-    if (jobu == 'A' || jobu == 'S'){
-        if (!U || !Matrix_Check(U)) err_mtrx("U");
-        if (MAT_ID(U) != MAT_ID(A)) err_conflicting_ids;
-        if (ldU == 0) ldU = MAX(1,U->nrows);
-        if (ldU < MAX(1,m)) err_ld("ldU");
-    } else {
-        if (ldU == 0) ldU = 1;
-        if (ldU < 1) err_ld("ldU");
-    }
-    if (jobvt == 'A' || jobvt == 'S'){
-        if (!Vt || !Matrix_Check(Vt)) err_mtrx("Vt");
-	if (MAT_ID(Vt) != MAT_ID(A)) err_conflicting_ids;
-        if (ldVt == 0) ldVt = MAX(1,Vt->nrows);
-        if (ldVt < ((jobvt == 'A') ?  MAX(1,n) : MAX(1,MIN(m,n))))
-            err_ld("ldVt");
-    } else {
-        if (ldVt == 0) ldVt = 1;
-        if (ldVt < 1) err_ld("ldVt");
-    }
-    if (oA < 0) err_nn_int("offsetA");
-    if (oA + (n-1)*ldA + m > len(A)) err_buf_len("A");
-    if (oS < 0) err_nn_int("offsetS");
-    if (oS + MIN(m,n) > len(S)) err_buf_len("S");
-    if (jobu == 'A' || jobu == 'S'){
-        if (oU < 0) err_nn_int("offsetU");
-        if (oU + ((jobu == 'A') ? m-1 : MIN(m,n)-1)*ldU + m > len(U))
-            err_buf_len("U");
-    }
-    if (jobvt == 'A' || jobvt == 'S'){
-        if (oVt < 0) err_nn_int("offsetVt");
-        if (oVt + (n-1)*ldVt + ((jobvt == 'A') ? n : MIN(m,n)) >
-            len(Vt)) err_buf_len("Vt");
-    }
-
-    switch (MAT_ID(A)){
-        case DOUBLE:
-            lwork = -1;
-             Py_BEGIN_ALLOW_THREADS
-            dgesvd_(&jobu, &jobvt, &m, &n, NULL, &ldA, NULL, NULL,
-                &ldU, NULL, &ldVt, &wl.d, &lwork, &info);
-            Py_END_ALLOW_THREADS
-            lwork = (int) wl.d;
-            if (!(work = (void *) calloc(lwork, sizeof(double)))){
-                free(work);
-                return PyErr_NoMemory();
-            }
-            Py_BEGIN_ALLOW_THREADS
-            dgesvd_(&jobu, &jobvt, &m, &n, MAT_BUFD(A)+oA, &ldA,
-                MAT_BUFD(S)+oS,  (jobu == 'A' || jobu == 'S') ?
-		MAT_BUFD(U)+oU : NULL, &ldU, (jobvt == 'A' ||
-                jobvt == 'S') ?  MAT_BUFD(Vt)+oVt : NULL, &ldVt,
-		(double *) work, &lwork, &info);
-            Py_END_ALLOW_THREADS
-            free(work);
-            break;
-
-	case COMPLEX:
-            lwork = -1;
-            Py_BEGIN_ALLOW_THREADS
-            zgesvd_(&jobu, &jobvt, &m, &n, NULL, &ldA, NULL, NULL,
-                &ldU, NULL, &ldVt, &wl.z, &lwork, NULL, &info);
-            Py_END_ALLOW_THREADS
-            lwork = (int) creal(wl.z);
-            work = (void *) calloc(lwork, sizeof(double complex));
-            rwork = (double *) calloc(5*MIN(m,n), sizeof(double));
-	    if (!work || !rwork){
-                free(work);  free(rwork);
-                return PyErr_NoMemory();
-            }
-            Py_BEGIN_ALLOW_THREADS
-            zgesvd_(&jobu, &jobvt, &m, &n, MAT_BUFZ(A)+oA, &ldA,
-                MAT_BUFD(S)+oS, (jobu == 'A' || jobu == 'S') ?
-                MAT_BUFZ(U)+oU : NULL,  &ldU, (jobvt == 'A' ||
-                jobvt == 'S') ? MAT_BUFZ(Vt)+oVt : NULL, &ldVt,
-                (double complex *) work, &lwork, rwork, &info);
-            Py_END_ALLOW_THREADS
-            free(work);   free(rwork);
-            break;
-
-        default:
-            err_invalid_id;
-    }
-
-    if (info) err_lapack
-    else return Py_BuildValue("");
-}
-
-
-static char doc_gesdd[] =
-    "Singular value decomposition of a real or complex matrix\n"
-    "(divide-and-conquer driver).\n\n"
-    "gesdd(A, S, jobz='N', U=None, V=None, m=A.size[0], n=A.size[1], \n"
-    "      ldA=max(1,A.size[0]), ldU=None, ldVt=None, offsetA=0, \n"
-    "      offsetS=0, offsetU=0, offsetVt=0)\n\n"
-    "PURPOSE\n"
-    "Computes singular values and, optionally, singular vectors of a \n"
-    "real or complex m by n matrix A.  The argument jobz controls how\n"
-    "many singular vectors are computed:\n\n"
-    "'N': no singular vectors are computed.\n"
-    "'A': all m left singular vectors are computed and returned as\n"
-    "     columns of U;  all n right singular vectors are computed \n"
-    "     and returned as rows of Vt.\n"
-    "'S': the first min(m,n) left and right singular vectors are\n"
-    "     computed and returned as columns of U and rows of Vt.\n"
-    "'O': if m>=n, the first n left singular vectors are returned as\n"
-    "     columns of A and the n right singular vectors are returned\n"
-    "     as rows of Vt.  If m<n, the m left singular vectors are\n"
-    "     returned as columns of U and the first m right singular\n"
-    "     vectors are returned as rows of A.\n\n"
-    "Note that the (conjugate) transposes of the right singular \n"
-    "vectors are returned in Vt or A.\n\n"
-    "On exit (in all cases), the contents of A are destroyed.\n\n"
-    "ARGUMENTS\n"
-    "A         'd' or 'z' matrix\n\n"
-    "S         'd' matrix of length at least min(m,n).  On exit, \n"
-    "          contains the computed singular values in descending\n"
-    "          order.\n\n"
-    "jobz      'N', 'A', 'S' or 'O'\n\n"
-    "U         'd' or 'z' matrix.  Must have the same type as A.\n"
-    "          Not referenced if jobz is 'N' or jobz is 'O' and m>=n.\n"
-    "          If jobz is 'A' or jobz is 'O' and m<n, a matrix with\n"
-    "          at least m columns.   If jobz is 'S', a matrix with at\n"
-    "          least min(m,n) columns.  On exit (except when jobz is\n"
-    "          'N' or jobz is 'O' and m>=n), contains the computed\n"
-    "          left singular vectors stored columnwise.\n\n"
-    "Vt        'd' or 'z' matrix.  Must have the same type as A.\n"
-    "          Not referenced if jobz is 'N' or jobz is 'O' and m<n.\n"
-    "          If jobz is 'A' or 'S' or jobz is 'O' and m>=n, a\n"
-    "          matrix with at least n columns.   On exit (except when\n"
-    "          jobz is 'N' or jobz is 'O' and m<n), the rows of Vt\n"
-    "          contain the computed right singular vectors, or, in\n"
-    "          the complex case, their complex conjugates.\n\n"
-    "m         integer.  If negative, the default value is used.\n\n"
-    "n         integer.  If negative, the default value is used.\n\n"
-    "ldA       nonnegative integer.  ldA >= max(1,m).\n"
-    "          If zero, the default value is used.\n\n"
-    "ldU       nonnegative integer.\n"
-    "          ldU >= 1 if jobz is 'N' or 'O'.\n"
-    "          ldU >= max(1,m) if jobz is 'S' or 'A' or jobz is 'O'\n"
-    "          and m<n.  The default value is max(1,U.size[0]) if\n"
-    "          jobz is 'S' or 'A' or jobz is'O' and m<n, and 1\n"
-    "          otherwise.\n\n"
-    "ldVt      nonnegative integer.\n"
-    "          ldVt >= 1 if jobz is 'N'.\n"
-    "          ldVt >= max(1,n) if jobz is 'A' or jobz is 'O' and \n"
-    "          m>=n.  \n"
-    "          ldVt >= max(1,min(m,n)) if ldVt is 'S'.\n"
-    "          The default value is max(1,Vt.size[0]) if jobvt is 'A'\n"
-    "          or 'S' or jobvt is 'O' and m>=n, and 1 otherwise.\n"
-    "          If zero, the default value is used.\n\n"
-    "offsetA   nonnegative integer\n\n"
-    "offsetS   nonnegative integer\n\n"
-    "offsetU   nonnegative integer\n\n"
-    "offsetVt  nonnegative integer";
-
-static PyObject* gesdd(PyObject *self, PyObject *args, PyObject *kwrds)
-{
-    matrix *A, *S, *U=NULL, *Vt=NULL;
-    int m=-1, n=-1, ldA=0, ldU=0, ldVt=0, oA=0, oS=0, oU=0, oVt=0, info,
-       	*iwork=NULL, lwork;
-    double *rwork=NULL;
-    void *work=NULL;
-    number wl;
-#if PY_MAJOR_VERSION >= 3
-    int jobz_ = 'N';
-#endif
-    char jobz = 'N';
-    char *kwlist[] = {"A", "S", "jobz", "U", "Vt", "m", "n", "ldA",
-	"ldU", "ldVt", "offsetA", "offsetS", "offsetU", "offsetVt",
-        NULL};
-
-#if PY_MAJOR_VERSION >= 3
-    if (!PyArg_ParseTupleAndKeywords(args, kwrds, "OO|COOiiiiiiiii",
-        kwlist, &A, &S, &jobz_, &U, &Vt, &m, &n, &ldA, &ldU, &ldVt, &oA,
-       	&oS, &oU, &oVt)) 
-        return NULL;
-    jobz = (char) jobz_;
-#else
-    if (!PyArg_ParseTupleAndKeywords(args, kwrds, "OO|cOOiiiiiiiii",
-        kwlist, &A, &S, &jobz, &U, &Vt, &m, &n, &ldA, &ldU, &ldVt, &oA,
-       	&oS, &oU, &oVt)) 
-        return NULL;
-#endif
-
-    if (!Matrix_Check(A)) err_mtrx("A");
-    if (!Matrix_Check(S) || MAT_ID(S) != DOUBLE) err_dbl_mtrx("S");
-    if (jobz != 'A' && jobz != 'S' && jobz != 'O' && jobz != 'N')
-        err_char("jobz", "'A', 'S', 'O', 'N'");
-    if (m < 0) m = A->nrows;
-    if (n < 0) n = A->ncols;
-    if (m == 0 || n == 0) return Py_BuildValue("");
-    if (ldA == 0) ldA = MAX(1,A->nrows);
-    if (ldA < MAX(1,m)) err_ld("ldA");
-    if (jobz == 'A' || jobz == 'S' || (jobz == 'O' && m<n)){
-        if (!U || !Matrix_Check(U)) err_mtrx("U");
-        if (MAT_ID(U) != MAT_ID(A)) err_conflicting_ids;
-        if (ldU == 0) ldU = MAX(1,U->nrows);
-        if (ldU < MAX(1,m)) err_ld("ldU");
-    } else {
-        if (ldU == 0) ldU = 1;
-        if (ldU < 1) err_ld("ldU");
-    }
-    if (jobz == 'A' || jobz == 'S' || (jobz == 'O' && m>=n)){
-        if (!Vt || !Matrix_Check(Vt)) err_mtrx("Vt");
-	if (MAT_ID(Vt) != MAT_ID(A)) err_conflicting_ids;
-        if (ldVt == 0) ldVt = MAX(1,Vt->nrows);
-        if (ldVt < ((jobz == 'A' || jobz == 'O') ?  MAX(1,n) :
-            MAX(1,MIN(m,n)))) err_ld("ldVt");
-    } else {
-        if (ldVt == 0) ldVt = 1;
-        if (ldVt < 1) err_ld("ldVt");
-    }
-    if (oA < 0) err_nn_int("offsetA");
-    if (oA + (n-1)*ldA + m > len(A)) err_buf_len("A");
-    if (oS < 0) err_nn_int("offsetS");
-    if (oS + MIN(m,n) > len(S)) err_buf_len("S");
-    if (jobz == 'A' || jobz == 'S' || (jobz == 'O' && m<n)){
-        if (oU < 0) err_nn_int("offsetU");
-        if (oU + ((jobz == 'A' || jobz == 'O') ? m-1 : MIN(m,n)-1)*ldU
-            + m > len(U))
-	    err_buf_len("U");
-    }
-    if (jobz == 'A' || jobz == 'S' || (jobz == 'O' && m>=n)){
-        if (oVt < 0) err_nn_int("offsetVt");
-        if (oVt + (n-1)*ldVt + ((jobz == 'A' || jobz == 'O') ? n :
-            MIN(m,n)) > len(Vt)) err_buf_len("Vt");
-    }
-
-    switch (MAT_ID(A)){
-        case DOUBLE:
-            lwork = -1;
-            Py_BEGIN_ALLOW_THREADS
-            dgesdd_(&jobz, &m, &n, NULL, &ldA, NULL, NULL, &ldU, NULL,
-                &ldVt, &wl.d, &lwork, NULL, &info);
-            Py_END_ALLOW_THREADS
-            lwork = (int) wl.d;
-            work = (void *) calloc(lwork, sizeof(double));
-            iwork = (int *) calloc(8*MIN(m,n), sizeof(int));
-	    if (!work || !iwork){
-                free(work);  free(iwork);
-                return PyErr_NoMemory();
-            }
-            Py_BEGIN_ALLOW_THREADS
-            dgesdd_(&jobz, &m, &n, MAT_BUFD(A)+oA, &ldA, MAT_BUFD(S)+oS,
-                (jobz == 'A' || jobz == 'S' || (jobz == 'O' && m<n)) ?
-                MAT_BUFD(U)+oU : NULL, &ldU, (jobz == 'A' ||
-                jobz == 'S' || (jobz == 'O'  && m>=n)) ?
-                MAT_BUFD(Vt)+oVt : NULL, &ldVt, (double *) work, &lwork,
-                iwork, &info);
-            Py_END_ALLOW_THREADS
-            free(work);   free(iwork);
-            break;
-
-	case COMPLEX:
-            lwork = -1;
-            Py_BEGIN_ALLOW_THREADS
-            zgesdd_(&jobz, &m, &n, NULL, &ldA, NULL, NULL, &ldU, NULL,
-                &ldVt, &wl.z, &lwork, NULL, NULL, &info);
-            Py_END_ALLOW_THREADS
-            lwork = (int) creal(wl.z);
-            work = (void *) calloc(lwork, sizeof(double complex));
-            iwork = (int *) calloc(8*MIN(m,n), sizeof(int));
-            rwork = (double *) calloc( (jobz == 'N') ? 7*MIN(m,n) :
-                5*MIN(m,n)*(MIN(m,n)+1), sizeof(double));
-	    if (!work || !iwork || !rwork){
-                free(work);  free(iwork); free(rwork);
-                return PyErr_NoMemory();
-            }
-            Py_BEGIN_ALLOW_THREADS
-            zgesdd_(&jobz, &m, &n, MAT_BUFZ(A)+oA, &ldA, MAT_BUFD(S)+oS,
-                (jobz == 'A' || jobz == 'S' || (jobz == 'O' && m<n)) ?
-		MAT_BUFZ(U)+oU : NULL,  &ldU, (jobz == 'A' ||
-                jobz == 'S' || (jobz == 'O' && m>=n)) ?
-                MAT_BUFZ(Vt)+oVt : NULL, &ldVt, (double complex *) work,
-                &lwork, rwork, iwork, &info);
-            Py_END_ALLOW_THREADS
-            free(work);  free(iwork); free(rwork);
-            break;
-
-        default:
-            err_invalid_id;
-    }
-
-    if (info) err_lapack
-    else return Py_BuildValue("");
-}
-
-
-static char doc_gees[] =
-    "Schur factorization of a real of complex matrix.\n\n"
-    "sdim = gees(A, w=None, V=None, select=None, n=A.size[0],\n"
-    "            ldA=max(1,A.size[0]), ldV=max(1,Vs.size[0]), offsetA=0,\n"
-    "            offsetw=0, offsetV=0)\n\n"
-    "PURPOSE\n"
-    "Computes the real Schur form A = V * S * V^T or the complex Schur\n"
-    "form A = V * S * V^H, the eigenvalues, and, optionally, the matrix\n"
-    "of Schur vectors of an n by n matrix A.  The real Schur form is \n"
-    "computed if A is real, and the conmplex Schur form is computed if \n"
-    "A is complex.  On exit, A is replaced with S.  If the argument w is\n"
-    "provided, the eigenvalues are returned in w.  If V is provided, the\n"
-    "Schur vectors are computed and returned in V.  The argument select\n"
-    "can be used to obtain an ordered Schur factorization.  It must be a\n"
-    "Python function that can be called as f(s) with s complex, and \n"
-    "returns 0 or 1.  The eigenvalues s for which f(s) is 1 will be \n"
-    "placed first in the Schur factorization.   For the real case, \n"
-    "eigenvalues s for which f(s) or f(conj(s)) is 1, are placed first.\n"
-    "If select is provided, gees() returns the number of eigenvalues \n"
-    "that satisfy the selection criterion.   Otherwise, it returns 0.\n\n"
-    "ARGUMENTS\n"
-    "A         'd' or 'z' matrix\n\n"
-    "w         'z' matrix of length at least n\n\n"
-    "V         'd' or 'z' matrix.  Must have the same type as A.\n\n"
-    "select    Python function that takes a complex number as argument\n"
-    "          and returns True or False.\n\n"
-    "n         integer.  If negative, the default value is used.\n\n"
-    "ldA       nonnegative integer.  ldA >= max(1,n).\n"
-    "          If zero, the default value is used.\n\n"
-    "ldV       nonnegative integer.  ldV >= 1 and ldV >= n if V is\n"
-    "          present.  If zero, the default value is used (with \n"
-    "          V.size[0] replaced by 0 if V is None).\n\n"
-    "offsetA   nonnegative integer\n\n"
-    "offsetW   nonnegative integer\n\n"
-    "offsetV   nonnegative integer\n\n"
-    "sdim      number of eigenvalues that satisfy the selection\n"
-    "          criterion specified by select.";
-
-static PyObject *py_select_r;
-static PyObject *py_select_c;
-
-extern int fselect_c(double complex *w)
-{
-    PyObject *wpy, *result;
-    int a = 0;
-
-    wpy = PyComplex_FromDoubles(creal(*w), cimag(*w));
-    if (!(result = PyObject_CallFunctionObjArgs(py_select_c, wpy, NULL))) {
-        Py_XDECREF(wpy);
-        return -1;
-    }
-#if PY_MAJOR_VERSION >= 3
-    if PyLong_Check(result) a = (int) PyLong_AsLong(result);
-#else
-    if PyInt_Check(result) a = (int) PyInt_AsLong(result);
-#endif
-    else
-        PyErr_SetString(PyExc_TypeError, "select() must return an integer "
-            "argument");
-    Py_XDECREF(wpy);  Py_XDECREF(result);
-    return a;
-}
-
-extern int fselect_r(double *wr, double *wi)
-{
-    PyObject *wpy, *result;
-    int a = 0;
-
-    wpy = PyComplex_FromDoubles(*wr, *wi);
-    if (!(result = PyObject_CallFunctionObjArgs(py_select_r, wpy, NULL))) {
-        Py_XDECREF(wpy);
-        return -1;
-    }
-#if PY_MAJOR_VERSION >= 3
-    if PyLong_Check(result) a = (int) PyLong_AsLong(result);
-#else
-    if PyInt_Check(result) a = (int) PyInt_AsLong(result);
-#endif
-    else
-        PyErr_SetString(PyExc_TypeError, "select() must return an integer "
-           "argument");
-    Py_XDECREF(wpy);  Py_XDECREF(result);
-    return a;
-}
-
-static PyObject* gees(PyObject *self, PyObject *args, PyObject *kwrds)
-{
-    PyObject *F=NULL;
-    matrix *A, *W=NULL, *Vs=NULL;
-    int n=-1, ldA=0, ldVs=0, oA=0, oVs=0, oW=0, info, lwork, sdim, k,
-        *bwork=NULL;
-    double *wr=NULL, *wi=NULL, *rwork=NULL;
-    double complex *w=NULL;
-    void *work=NULL;
-    number wl;
-    char *kwlist[] = {"A", "w", "V", "select", "n", "ldA", "ldV",
-        "offsetA", "offsetw", "offsetV", NULL};
-
-    if (!PyArg_ParseTupleAndKeywords(args, kwrds, "O|OOOiiiiii",
-        kwlist, &A, &W, &Vs, &F, &n, &ldA, &ldVs, &oA, &oW, &oVs))
-        return NULL;
-
-    if (!Matrix_Check(A)) err_mtrx("A");
-    if (n < 0){
-        n = A->nrows;
-        if (n != A->ncols){
-            PyErr_SetString(PyExc_TypeError, "A must be square");
-            return NULL;
-        }
-    }
-    if (ldA == 0) ldA = MAX(1,A->nrows);
-    if (ldA < MAX(1,n)) err_ld("ldA");
-    if (oA < 0) err_nn_int("offsetA");
-    if (oA + (n-1)*ldA + n > len(A)) err_buf_len("A");
-
-    if (W){
-        if (!Matrix_Check(W) || MAT_ID(W) != COMPLEX)
-            PY_ERR_TYPE("W must be a matrix with typecode 'z'")
-        if (oW < 0) err_nn_int("offsetW");
-        if (oW + n > len(W)) err_buf_len("W");
-    }
-
-    if (Vs){
-        if (!Matrix_Check(Vs)) err_mtrx("Vs");
-        if (MAT_ID(Vs) != MAT_ID(A)) err_conflicting_ids;
-        if (ldVs == 0) ldVs = MAX(1, Vs->nrows);
-        if (ldVs < MAX(1,n)) err_ld("ldVs");
-        if (oVs < 0) err_nn_int("offsetVs");
-        if (oVs + (n-1)*ldVs + n > len(Vs)) err_buf_len("Vs");
-    } else {
-        if (ldVs == 0) ldVs = 1;
-        if (ldVs < 1) err_ld("ldVs");
-    }
-
-    if (F && !PyFunction_Check(F))
-        PY_ERR_TYPE("select must be a Python function")
-
-
-    switch (MAT_ID(A)){
-        case DOUBLE:
-            lwork = -1;
-            dgees_(Vs ? "V" : "N", F ? "S" : "N", NULL, &n, NULL, &ldA,
-                &sdim, NULL, NULL, NULL, &ldVs, &wl.d, &lwork, NULL,
-                &info);
-            lwork = (int) wl.d;
-            work = (void *) calloc(lwork, sizeof(double));
-            wr = (double *) calloc(n, sizeof(double));
-            wi = (double *) calloc(n, sizeof(double));
-            if (F) bwork = (int *) calloc(n, sizeof(int));
-            if (!work || !wr || !wi || (F && !bwork)){
-                free(work);  free(wr);  free(wi);  free(bwork);
-                return PyErr_NoMemory();
-            }
-            py_select_r = F;
-            dgees_(Vs ? "V": "N", F ? "S" : "N", F ? &fselect_r : NULL,
-                &n, MAT_BUFD(A) + oA, &ldA, &sdim, wr, wi,
-                Vs ? MAT_BUFD(Vs) + oVs : NULL, &ldVs, (double *) work,
-                &lwork, bwork, &info);
-            if (W) for (k=0; k<n; k++)
-                MAT_BUFZ(W)[oW + k] = wr[k] + I * wi[k];
-            free(work);  free(wr);  free(wi);  free(bwork);
-            break;
-
-	case COMPLEX:
-            lwork = -1;
-            zgees_(Vs ? "V" : "N", F ? "S": "N", NULL, &n, NULL, &ldA,
-                &sdim, NULL, NULL, &ldVs, &wl.z, &lwork, NULL, NULL,
-                &info);
-            lwork = (int) creal(wl.z);
-            work = (void *) calloc(lwork, sizeof(double complex));
-            rwork = (double *) calloc(n, sizeof(double complex));
-            if (F) bwork = (int *) calloc(n, sizeof(int));
-            if (!W) 
-                w = (double complex *) calloc(n, sizeof(double complex));
-	    if (!work || !rwork || (F && !bwork) || (!W && !w) ){
-                free(work);  free(rwork); free(bwork);  free(w);
-                return PyErr_NoMemory();
-            }
-            py_select_c = F;
-            zgees_(Vs ? "V": "N", F ? "S" : "N", F ? &fselect_c : NULL,
-                &n, MAT_BUFZ(A) + oA, &ldA, &sdim,
-                W ? MAT_BUFZ(W) + oW : w, Vs ? MAT_BUFZ(Vs) + oVs : NULL,
-                &ldVs, (double complex *) work, &lwork, 
-                (double complex *) rwork,  bwork, &info);
-            free(work);  free(rwork); free(bwork);  free(w);
-            break;
-
-        default:
-            err_invalid_id;
-    }
-
-    if (PyErr_Occurred()) return NULL;
-
-    if (info) err_lapack
-    else return Py_BuildValue("i", F ? sdim : 0);
-}
-
-
-static char doc_gges[] =
-    "Generalized Schur factorization of real or complex matrices.\n\n"
-    "sdim = gges(A, B, a=None, b=None, Vl=None, Vr=None, select=None,\n"
-    "            n=A.size[0], ldA=max(1,A.size[0]),\n"
-    "            ldB=max(1,B.size[0]), ldVl=max(1,Vl.size[0]),\n"
-    "            ldVr=max(1,Vr.size[0]), offsetA=0, offestB=0, \n"
-    "            offseta=0, offsetb=0, offsetVl=0, offsetVr=0)\n\n"
-    "PURPOSE\n"
-    "Computes the real generalized Schur form A = Vl * S * Vr^T, \n"
-    "B = Vl * T * Vr^T, or the complex generalized Schur form \n"
-    "A = Vl * S * Vr^H, B = Vl * T * Vr^H of the square matrices A, B,\n"
-    "the generalized eigenvalues, and, optionally, the matrices of left \n"
-    "and right Schur vectors.  The real form is computed if A and B are \n"
-    "real, and the complex Schur form is computed if A and B are\n"
-    "complex.  On exit, A is replaced with S and B is replaced with T.\n"
-    "If the arguments a and b are provided, then on return a[i] / b[i] \n"
-    "is the ith generalized eigenvalue.  If Vl is provided, then the \n"
-    "left Schur vectors are computed and returned in Vl.  If Vr is \n"
-    "provided then the right Schur vectors are computed and returned \n"
-    "in Vr.  The argument select can be used to obtain an ordered Schur\n"
-    "factorization.  It must be a Python function that can be called as\n"
-    "f(u,v) with u complex, and v real, and returns 0 or 1.  The \n"
-    "eigenvalues u/v for which f(u, v) is 1 will be placed first on the\n"
-    "diagonal of S and T.  For the real case, eigenvalues u/v for which\n"
-    "f(u, v) or f(conj(u), v) is 1, are placed first.  If select is \n"
-    "provided, gges() returns the number of eigenvalues that satisfy the\n"
-    "selection criterion.  Otherwise, it returns 0.\n\n"
-    "ARGUMENTS\n"
-    "A         'd' or 'z' matrix\n\n"
-    "B         'd' or 'z' matrix.  Must have the same type as A.\n\n"
-    "a         'z' matrix of length at least n\n\n"
-    "b         'd' matrix of length at least n\n\n"
-    "Vl        'd' or 'z' matrix.  Must have the same type as A.\n\n"
-    "Vr        'd' or 'z' matrix.  Must have the same type as A.\n\n"
-    "select    Python function that takes a complex and a real number \n"
-    "          as argument and returns True or False.\n\n"
-    "n         integer.  If negative, the default value is used.\n\n"
-    "ldA       nonnegative integer.  ldA >= max(1,n).\n"
-    "          If zero, the default value is used.\n\n"
-    "ldB       nonnegative integer.  ldB >= max(1,n).\n"
-    "          If zero, the default value is used.\n\n"
-    "ldVl      nonnegative integer.  ldVl >= 1 and ldVl >= n if Vl \n"
-    "          is present.  If zero, the default value is used (with \n"
-    "          Vl.size[0] replaced by 0 if Vl is None).\n\n"
-    "ldVr      nonnegative integer.  ldVr >= 1 and ldVr >= n if Vr \n"
-    "          is present.  If zero, the default value is used (with \n"
-    "          Vr.size[0] replaced by 0 if Vr is None).\n\n"
-    "offsetA   nonnegative integer\n\n"
-    "offsetB   nonnegative integer\n\n"
-    "offseta   nonnegative integer\n\n"
-    "offsetb   nonnegative integer\n\n"
-    "offsetVl  nonnegative integer\n\n"
-    "offsetVr  nonnegative integer\n\n"
-    "sdim      number of eigenvalues that satisfy the selection\n"
-    "          criterion specified by select.";
-
-static PyObject *py_select_gr;
-static PyObject *py_select_gc;
-
-extern int fselect_gc(double complex *w, double *v)
-{
-   PyObject *wpy, *vpy, *result;
-   int a = 0;
-
-   wpy = PyComplex_FromDoubles(creal(*w), cimag(*w));
-   vpy = PyFloat_FromDouble(*v);
-   if (!(result = PyObject_CallFunctionObjArgs(py_select_gc, wpy, vpy,
-       NULL))) {
-       Py_XDECREF(wpy); Py_XDECREF(vpy);
-       return -1;
-   }
-#if PY_MAJOR_VERSION >= 3
-   if PyLong_Check(result) a = (int) PyLong_AsLong(result);
-#else
-   if PyInt_Check(result) a = (int) PyInt_AsLong(result);
-#endif
-   else
-       PyErr_SetString(PyExc_TypeError, "select() must return an integer "
-           "argument");
-   Py_XDECREF(wpy);  Py_XDECREF(vpy);  Py_XDECREF(result);
-   return a;
-}
-
-extern int fselect_gr(double *wr, double *wi, double *v)
-{
-   PyObject *wpy, *vpy, *result;
-   int a = 0;
-
-   wpy = PyComplex_FromDoubles(*wr, *wi);
-   vpy = PyFloat_FromDouble(*v);
-   if (!(result = PyObject_CallFunctionObjArgs(py_select_gr, wpy, vpy,
-       NULL))) {
-       Py_XDECREF(wpy); Py_XDECREF(vpy);
-       return -1;
-   }
-#if PY_MAJOR_VERSION >= 3
-   if PyLong_Check(result) a = (int) PyLong_AsLong(result);
-#else
-   if PyInt_Check(result) a = (int) PyInt_AsLong(result);
-#endif
-   else
-       PyErr_SetString(PyExc_TypeError, "select() must return an integer "
-           "argument");
-   Py_XDECREF(wpy);  Py_XDECREF(vpy);  Py_XDECREF(result);
-   return a;
-}
-
-static PyObject* gges(PyObject *self, PyObject *args, PyObject *kwrds)
-{
-    PyObject *F=NULL;
-    matrix *A, *B, *a=NULL, *b=NULL, *Vsl=NULL, *Vsr=NULL;
-    int n=-1, ldA=0, ldB=0, ldVsl=0, ldVsr=0, oA=0, oB=0, oa=0, ob=0,
-        oVsl=0, oVsr=0, info, lwork, sdim, k, *bwork=NULL;
-    double *ar=NULL, *ai=NULL, *rwork=NULL;
-    double complex *ac=NULL;
-    void *work=NULL, *bc=NULL;
-    number wl;
-
-    char *kwlist[] = {"A", "B", "a", "b", "Vl", "Vr", "select", "n",
-        "ldA", "ldB", "ldVl", "ldVr", "offsetA", "offsetB", "offseta",
-        "offsetb", "offsetVl", "offsetVr", NULL};
-
-    if (!PyArg_ParseTupleAndKeywords(args, kwrds, "OO|OOOOOiiiiiiiiiii",
-        kwlist, &A, &B, &a, &b, &Vsl, &Vsr, &F, &n, &ldA, &ldB, &ldVsl,
-        &ldVsr, &oA, &oB, &oa, &ob, &oVsl, &oVsr)) return NULL;
-
-    if (!Matrix_Check(A)) err_mtrx("A");
-    if (!Matrix_Check(B)) err_mtrx("B");
-    if (MAT_ID(B) != MAT_ID(A)) err_conflicting_ids;
-    if (n < 0){
-        n = A->nrows;
-        if (n != A->ncols){
-            PyErr_SetString(PyExc_TypeError, "A must be square");
-            return NULL;
-        }
-        if (n != B->nrows || n != B->ncols){
-            PyErr_SetString(PyExc_TypeError, "B must be square and of the "
-                "same order as A");
-            return NULL;
-        }
-    }
-    if (ldA == 0) ldA = MAX(1,A->nrows);
-    if (ldA < MAX(1,n)) err_ld("ldA");
-    if (oA < 0) err_nn_int("offsetA");
-    if (oA + (n-1)*ldA + n > len(A)) err_buf_len("A");
-    if (ldB == 0) ldB = MAX(1, B->nrows);
-    if (ldB < MAX(1,n)) err_ld("ldB");
-    if (oB < 0) err_nn_int("offsetB");
-    if (oB + (n-1)*ldB + n > len(B)) err_buf_len("B");
-
-    if (a){
-        if (!Matrix_Check(a) || MAT_ID(a) != COMPLEX)
-            PY_ERR_TYPE("a must be a matrix with typecode 'z'")
-        if (oa < 0) err_nn_int("offseta");
-        if (oa + n > len(a)) err_buf_len("a");
-        if (!b){
-            PyErr_SetString(PyExc_ValueError, "'b' must be provided if "
-                "'a' is provided");
-            return NULL;
-        }
-    }
-    if (b){
-        if (!Matrix_Check(b) || MAT_ID(b) != DOUBLE)
-            PY_ERR_TYPE("b must be a matrix with typecode 'd'")
-        if (ob < 0) err_nn_int("offsetb");
-        if (ob + n > len(b)) err_buf_len("b");
-        if (!a){
-            PyErr_SetString(PyExc_ValueError, "'a' must be provided if "
-                "'b' is provided");
-            return NULL;
-        }
-    }
-
-    if (Vsl){
-        if (!Matrix_Check(Vsl)) err_mtrx("Vsl");
-        if (MAT_ID(Vsl) != MAT_ID(A)) err_conflicting_ids;
-        if (ldVsl == 0) ldVsl = MAX(1, Vsl->nrows);
-        if (ldVsl < MAX(1,n)) err_ld("ldVsl");
-        if (oVsl < 0) err_nn_int("offsetVsl");
-        if (oVsl + (n-1)*ldVsl + n > len(Vsl)) err_buf_len("Vsl");
-    } else {
-        if (ldVsl == 0) ldVsl = 1;
-        if (ldVsl < 1) err_ld("ldVsl");
-    }
-
-    if (Vsr){
-        if (!Matrix_Check(Vsr)) err_mtrx("Vsr");
-        if (MAT_ID(Vsr) != MAT_ID(A)) err_conflicting_ids;
-        if (ldVsr == 0) ldVsr = MAX(1, Vsr->nrows);
-        if (ldVsr < MAX(1,n)) err_ld("ldVsr");
-        if (oVsr < 0) err_nn_int("offsetVsr");
-        if (oVsr + (n-1)*ldVsr + n > len(Vsr)) err_buf_len("Vsr");
-    } else {
-        if (ldVsr == 0) ldVsr = 1;
-        if (ldVsr < 1) err_ld("ldVsr");
-    }
-
-    if (F && !PyFunction_Check(F))
-        PY_ERR_TYPE("select must be a Python function")
-
-    switch (MAT_ID(A)){
-        case DOUBLE:
-            lwork = -1;
-            dgges_(Vsl ? "V" : "N", Vsr ? "V" : "N", F ? "S" : "N", NULL,
-                &n, NULL, &ldA, NULL, &ldB, &sdim, NULL, NULL, NULL, NULL,
-                &ldVsl, NULL, &ldVsr, &wl.d, &lwork, NULL, &info);
-            lwork = (int) wl.d;
-            work = (void *) calloc(lwork, sizeof(double));
-            ar = (double *) calloc(n, sizeof(double));
-            ai = (double *) calloc(n, sizeof(double));
-            if (!b) bc = (double *) calloc(n, sizeof(double));
-            if (F) bwork = (int *) calloc(n, sizeof(int));
-            if (!work || !ar || !ai || (!b && !bc) || (F && !bwork)){
-                free(work);  free(ar);  free(ai);  free(b);  free(bwork);
-                return PyErr_NoMemory();
-            }
-            py_select_gr = F;
-            dgges_(Vsl ? "V" : "N", Vsr ? "V" : "N", F ? "S" : "N",
-                F ? &fselect_gr : NULL, &n, MAT_BUFD(A) + oA, &ldA,
-                MAT_BUFD(B) + oB, &ldB, &sdim, ar, ai,
-                b ? MAT_BUFD(b) + ob : (double *) bc,
-                Vsl ? MAT_BUFD(Vsl) + oVsl : NULL, &ldVsl,
-                Vsr ? MAT_BUFD(Vsr) + oVsr : NULL, &ldVsr,
-                (double *) work, &lwork, bwork, &info);
-            if (a) for (k=0; k<n; k++)
-                MAT_BUFZ(a)[oa + k] = ar[k] + I * ai[k];
-            free(work);  free(ar);  free(ai);  free(bc); free(bwork);
-            break;
-
-	case COMPLEX:
-            lwork = -1;
-            zgges_(Vsl ? "V" : "N", Vsr ? "V" : "N", F ? "S" : "N", NULL,
-                &n, NULL, &ldA, NULL, &ldB, &sdim, NULL, NULL, NULL,
-                &ldVsl, NULL, &ldVsr, &wl.z, &lwork, NULL, NULL, &info);
-            lwork = (int) creal(wl.z);
-            work = (void *) calloc(lwork, sizeof(double complex));
-            rwork = (double *) calloc(8*n, sizeof(double));
-            if (F) bwork = (int *) calloc(n, sizeof(int));
-            if (!a) 
-                ac = (double complex *) calloc(n, sizeof(double complex));
-            bc = (double complex *) calloc(n, sizeof(double complex));
-	    if (!work || !rwork || (F && !bwork) || (!a && !ac) || !bc){
-                free(work);  free(rwork); free(bwork); free(ac); free(bc);
-                return PyErr_NoMemory();
-            }
-            py_select_gc = F;
-            zgges_(Vsl ? "V": "N", Vsr ? "V" : "N", F ? "S" : "N",
-                F ? &fselect_gc : NULL, &n, MAT_BUFZ(A) + oA, &ldA,
-                MAT_BUFZ(B) + oB, &ldB, &sdim, a ? MAT_BUFZ(a) + oa : ac,
-                (double complex *) bc, 
-                Vsl ? MAT_BUFZ(Vsl) + oVsl : NULL, &ldVsl,
-                Vsr ? MAT_BUFZ(Vsr) + oVsr : NULL, &ldVsr,
-                (double complex *) work, &lwork, rwork,  bwork, &info);
-            if (b) for (k=0; k<n; k++)
-                MAT_BUFD(b)[ob + k] = 
-                    (double) creal(((double complex *) bc)[k]);
-
-            free(work);  free(rwork); free(bwork); free(ac);  free(bc);
-            break;
-
-        default:
-            err_invalid_id;
-    }
-
-    if (PyErr_Occurred()) return NULL;
-
-    if (info) err_lapack
-    else return Py_BuildValue("i", F ? sdim : 0);
-}
-
-
-static char doc_lacpy[] =
-    "Copy all or part of a matrix.\n\n"
-    "lacpy(A, B, uplo='N', m=A.size[0], n=A.size[1], \n"
-    "      ldA=max(1,A.size[0]), ldB=max(1,B.size[0]), offsetA=0, \n"
-    "      offsetB=0)\n\n"
-    "PURPOSE\n"
-    "Copy the m x n matrix A to B.  If uplo is 'U', the upper\n"
-    "trapezoidal part of A is copied.  If uplo is 'L', the lower \n"
-    "trapezoidal part is copied.  if uplo is 'N', the entire matrix is\n"
-    "copied.\n\n"
-    "ARGUMENTS\n"
-    "A         'd' or 'z' matrix\n\n"
-    "B         'd' or 'z' matrix.  Must have the same type as A.\n\n"
-    "uplo      'N', 'L' or 'U'\n\n"
-    "m         nonnegative integer.  If negative, the default value is\n"
-    "          used.\n\n"
-    "n         nonnegative integer.  If negative, the default value is\n"
-    "          used.\n\n"
-    "ldA       positive integer.  ldA >= max(1,m).  If zero, the default\n"
-    "          value is used.\n\n"
-    "ldB       positive integer.  ldB >= max(1,m).  If zero, the default\n"
-    "          value is used.\n\n"
-    "offsetA   nonnegative integer\n\n"
-    "offsetB   nonnegative integer";
-
-static PyObject* lacpy(PyObject *self, PyObject *args, PyObject *kwrds)
-{
-    matrix *A, *B;
-    int m = -1, n = -1, ldA = 0, ldB = 0, oA = 0, oB = 0;
-#if PY_MAJOR_VERSION >= 3
-    int uplo_ = 'N';
-#endif
-    char uplo = 'N';
-    char *kwlist[] = {"A", "B", "uplo", "m", "n", "ldA", "ldB", "offsetA",
-        "offsetB", NULL};
-
-#if PY_MAJOR_VERSION >= 3
-    if (!PyArg_ParseTupleAndKeywords(args, kwrds, "OO|Ciiiiii", kwlist,
-        &A, &B, &uplo_, &m, &n, &ldA, &ldB, &oA, &oB))
-        return NULL;
-    uplo = (char) uplo_;
-#else
-    if (!PyArg_ParseTupleAndKeywords(args, kwrds, "OO|ciiiiii", kwlist,
-        &A, &B, &uplo, &m, &n, &ldA, &ldB, &oA, &oB))
-        return NULL;
-#endif
-
-    if (!Matrix_Check(A)) err_mtrx("A");
-    if (!Matrix_Check(B)) err_mtrx("B");
-    if (MAT_ID(A) != MAT_ID(B)) err_conflicting_ids;
-    if (uplo != 'N' && uplo != 'L' && uplo != 'U')
-        err_char("trans", "'N', 'L', 'U'");
-    if (m < 0) m = A->nrows;
-    if (n < 0) n = A->ncols;
-    if (ldA == 0) ldA = MAX(1, A->nrows);
-    if (ldA < MAX(1, m)) err_ld("ldA");
-    if (ldB == 0) ldB = MAX(1, B->nrows);
-    if (ldB < MAX(1, m)) err_ld("ldB");
-    if (oA < 0) err_nn_int("offsetA");
-    if (oA + (n-1)*ldA + m > len(A)) err_buf_len("A");
-    if (oB < 0) err_nn_int("offsetB");
-    if (oB + (n-1)*ldB + m > len(B)) err_buf_len("B");
-
-    switch (MAT_ID(A)){
-        case DOUBLE:
-            dlacpy_(&uplo, &m, &n, MAT_BUFD(A)+oA, &ldA, MAT_BUFD(B)+oB,
-                &ldB);
-            break;
-
-        case COMPLEX:
-            zlacpy_(&uplo, &m, &n, MAT_BUFZ(A)+oA, &ldA, MAT_BUFZ(B)+oB,
-                &ldB);
-            break;
-
-	default:
-            err_invalid_id;
-    }
-
-    return Py_BuildValue("");
-}
-
-
-static char doc_larfg[] =
-    "Generate an elementary Householder reflector.\n\n"
-    "tau = larfg(alpha, x, n=None, offseta=0, offsetx=0)\n\n"
-    "PURPOSE\n"
-    "Generates a Householder reflector\n\n"
-    "    H = I - tau * [1; v] * [1; v]^H\n\n"
-    "such that\n\n"
-    "    H^H * [alpha; x] = [beta; 0].\n\n"
-    "In other words,\n\n"
-    "    (I - tau.conjugate() * [1; v] * [1; v]^H) * [alpha; x] = "
-    "[beta; 0].\n\n"
-    "The matrix H is unitary, so\n\n"
-    "    2 * tau.real = abs(tau)**2 * ( 1.0 + ||v||**2).\n\n"
-    "On exit x contains the vector v and alpha is overwritten with beta.\n"
-    "The parameter tau is returned as the output value of the function."
-    "\n\n"
-    "ARGUMENTS\n"
-    "alpha     'd' or 'z' matrix.  On exit, contains beta.\n\n"
-    "x         'd' or 'z' matrix.  Must have the same type as alpha.\n"
-    "          On exit, contains v. \n\n"
-    "n         postive integer.  The dimension of the vector [alpha; x].\n"
-    "          If n <= 0, the default value is used, which is equal to\n"
-    "          1 + ( (len(x) - offsetx >= 1) ? len(x) - ox : 0 ).\n\n"
-    "offseta   nonnegative integer \n\n"
-    "offsetx   nonnegative integer \n\n"
-    "tau       scalar of the same type as alpha and x";
-
-static PyObject* larfg(PyObject *self, PyObject *args, PyObject *kwrds)
-{
-    matrix *a, *x;
-    number tau;
-    int n = 0, oa = 0, ox = 0, ix = 1; 
-    char *kwlist[] = {"alpha", "x", "n", "offseta", "offsetx", NULL};
-
-    if (!PyArg_ParseTupleAndKeywords(args, kwrds, "OO|iii", kwlist,
-        &a, &x, &n, &oa, &ox)) return NULL;
-
-    if (!Matrix_Check(a)) err_mtrx("alpha");
-    if (!Matrix_Check(x)) err_mtrx("x");
-    if (MAT_ID(a) != MAT_ID(x)) err_conflicting_ids;
-    if (oa < 0) err_nn_int("offseta");
-    if (ox < 0) err_nn_int("offsetx");
-    if (n <= 0) n = 1 + ((len(x) >= ox + 1) ? len(x) - ox : 0);
-    if (len(x) < ox + n - 1) err_buf_len("x");
-    if (len(a) < oa + 1) err_buf_len("alpha");
-
-    switch (MAT_ID(a)){
-        case DOUBLE:
-            Py_BEGIN_ALLOW_THREADS
-            dlarfg_(&n, MAT_BUFD(a)+oa, MAT_BUFD(x)+ox, &ix, &tau.d);
-            Py_END_ALLOW_THREADS
-            return Py_BuildValue("d", tau.d);
-            break;
-
-        case COMPLEX:
-            Py_BEGIN_ALLOW_THREADS
-            zlarfg_(&n, MAT_BUFZ(a)+oa, MAT_BUFZ(x)+ox, &ix, &tau.z);
-            Py_END_ALLOW_THREADS
-            return PyComplex_FromDoubles(creal(tau.z), cimag(tau.z));
-            break;
-
-	default:
-            err_invalid_id;
-    }
-
-    return Py_BuildValue("");
-}
-
-
-static char doc_larfx[] =
-    "Apply an elementary Householder reflector to a matrix.\n\n"
-    "larfx(v, tau, C, side='L', m=C.size[0], n=C.size[1],\n" 
-    "      ldC=max(1,C.size[0]), offsetv=0, offsetC=0)\n\n"
-    "PURPOSE\n"
-    "Computes H*C (side is 'L') or C*H (side is 'R') where\n\n"
-    "    H = I - tau * v * v^H.\n\n"
-    "On exit C is overwritten with the result.\n\n"
-    "ARGUMENTS\n"
-    "v         'd' or 'z' matrix\n\n"
-    "tau       number.  Can only be complex if v is complex.\n\n"
-    "C         'd' or 'z' matrix of the same type as v\n\n"
-    "side      'L' or 'R'\n\n"
-    "m         nonnegative integer.  If negative, the default value is \n"
-    "          used.\n\n" 
-    "n         nonnegative integer.  If negative, the default value is \n"
-    "          used.\n\n" 
-    "ldC       nonnegative integer.  ldC >= max(1,m).  If zero, the\n"
-    "          default value is used.\n\n"
-    "offsetv   nonnegative integer \n\n"
-    "offsetC   nonnegative integer";
-
-static PyObject* larfx(PyObject *self, PyObject *args, PyObject *kwrds)
-{
-    matrix *v, *C;
-    PyObject *tauo=NULL;
-    number tau;
-    int m = -1, n = -1, ov = 0, oC = 0, ldC = 0; 
-    void *work = NULL;
-#if PY_MAJOR_VERSION >= 3
-    int side_ = 'L';
-#endif
-    char side = 'L';
-    char *kwlist[] = {"v", "tau", "C", "side", "m", "n", "ldC", "offsetv",
-        "offsetC", NULL};
-
-#if PY_MAJOR_VERSION >= 3 
-    if (!PyArg_ParseTupleAndKeywords(args, kwrds, "OOO|Ciiiii", kwlist, 
-        &v, &tauo, &C, &side_, &m, &n, &ldC, &ov, &oC))
-        return NULL;
-    side = (char) side_;
-#else
-    if (!PyArg_ParseTupleAndKeywords(args, kwrds, "OOO|ciiiii", kwlist, 
-        &v, &tauo, &C, &side, &m, &n, &ldC, &ov, &oC))
-        return NULL;
-#endif
- 
-    if (!Matrix_Check(v)) err_mtrx("v");
-    if (!Matrix_Check(C)) err_mtrx("C");
-    if (MAT_ID(v) != MAT_ID(C)) err_conflicting_ids;
-    if (tauo && number_from_pyobject(tauo, &tau, MAT_ID(v)))
-        err_type("tau")
-
-    if (side != 'L' && side != 'R') err_char("side", "'L', 'R'");
-
-    if (m < 0) m = C->nrows;
-    if (n < 0) n = C->ncols;
-    
-    if (ov < 0) err_nn_int("offsetv");
-    if ((side == 'L' && len(v) - ov < m) ||
-        (side == 'R' && len(v) - ov < n)) err_buf_len("v")
-
-    if (ldC == 0) ldC = MAX(1, C->nrows);
-    if (ldC < MAX(1,m)) err_ld("ldC");
-    if (oC < 0) err_nn_int("offsetC");
-    if (oC + (n-1)*ldC + m > len(C)) err_buf_len("C");
-
-
-    switch (MAT_ID(v)){
-        case DOUBLE:
-            if (!(work = (void *) calloc((side == 'L') ? n : m, 
-                sizeof(double))))
-                return PyErr_NoMemory();
-            Py_BEGIN_ALLOW_THREADS
-            dlarfx_(&side, &m, &n, MAT_BUFD(v)+ov, &tau.d, 
-                MAT_BUFD(C) + oC, &ldC, (double *) work);
-            Py_END_ALLOW_THREADS
-            free(work);
-            break;
-
-        case COMPLEX:
-            if (!(work = (void *) calloc((side == 'L') ? n : m,
-                sizeof(double complex))))
-                return PyErr_NoMemory();
-            Py_BEGIN_ALLOW_THREADS
-            zlarfx_(&side, &m, &n, MAT_BUFZ(v)+ov, &tau.z,
-                MAT_BUFZ(C) + oC, &ldC, (double complex *) work);
-            Py_END_ALLOW_THREADS
-            free(work);
-            break;
-
-	default:
-            err_invalid_id;
-    }
-
-    return Py_BuildValue("");
-}
-
-
-
-static PyMethodDef lapack_functions[] = {
-{"getrf", (PyCFunction) getrf, METH_VARARGS|METH_KEYWORDS, doc_getrf},
-{"getrs", (PyCFunction) getrs, METH_VARARGS|METH_KEYWORDS, doc_getrs},
-{"getri", (PyCFunction) getri, METH_VARARGS|METH_KEYWORDS, doc_getri},
-{"gesv",  (PyCFunction) gesv,  METH_VARARGS|METH_KEYWORDS, doc_gesv},
-{"gbtrf", (PyCFunction) gbtrf, METH_VARARGS|METH_KEYWORDS, doc_gbtrf},
-{"gbtrs", (PyCFunction) gbtrs, METH_VARARGS|METH_KEYWORDS, doc_gbtrs},
-{"gbsv",  (PyCFunction) gbsv,  METH_VARARGS|METH_KEYWORDS, doc_gbsv},
-{"gttrf", (PyCFunction) gttrf, METH_VARARGS|METH_KEYWORDS, doc_gttrf},
-{"gttrs", (PyCFunction) gttrs, METH_VARARGS|METH_KEYWORDS, doc_gttrs},
-{"gtsv",  (PyCFunction) gtsv,  METH_VARARGS|METH_KEYWORDS, doc_gtsv},
-{"potrf", (PyCFunction) potrf, METH_VARARGS|METH_KEYWORDS, doc_potrf},
-{"potrs", (PyCFunction) potrs, METH_VARARGS|METH_KEYWORDS, doc_potrs},
-{"potri", (PyCFunction) potri, METH_VARARGS|METH_KEYWORDS, doc_potri},
-{"posv",  (PyCFunction) posv,  METH_VARARGS|METH_KEYWORDS, doc_posv},
-{"pbtrf", (PyCFunction) pbtrf, METH_VARARGS|METH_KEYWORDS, doc_pbtrf},
-{"pbtrs", (PyCFunction) pbtrs, METH_VARARGS|METH_KEYWORDS, doc_pbtrs},
-{"pbsv",  (PyCFunction) pbsv,  METH_VARARGS|METH_KEYWORDS, doc_pbsv},
-{"pttrf", (PyCFunction) pttrf, METH_VARARGS|METH_KEYWORDS, doc_pttrf},
-{"pttrs", (PyCFunction) pttrs, METH_VARARGS|METH_KEYWORDS, doc_pttrs},
-{"ptsv",  (PyCFunction) ptsv,  METH_VARARGS|METH_KEYWORDS, doc_ptsv},
-{"sytrs", (PyCFunction) sytrs, METH_VARARGS|METH_KEYWORDS, doc_sytrs},
-{"hetrs", (PyCFunction) hetrs, METH_VARARGS|METH_KEYWORDS, doc_hetrs},
-{"sytrf", (PyCFunction) sytrf, METH_VARARGS|METH_KEYWORDS, doc_sytrf},
-{"hetrf", (PyCFunction) hetrf, METH_VARARGS|METH_KEYWORDS, doc_hetrf},
-{"sytri", (PyCFunction) sytri, METH_VARARGS|METH_KEYWORDS, doc_sytri},
-{"sysv",  (PyCFunction) sysv,  METH_VARARGS|METH_KEYWORDS, doc_sysv},
-{"hetri", (PyCFunction) hetri, METH_VARARGS|METH_KEYWORDS, doc_hetri},
-{"hesv",  (PyCFunction) hesv,  METH_VARARGS|METH_KEYWORDS, doc_hesv},
-{"trtrs", (PyCFunction) trtrs, METH_VARARGS|METH_KEYWORDS, doc_trtrs},
-{"trtri", (PyCFunction) trtri, METH_VARARGS|METH_KEYWORDS, doc_trtri},
-{"tbtrs", (PyCFunction) tbtrs, METH_VARARGS|METH_KEYWORDS, doc_tbtrs},
-{"gels",  (PyCFunction) gels,  METH_VARARGS|METH_KEYWORDS, doc_gels},
-{"geqrf", (PyCFunction) geqrf, METH_VARARGS|METH_KEYWORDS, doc_geqrf},
-{"ormqr", (PyCFunction) ormqr, METH_VARARGS|METH_KEYWORDS, doc_ormqr},
-{"unmqr", (PyCFunction) unmqr, METH_VARARGS|METH_KEYWORDS, doc_unmqr},
-{"orgqr", (PyCFunction) orgqr, METH_VARARGS|METH_KEYWORDS, doc_orgqr},
-{"ungqr", (PyCFunction) ungqr, METH_VARARGS|METH_KEYWORDS, doc_ungqr},
-{"gelqf", (PyCFunction) gelqf, METH_VARARGS|METH_KEYWORDS, doc_gelqf},
-{"ormlq", (PyCFunction) ormlq, METH_VARARGS|METH_KEYWORDS, doc_ormlq},
-{"unmlq", (PyCFunction) unmlq, METH_VARARGS|METH_KEYWORDS, doc_unmlq},
-{"orglq", (PyCFunction) orglq, METH_VARARGS|METH_KEYWORDS, doc_orglq},
-{"unglq", (PyCFunction) unglq, METH_VARARGS|METH_KEYWORDS, doc_unglq},
-{"syev",  (PyCFunction) syev,  METH_VARARGS|METH_KEYWORDS, doc_syev},
-{"heev",  (PyCFunction) heev,  METH_VARARGS|METH_KEYWORDS, doc_heev},
-{"syevx", (PyCFunction) syevx, METH_VARARGS|METH_KEYWORDS, doc_syevx},
-{"heevx", (PyCFunction) heevx, METH_VARARGS|METH_KEYWORDS, doc_heevx},
-{"sygv",  (PyCFunction) sygv,  METH_VARARGS|METH_KEYWORDS, doc_sygv},
-{"hegv",  (PyCFunction) hegv,  METH_VARARGS|METH_KEYWORDS, doc_hegv},
-{"syevd", (PyCFunction) syevd, METH_VARARGS|METH_KEYWORDS, doc_syevd},
-{"heevd", (PyCFunction) heevd, METH_VARARGS|METH_KEYWORDS, doc_heevd},
-{"syevr", (PyCFunction) syevr, METH_VARARGS|METH_KEYWORDS, doc_syevr},
-{"heevr", (PyCFunction) heevr, METH_VARARGS|METH_KEYWORDS, doc_heevr},
-{"gesvd", (PyCFunction) gesvd, METH_VARARGS|METH_KEYWORDS, doc_gesvd},
-{"gesdd", (PyCFunction) gesdd, METH_VARARGS|METH_KEYWORDS, doc_gesdd},
-{"gees", (PyCFunction) gees, METH_VARARGS|METH_KEYWORDS, doc_gees},
-{"gges", (PyCFunction) gges, METH_VARARGS|METH_KEYWORDS, doc_gges},
-{"lacpy", (PyCFunction) lacpy, METH_VARARGS|METH_KEYWORDS, doc_lacpy},
-{"geqp3", (PyCFunction) geqp3, METH_VARARGS|METH_KEYWORDS, doc_geqp3},
-{"larfg", (PyCFunction) larfg, METH_VARARGS|METH_KEYWORDS, doc_larfg},
-{"larfx", (PyCFunction) larfx, METH_VARARGS|METH_KEYWORDS, doc_larfx},
-{NULL}  /* Sentinel */
-};
-
-
-#if PY_MAJOR_VERSION >= 3
-
-static PyModuleDef lapack_module = {
-    PyModuleDef_HEAD_INIT,
-    "lapack",
-    lapack__doc__,
-    -1,
-    lapack_functions,
-    NULL, NULL, NULL, NULL
-};
-
-PyMODINIT_FUNC PyInit_lapack(void)
-{
-    PyObject *m;
-    if (!(m = PyModule_Create(&lapack_module))) return NULL;
-    if (import_cvxopt() < 0) return NULL;
-    return m;
-}
-
-#else
-
-PyMODINIT_FUNC initlapack(void)
-{
-    PyObject *m;
-    m = Py_InitModule3("cvxopt.lapack", lapack_functions, lapack__doc__);
-    if (import_cvxopt() < 0) return;
-}
-
-#endif
->>>>>>> d8bd930d
+/*
+ * Copyright 2012-2016 M. Andersen and L. Vandenberghe.
+ * Copyright 2010-2011 L. Vandenberghe.
+ * Copyright 2004-2009 J. Dahl and L. Vandenberghe.
+ *
+ * This file is part of CVXOPT.
+ *
+ * CVXOPT is free software; you can redistribute it and/or modify
+ * it under the terms of the GNU General Public License as published by
+ * the Free Software Foundation; either version 3 of the License, or
+ * (at your option) any later version.
+ *
+ * CVXOPT is distributed in the hope that it will be useful,
+ * but WITHOUT ANY WARRANTY; without even the implied warranty of
+ * MERCHANTABILITY or FITNESS FOR A PARTICULAR PURPOSE.  See the
+ * GNU General Public License for more details.
+ *
+ * You should have received a copy of the GNU General Public License
+ * along with this program.  If not, see <http://www.gnu.org/licenses/>.
+ */
+
+#include "Python.h"
+#include "cvxopt.h"
+#include "misc.h"
+
+#define err_lapack { PyErr_SetObject( (info < 0) ? PyExc_ValueError :\
+    PyExc_ArithmeticError, Py_BuildValue("i",info) ); \
+    return NULL;}
+
+PyDoc_STRVAR(lapack__doc__, "Interface to the LAPACK library.\n\n"
+"Double-precision real and complex LAPACK routines for solving sets of\n"
+"linear equations, linear least-squares and least-norm problems,\n"
+"symmetric and Hermitian eigenvalue problems, singular value \n"
+"decomposition, and Schur factorization.\n\n"
+"For more details, see the LAPACK Users' Guide at \n"
+"www.netlib.org/lapack/lug/lapack_lug.html.\n\n"
+"Double and complex matrices and vectors are stored in CVXOPT matrices\n"
+"using the conventional BLAS storage schemes, with the CVXOPT matrix\n"
+"buffers interpreted as one-dimensional arrays.  For each matrix \n"
+"argument X, an additional integer argument offsetX specifies the start\n"
+"of the array, i.e., the pointer X->buffer + offsetX is passed to the\n"
+"LAPACK function.  The other arguments (dimensions and options) have the\n"
+"same meaning as in the LAPACK definition.  Default values of the\n"
+"dimension arguments are derived from the CVXOPT matrix sizes.\n\n"
+"If a routine from the LAPACK library returns with a positive 'info'\n"
+"value, an ArithmeticError is raised.  If it returns with a negative\n"
+"'info' value, a ValueError is raised.  In both cases the value of \n"
+"'info' is returned as an argument to the exception.");
+
+
+/* LAPACK prototypes */
+extern int ilaenv_(int  *ispec, char **name, char **opts, int *n1,
+    int *n2, int *n3, int *n4);
+
+extern void dlarfg_(int *n, double *alpha, double *x, int *incx, 
+    double *tau);
+extern void zlarfg_(int *n, double complex *alpha, double complex *x, 
+    int *incx, double complex *tau);
+extern void dlarfx_(char *side, int *m, int *n, double *V, double *tau, 
+    double *C, int *ldc, double *work); 
+extern void zlarfx_(char *side, int *m, int *n, double complex *V, 
+    double complex *tau, double complex *C, int *ldc, 
+    double complex *work); 
+
+extern void dlacpy_(char *uplo, int *m, int *n, double *A, int *lda,
+    double *B, int *ldb);
+extern void zlacpy_(char *uplo, int *m, int *n, double complex *A, 
+    int *lda, double complex *B, int *ldb);
+
+extern void dgetrf_(int *m, int *n, double *A, int *lda, int *ipiv,
+    int *info);
+extern void zgetrf_(int *m, int *n, double complex *A, int *lda, int *ipiv,
+    int *info);
+extern void dgetrs_(char *trans, int *n, int *nrhs, double *A, int *lda,
+    int *ipiv, double *B, int *ldb, int *info);
+extern void zgetrs_(char *trans, int *n, int *nrhs, double complex *A, 
+    int *lda, int *ipiv, double complex *B, int *ldb, int *info);
+extern void dgetri_(int *n, double *A, int *lda, int *ipiv, double *work,
+    int *lwork, int *info);
+extern void zgetri_(int *n, double complex *A, int *lda, int *ipiv, 
+    double complex *work, int *lwork, int *info);
+extern void dgesv_(int *n, int *nrhs, double *A, int *lda, int *ipiv,
+    double *B, int *ldb, int *info);
+extern void zgesv_(int *n, int *nrhs, double complex *A, int *lda, 
+    int *ipiv, double complex *B, int *ldb, int *info);
+
+extern void dgbtrf_(int *m, int *n, int *kl, int *ku, double *AB,
+    int *ldab, int *ipiv, int *info);
+extern void zgbtrf_(int *m, int *n, int *kl, int *ku, double complex *AB,
+    int *ldab, int *ipiv, int *info);
+extern void dgbtrs_(char *trans, int *n, int *kl, int *ku, int *nrhs,
+    double *AB, int *ldab, int *ipiv, double *B, int *ldB, int *info);
+extern void zgbtrs_(char *trans, int *n, int *kl, int *ku, int *nrhs,
+    double complex *AB, int *ldab, int *ipiv, double complex *B, 
+    int *ldB, int *info);
+extern void dgbsv_(int *n, int *kl, int *ku, int *nrhs, double *ab,
+    int *ldab, int *ipiv, double *b, int *ldb, int *info);
+extern void zgbsv_(int *n, int *kl, int *ku, int *nrhs, double complex *ab,
+    int *ldab, int *ipiv, double complex *b, int *ldb, int *info);
+
+extern void dgttrf_(int *n, double *dl, double *d, double *du,
+    double *du2, int *ipiv, int *info);
+extern void zgttrf_(int *n, double complex *dl, double complex *d, 
+    double complex *du, double complex *du2, int *ipiv, int *info);
+extern void dgttrs_(char *trans, int *n, int *nrhs, double *dl, double *d,
+    double *du, double *du2, int *ipiv, double *B, int *ldB, int *info);
+extern void zgttrs_(char *trans, int *n, int *nrhs, double complex *dl,
+    double complex *d, double complex *du, double complex *du2, 
+    int *ipiv, double complex *B, int *ldB, int *info);
+extern void dgtsv_(int *n, int *nrhs, double *dl, double *d, double *du,
+    double *B, int *ldB, int *info);
+extern void zgtsv_(int *n, int *nrhs, double complex *dl, 
+    double complex *d, double complex *du, double complex *B, int *ldB, 
+    int *info);
+
+extern void dpotrf_(char *uplo, int *n, double *A, int *lda, int *info);
+extern void zpotrf_(char *uplo, int *n, double complex *A, int *lda, 
+    int *info);
+extern void dpotrs_(char *uplo, int *n, int *nrhs, double *A, int *lda,
+    double *B, int *ldb, int *info);
+extern void zpotrs_(char *uplo, int *n, int *nrhs, double complex *A, 
+    int *lda, double complex *B, int *ldb, int *info);
+extern void dpotri_(char *uplo, int *n, double *A, int *lda, int *info);
+extern void zpotri_(char *uplo, int *n, double complex *A, int *lda, 
+    int *info);
+extern void dposv_(char *uplo, int *n, int *nrhs, double *A, int *lda,
+    double *B, int *ldb, int *info);
+extern void zposv_(char *uplo, int *n, int *nrhs, double complex *A, 
+    int *lda, double complex *B, int *ldb, int *info);
+
+extern void dpbtrf_(char *uplo, int *n, int *kd, double *AB, int *ldab,
+    int *info);
+extern void zpbtrf_(char *uplo, int *n, int *kd, double complex *AB, 
+    int *ldab, int *info);
+extern void dpbtrs_(char *uplo, int *n, int *kd, int *nrhs, double *AB,
+    int *ldab, double *B, int *ldb, int *info);
+extern void zpbtrs_(char *uplo, int *n, int *kd, int *nrhs, 
+    double complex *AB, int *ldab, double complex *B, int *ldb, int *info);
+extern void dpbsv_(char *uplo, int *n, int *kd, int *nrhs, double *A,
+    int *lda, double *B, int *ldb, int *info);
+extern void zpbsv_(char *uplo, int *n, int *kd, int *nrhs, 
+    double complex *A, int *lda, double complex *B, int *ldb, int *info);
+
+extern void dpttrf_(int *n, double *d, double *e, int *info);
+extern void zpttrf_(int *n, double *d, double complex *e, int *info);
+extern void dpttrs_(int *n, int *nrhs, double *d, double *e, double *B,
+    int *ldB, int *info);
+extern void zpttrs_(char *uplo, int *n, int *nrhs, double *d, 
+    double complex *e, double complex *B, int *ldB, int *info);
+extern void dptsv_(int *n, int *nrhs, double *d, double *e, double *B,
+    int *ldB, int *info);
+extern void zptsv_(int *n, int *nrhs, double *d, double complex *e, 
+    double complex *B, int *ldB, int *info);
+
+extern void dsytrf_(char *uplo, int *n, double *A, int *lda, int *ipiv,
+    double *work, int *lwork, int *info);
+extern void zsytrf_(char *uplo, int *n, double complex *A, int *lda, 
+    int *ipiv, double complex *work, int *lwork, int *info);
+extern void zhetrf_(char *uplo, int *n, double complex *A, int *lda, 
+    int *ipiv, double complex *work, int *lwork, int *info);
+extern void dsytrs_(char *uplo, int *n, int *nrhs, double *A, int *lda,
+    int *ipiv, double *B, int *ldb, int *info);
+extern void zsytrs_(char *uplo, int *n, int *nrhs, double complex *A, 
+    int *lda, int *ipiv, double complex *B, int *ldb, int *info);
+extern void zhetrs_(char *uplo, int *n, int *nrhs, double complex *A, 
+    int *lda, int *ipiv, double complex *B, int *ldb, int *info);
+extern void dsytri_(char *uplo, int *n, double *A, int *lda, int *ipiv,
+    double *work, int *info);
+extern void zsytri_(char *uplo, int *n, double complex *A, int *lda, 
+    int *ipiv, double complex *work, int *info);
+extern void zhetri_(char *uplo, int *n, double complex *A, int *lda, 
+    int *ipiv, double complex *work, int *info);
+extern void dsysv_(char *uplo, int *n, int *nrhs, double *A, int *lda,
+    int *ipiv, double *B, int *ldb, double *work, int *lwork,
+    int *info);
+extern void zsysv_(char *uplo, int *n, int *nrhs, double complex *A, 
+    int *lda, int *ipiv, double complex *B, int *ldb, 
+    double complex *work, int *lwork, int *info);
+extern void zhesv_(char *uplo, int *n, int *nrhs, double complex *A, 
+    int *lda, int *ipiv, double complex *B, int *ldb, 
+    double complex *work, int *lwork, int *info);
+
+extern void dtrtrs_(char *uplo, char *trans, char *diag, int *n, int *nrhs,
+    double  *a, int *lda, double *b, int *ldb, int *info);
+extern void ztrtrs_(char *uplo, char *trans, char *diag, int *n, int *nrhs,
+    double complex  *a, int *lda, double complex *b, int *ldb, int *info);
+extern void dtrtri_(char *uplo, char *diag, int *n, double  *a, int *lda,
+    int *info);
+extern void ztrtri_(char *uplo, char *diag, int *n, double complex  *a, 
+    int *lda, int *info);
+extern void dtbtrs_(char *uplo, char *trans, char *diag, int *n, int *kd,
+    int *nrhs, double *ab, int *ldab, double *b, int *ldb, int *info);
+extern void ztbtrs_(char *uplo, char *trans, char *diag, int *n, int *kd,
+    int *nrhs, double complex *ab, int *ldab, double complex *b, 
+    int *ldb, int *info);
+
+extern void dgels_(char *trans, int *m, int *n, int *nrhs, double *a,
+    int *lda, double *b, int *ldb, double *work, int *lwork, int *info);
+extern void zgels_(char *trans, int *m, int *n, int *nrhs, 
+    double complex *a, int *lda, double complex *b, int *ldb, 
+    double complex *work, int *lwork, int *info);
+extern void dgeqrf_(int *m, int *n, double *a, int *lda, double *tau,
+    double *work, int *lwork, int *info);
+extern void zgeqrf_(int *m, int *n, double complex *a, int *lda, 
+    double complex *tau, double complex *work, int *lwork, int *info);
+extern void dormqr_(char *side, char *trans, int *m, int *n, int *k,
+    double *a, int *lda, double *tau, double *c, int *ldc, double *work,
+    int *lwork, int *info);
+extern void zunmqr_(char *side, char *trans, int *m, int *n, int *k,
+    double complex *a, int *lda, double complex *tau, double complex *c, 
+    int *ldc, double complex *work, int *lwork, int *info);
+extern void dorgqr_(int *m, int *n, int *k, double *A, int *lda,
+    double *tau, double *work, int *lwork, int *info);
+extern void zungqr_(int *m, int *n, int *k, double complex *A, int *lda,
+    double complex *tau, double complex *work, int *lwork, int *info);
+extern void dorglq_(int *m, int *n, int *k, double *A, int *lda,
+    double *tau, double *work, int *lwork, int *info);
+extern void zunglq_(int *m, int *n, int *k, double complex *A, int *lda,
+    double complex *tau, double complex *work, int *lwork, int *info);
+
+extern void dgelqf_(int *m, int *n, double *a, int *lda, double *tau,
+    double *work, int *lwork, int *info);
+extern void zgelqf_(int *m, int *n, double complex *a, int *lda, 
+    double complex *tau, double complex *work, int *lwork, int *info);
+extern void dormlq_(char *side, char *trans, int *m, int *n, int *k,
+    double *a, int *lda, double *tau, double *c, int *ldc, double *work,
+    int *lwork, int *info);
+extern void zunmlq_(char *side, char *trans, int *m, int *n, int *k,
+    double complex *a, int *lda, double complex *tau, double complex *c, 
+    int *ldc, double complex *work, int *lwork, int *info);
+
+extern void dgeqp3_(int *m, int *n, double *a, int *lda, int *jpvt,
+    double *tau, double *work, int *lwork, int *info);
+extern void zgeqp3_(int *m, int *n, double complex *a, int *lda, int *jpvt,
+    double complex *tau, double complex *work, int *lwork, double *rwork, 
+    int *info);
+
+extern void dsyev_(char *jobz, char *uplo, int *n, double *A, int *lda,
+    double *W, double *work, int *lwork, int *info);
+extern void zheev_(char *jobz, char *uplo, int *n, double complex *A, 
+    int *lda, double *W, double complex *work, int *lwork, double *rwork, 
+    int *info);
+extern void dsyevx_(char *jobz, char *range, char *uplo, int *n, double *A,
+    int *lda, double *vl, double *vu, int *il, int *iu, double *abstol,
+    int *m, double *W, double *Z, int *ldz, double *work, int *lwork,
+    int *iwork, int *ifail, int *info);
+extern void zheevx_(char *jobz, char *range, char *uplo, int *n,
+    double complex *A, int *lda, double *vl, double *vu, int *il, int *iu,
+    double *abstol, int *m, double *W, double complex *Z, int *ldz, 
+    double complex *work, int *lwork, double *rwork, int *iwork, 
+    int *ifail, int *info);
+extern void dsyevd_(char *jobz, char *uplo, int *n, double *A, int *ldA,
+    double *W, double *work, int *lwork, int *iwork, int *liwork,
+    int *info);
+extern void zheevd_(char *jobz, char *uplo, int *n, double complex *A, 
+    int *ldA, double *W, double complex *work, int *lwork, double *rwork, 
+    int *lrwork, int *iwork, int *liwork, int *info);
+extern void dsyevr_(char *jobz, char *range, char *uplo, int *n, double *A,
+    int *ldA, double *vl, double *vu, int *il, int *iu, double *abstol,
+    int *m, double *W, double *Z, int *ldZ, int *isuppz, double *work,
+    int *lwork, int *iwork, int *liwork, int *info);
+extern void zheevr_(char *jobz, char *range, char *uplo, int *n,
+    double complex *A, int *ldA, double *vl, double *vu, int *il, int *iu,
+    double *abstol, int *m, double *W, double complex *Z, int *ldZ, 
+    int *isuppz, double complex *work, int *lwork, double *rwork, 
+    int *lrwork, int *iwork, int *liwork, int *info);
+
+extern void dsygv_(int *itype, char *jobz, char *uplo, int *n, double *A,
+    int *lda, double *B, int *ldb, double *W, double *work, int *lwork,
+    int *info);
+extern void zhegv_(int *itype, char *jobz, char *uplo, int *n, 
+    double complex *A, int *lda, double complex *B, int *ldb, double *W, 
+    double complex *work, int *lwork, double *rwork, int *info);
+
+extern void dgesvd_(char *jobu, char *jobvt, int *m, int *n, double *A,
+    int *ldA, double *S, double *U, int *ldU, double *Vt, int *ldVt,
+    double *work, int *lwork, int *info);
+extern void dgesdd_(char *jobz, int *m, int *n, double *A, int *ldA,
+    double *S, double *U, int *ldU, double *Vt, int *ldVt, double *work,
+    int *lwork, int *iwork, int *info);
+extern void zgesvd_(char *jobu, char *jobvt, int *m, int *n, 
+    double complex *A, int *ldA, double *S, double complex *U, int *ldU, 
+    double complex *Vt, int *ldVt, double complex *work, int *lwork, 
+    double *rwork, int *info);
+extern void zgesdd_(char *jobz, int *m, int *n, double complex *A, 
+    int *ldA, double *S, double complex *U, int *ldU, double complex *Vt, 
+    int *ldVt, double complex *work, int *lwork, double *rwork, 
+    int *iwork, int *info);
+
+extern void dgees_(char *jobvs, char *sort, int (*select)(double *, double *), int *n,
+    double *A, int *ldA, int *sdim, double *wr, double *wi, double *vs,
+    int *ldvs, double *work, int *lwork, int *bwork, int *info);
+extern void zgees_(char *jobvs, char *sort, int (*select)(double complex *), int *n,
+    double complex *A, int *ldA, int *sdim, double complex *w, 
+    double complex *vs, int *ldvs, double complex *work, int *lwork, 
+    double complex *rwork, int *bwork, int *info);
+extern void dgges_(char *jobvsl, char *jobvsr, char *sort, int (*delctg)(double *, double *, double *),
+    int *n, double *A, int *ldA, double *B, int *ldB, int *sdim,
+    double *alphar, double *alphai, double *beta, double *vsl, int *ldvsl,
+    double *vsr, int *ldvsr, double *work, int *lwork, int *bwork,
+    int *info);
+extern void zgges_(char *jobvsl, char *jobvsr, char *sort, int (*delctg)(double complex *, double *),
+    int *n, double complex *A, int *ldA, double complex *B, int *ldB, 
+    int *sdim, double complex *alpha, double complex *beta, 
+    double complex *vsl, int *ldvsl, double complex *vsr, int *ldvsr, 
+    double complex *work, int *lwork, double *rwork, int *bwork, 
+    int *info);
+
+
+static int number_from_pyobject(PyObject *o, number *a, int id)
+{
+    switch (id){
+        case DOUBLE:
+#if PY_MAJOR_VERSION >= 3
+            if (!PyLong_Check(o) && !PyLong_Check(o) &&
+                !PyFloat_Check(o)) return -1;
+#else
+            if (!PyInt_Check(o) && !PyLong_Check(o) &&
+                !PyFloat_Check(o)) return -1;
+#endif
+            (*a).d = PyFloat_AsDouble(o);
+            return 0;
+
+        case COMPLEX:
+#if PY_MAJOR_VERSION >= 3
+            if (!PyLong_Check(o) && !PyLong_Check(o) &&
+                !PyFloat_Check(o) && !PyComplex_Check(o)) return -1;
+#else
+            if (!PyInt_Check(o) && !PyLong_Check(o) &&
+                !PyFloat_Check(o) && !PyComplex_Check(o)) return -1;
+#endif
+            (*a).z = PyComplex_RealAsDouble(o) +
+                I*PyComplex_ImagAsDouble(o);
+            return 0;
+    }
+    return -1;
+}
+
+
+static char doc_getrf[] =
+    "LU factorization of a general real or complex m by n matrix.\n\n"
+    "getrf(A, ipiv, m=A.size[0], n=A.size[1], ldA=max(1,A.size[0]),\n"
+    "      offsetA=0)\n\n"
+    "PURPOSE\n"
+    "On exit, A is replaced with L, U in the factorization P*A = L*U\n"
+    "and ipiv contains the permutation:\n"
+    "P = P_min{m,n} * ... * P2 * P1 where Pi interchanges rows i and\n"
+    "ipiv[i] of A (using the Fortran convention, i.e., the first row\n"
+    "is numbered 1).\n\n"
+    "ARGUMENTS\n"
+    "A         'd' or 'z' matrix\n\n"
+    "ipiv      'i' matrix of length at least min(m,n)\n\n"
+    "m         nonnegative integer.  If negative, the default value is\n"
+    "          used.\n\n"
+    "n         nonnegative integer.  If negative, the default value is\n"
+    "          used.\n\n"
+    "ldA       positive integer.  ldA >= max(1,m).  If zero, the default\n"
+    "          value is used.\n\n"
+    "offsetA   nonnegative integer";
+
+static PyObject* getrf(PyObject *self, PyObject *args, PyObject *kwrds)
+{
+    matrix *A, *ipiv;
+    int m=-1, n=-1, ldA=0, oA=0, info;
+    char *kwlist[] = {"A", "ipiv", "m", "n", "ldA", "offsetA", NULL};
+
+    if (!PyArg_ParseTupleAndKeywords(args, kwrds, "OO|iiii", kwlist,
+        &A, &ipiv, &m, &n, &ldA, &oA)) return NULL;
+
+    if (!Matrix_Check(A)) err_mtrx("A");
+    if (!Matrix_Check(ipiv) || ipiv ->id != INT) err_int_mtrx("ipiv");
+    if (m < 0) m = A->nrows;
+    if (n < 0) n = A->ncols;
+    if (m == 0 || n == 0) return Py_BuildValue("");
+    if (ldA == 0) ldA = MAX(1,A->nrows);
+    if (ldA < MAX(1,m)) err_ld("ldA");
+    if (oA < 0) err_nn_int("offsetA");
+    if (oA + (n-1)*ldA + m > len(A)) err_buf_len("A");
+    if (len(ipiv) < MIN(n,m)) err_buf_len("ipiv");
+
+#if (SIZEOF_INT < SIZEOF_SIZE_T)
+    int *ipiv_ptr = malloc(MIN(m,n)*sizeof(int));
+    if (!ipiv_ptr) return PyErr_NoMemory();
+#else
+    int *ipiv_ptr = MAT_BUFI(ipiv);
+#endif
+
+    switch (MAT_ID(A)) {
+        case DOUBLE:
+            Py_BEGIN_ALLOW_THREADS
+            dgetrf_(&m, &n, MAT_BUFD(A)+oA, &ldA, ipiv_ptr, &info);
+            Py_END_ALLOW_THREADS
+            break;
+
+        case COMPLEX:
+            Py_BEGIN_ALLOW_THREADS
+            zgetrf_(&m, &n, MAT_BUFZ(A)+oA, &ldA, ipiv_ptr, &info);
+            Py_END_ALLOW_THREADS
+            break;
+
+        default:
+#if (SIZEOF_INT < SIZEOF_SIZE_T)
+            free(ipiv_ptr);
+#endif
+            err_invalid_id;
+    }
+
+#if (SIZEOF_INT < SIZEOF_SIZE_T)
+    int i;  for (i=0; i<MIN(m,n); i++) MAT_BUFI(ipiv)[i] = ipiv_ptr[i];
+    free(ipiv_ptr);
+#endif
+
+    if (info) err_lapack
+    else return Py_BuildValue("");
+}
+
+
+static char doc_getrs[] =
+    "Solves a general real or complex set of linear equations,\n"
+    "given the LU factorization computed by getrf() or gesv().\n\n"
+    "getrs(A, ipiv, B, trans='N', n=A.size[0], nrhs=B.size[1],\n"
+    "      ldA = max(1,A.size[0]), ldB=max(1,B.size[0]), offsetA=0,\n"
+    "      offsetB=0)\n\n"
+    "PURPOSE\n"
+    "If trans is 'N', solves A*X = B.\n"
+    "If trans is 'T', solves A^T*X = B.\n"
+    "If trans is 'C', solves A^H*X = B.\n"
+    "On entry, A and ipiv contain the LU factorization of an n by n\n"
+    "matrix A as computed by getrf() or gesv().  On exit B is replaced\n"
+    "by the solution X.\n\n"
+    "ARGUMENTS\n"
+    "A         'd' or 'z' matrix\n\n"
+    "ipiv      'i' matrix\n\n"
+    "B         'd' or 'z' matrix.  Must have the same type as A.\n\n"
+    "trans     'N', 'T' or 'C'\n\n"
+    "n         nonnegative integer.  If negative, the default value is\n"
+    "          used.\n\n"
+    "nrhs      nonnegative integer.  If negative, the default value is\n"
+    "           used.\n\n"
+    "ldA       positive integer.  ldA >= max(1,n).  If zero, the default\n"
+    "          value is used.\n\n"
+    "ldB       positive integer.  ldB >= max(1,n).  If zero, the default\n"
+    "          value is used.\n\n"
+    "offsetA   nonnegative integer\n\n"
+    "offsetB   nonnegative integer";
+
+static PyObject* getrs(PyObject *self, PyObject *args, PyObject *kwrds)
+{
+    matrix *A, *B, *ipiv;
+    int n=-1, nrhs=-1, ldA=0, ldB=0, oA=0, oB=0, info;
+#if PY_MAJOR_VERSION >= 3
+    int trans_ = 'N';
+#endif
+    char trans = 'N';
+    char *kwlist[] = {"A", "ipiv", "B", "trans", "n", "nrhs", "ldA",
+        "ldB", "offsetA", "offsetB", NULL};
+
+#if PY_MAJOR_VERSION >= 3
+    if (!PyArg_ParseTupleAndKeywords(args, kwrds, "OOO|Ciiiiii", kwlist,
+        &A, &ipiv, &B, &trans_, &n, &nrhs, &ldA, &ldB, &oA, &oB))
+        return NULL;
+    trans = trans_;
+#else
+    if (!PyArg_ParseTupleAndKeywords(args, kwrds, "OOO|ciiiiii", kwlist,
+        &A, &ipiv, &B, &trans, &n, &nrhs, &ldA, &ldB, &oA, &oB))
+        return NULL;
+#endif
+
+    if (!Matrix_Check(A)) err_mtrx("A");
+    if (!Matrix_Check(ipiv) || ipiv->id != INT) err_int_mtrx("ipiv");
+    if (!Matrix_Check(B)) err_mtrx("B");
+    if (MAT_ID(A) != MAT_ID(B)) err_conflicting_ids;
+    if (trans != 'N' && trans != 'T' && trans != 'C')
+        err_char("trans", "'N', 'T', 'C'");
+    if (n < 0){
+        n = A->nrows;
+        if (n != A->ncols){
+            PyErr_SetString(PyExc_TypeError, "A must be square");
+            return NULL;
+        }
+    }
+    if (nrhs < 0) nrhs = B->ncols;
+    if (n == 0 || nrhs == 0) return Py_BuildValue("");
+    if (ldA == 0) ldA = MAX(1,A->nrows);
+    if (ldA < MAX(1,n)) err_ld("ldA");
+    if (ldB == 0) ldB = MAX(1,B->nrows);
+    if (ldB < MAX(1, n)) err_ld("ldB");
+    if (oA < 0) err_nn_int("offsetA");
+    if (oA + (n-1)*ldA + n > len(A)) err_buf_len("A");
+    if (oB < 0) err_nn_int("offsetB");
+    if (oB + (nrhs-1)*ldB + n > len(B)) err_buf_len("B");
+    if (len(ipiv) < n) err_buf_len("ipiv");
+
+#if (SIZEOF_INT < SIZEOF_SIZE_T)
+    int *ipiv_ptr = malloc(n*sizeof(int));
+    if (!ipiv_ptr) return PyErr_NoMemory();
+    int i;  for (i=0; i<n; i++) ipiv_ptr[i] = MAT_BUFI(ipiv)[i];
+#else
+    int *ipiv_ptr = MAT_BUFI(ipiv);
+#endif
+
+    switch (MAT_ID(A)){
+        case DOUBLE:
+            if (trans == 'C') trans = 'T';
+            Py_BEGIN_ALLOW_THREADS
+            dgetrs_(&trans, &n, &nrhs, MAT_BUFD(A)+oA, &ldA, ipiv_ptr,
+                MAT_BUFD(B)+oB, &ldB, &info);
+            Py_END_ALLOW_THREADS
+            break;
+
+        case COMPLEX:
+            Py_BEGIN_ALLOW_THREADS
+            zgetrs_(&trans, &n, &nrhs, MAT_BUFZ(A)+oA, &ldA, ipiv_ptr,
+                MAT_BUFZ(B)+oB, &ldB, &info);
+            Py_END_ALLOW_THREADS
+            break;
+
+	default:
+#if (SIZEOF_INT < SIZEOF_SIZE_T)
+            free(ipiv_ptr);
+#endif
+            err_invalid_id;
+    }
+
+#if (SIZEOF_INT < SIZEOF_SIZE_T)
+    free(ipiv_ptr);
+#endif
+    if (info) err_lapack
+    else return Py_BuildValue("");
+}
+
+
+static char doc_getri[] =
+    "Inverse of a real or complex matrix.\n\n"
+    "getri(A, ipiv, n=A.size[0], ldA = max(1,A.size[0]), offsetA=0)\n\n"
+    "PURPOSE\n"
+    "Computes the inverse of real or complex matrix of order n.  On\n"
+    "entry, A and ipiv contain the LU factorization, as returned by\n"
+    "gesv() or getrf().  On exit A is replaced by the inverse.\n\n"
+    "ARGUMENTS\n"
+    "A         'd' or 'z' matrix\n\n"
+    "ipiv      'i' matrix\n\n"
+    "n         nonnegative integer.  If negative, the default value is\n"
+    "          used.\n\n"
+    "ldA       positive integer.  ldA >= max(1,n).  If zero, the default\n"
+    "          value is used.\n\n"
+    "offsetA   nonnegative integer";
+
+static PyObject* getri(PyObject *self, PyObject *args, PyObject *kwrds)
+{
+    matrix *A, *ipiv;
+    int n=-1, ldA=0, oA=0, info, lwork;
+    void *work;
+    number wl;
+    char *kwlist[] = {"A", "ipiv", "n", "ldA", "offsetA", NULL};
+
+    if (!PyArg_ParseTupleAndKeywords(args, kwrds, "OO|iii", kwlist, &A,
+        &ipiv, &n, &ldA, &oA)) return NULL;
+
+    if (!Matrix_Check(A)) err_mtrx("A");
+    if (!Matrix_Check(ipiv) || ipiv->id != INT) err_int_mtrx("ipiv");
+    if (n < 0){
+        n = A->nrows;
+        if (n != A->ncols){
+            PyErr_SetString(PyExc_TypeError, "A must be square");
+            return NULL;
+        }
+    }
+    if (n == 0) return Py_BuildValue("");
+    if (ldA == 0) ldA = MAX(1,A->nrows);
+    if (ldA < MAX(1,n)) err_ld("ldA");
+    if (oA < 0) err_nn_int("offsetA");
+    if (oA + (n-1)*ldA + n > len(A)) err_buf_len("A");
+    if (len(ipiv) < n) err_buf_len("ipiv");
+
+#if (SIZEOF_INT < SIZEOF_SIZE_T)
+    int *ipiv_ptr = malloc(n*sizeof(int));
+    if (!ipiv_ptr) return PyErr_NoMemory();
+    int i;  for (i=0; i<n; i++) ipiv_ptr[i] = MAT_BUFI(ipiv)[i];
+#else
+    int *ipiv_ptr = MAT_BUFI(ipiv);
+#endif
+
+    switch (MAT_ID(A)){
+        case DOUBLE:
+            lwork = -1;
+            Py_BEGIN_ALLOW_THREADS
+            dgetri_(&n, NULL, &ldA, NULL, &wl.d, &lwork, &info);
+            Py_END_ALLOW_THREADS
+            lwork = (int) wl.d;
+            if (!(work = (void *) calloc(lwork, sizeof(double)))) {
+#if (SIZEOF_INT < SIZEOF_SIZE_T)
+                free(ipiv_ptr);
+#endif
+                return PyErr_NoMemory();
+            }
+            Py_BEGIN_ALLOW_THREADS
+            dgetri_(&n, MAT_BUFD(A)+oA, &ldA, ipiv_ptr, (double *) work,
+                &lwork, &info);
+            Py_END_ALLOW_THREADS
+            free(work);
+            break;
+
+        case COMPLEX:
+            lwork = -1;
+            Py_BEGIN_ALLOW_THREADS
+            zgetri_(&n, NULL, &ldA, NULL, &wl.z, &lwork, &info);
+            Py_END_ALLOW_THREADS
+            lwork = (int) creal(wl.z);
+            if (!(work = (void *) calloc(lwork, sizeof(double complex)))){
+#if (SIZEOF_INT < SIZEOF_SIZE_T)
+                free(ipiv_ptr);
+#endif
+                return PyErr_NoMemory();
+            }
+            Py_BEGIN_ALLOW_THREADS
+            zgetri_(&n, MAT_BUFZ(A)+oA, &ldA, ipiv_ptr,
+                (double complex *) work, &lwork, &info);
+            Py_END_ALLOW_THREADS
+            free(work);
+            break;
+
+        default:
+#if (SIZEOF_INT < SIZEOF_SIZE_T)
+            free(ipiv_ptr);
+#endif
+            err_invalid_id;
+    }
+
+#if (SIZEOF_INT < SIZEOF_SIZE_T)
+    free(ipiv_ptr);
+#endif
+    if (info) err_lapack
+    else return Py_BuildValue("");
+}
+
+
+static char doc_gesv[] =
+    "Solves a general real or complex set of linear equations.\n\n"
+    "dgesv(A, B, ipiv=None, n=A.size[0], nrhs=B.size[1], \n"
+    "      ldA=max(1,A.size[0]), ldB=max(1,B.size[0]), offsetA=0, \n"
+    "      offsetB=0)\n\n"
+    "PURPOSE\n"
+    "Solves A*X=B with A n by n real or complex.\n"
+    "If ipiv is provided, then on exit A is overwritten with the details\n"
+    "of the LU factorization, and ipiv contains the permutation matrix.\n"
+    "If ipiv is not provided, then gesv() does not return the \n"
+    "factorization and does not modify A.  On exit B is replaced with\n"
+    "the solution X.\n\n"
+    "ARGUMENTS.\n"
+    "A         'd' or 'z' matrix\n\n"
+    "B         'd' or 'z' matrix.  Must have the same type as A.\n\n"
+    "ipiv      'i' matrix of length at least n\n\n"
+    "n         nonnegative integer.  If negative, the default value is\n"
+    "          used.\n\n"
+    "nrhs      nonnegative integer.  If negative, the default value is\n"
+    "          used.\n\n"
+    "ldA       positive integer.  ldA >= max(1,n).  If zero, the default\n"
+    "          value is used.\n\n"
+    "ldB       positive integer.  ldB >= max(1,n).  If zero, the default\n"
+    "          value is used.\n\n"
+    "offsetA   nonnegative integer\n\n"
+    "offsetA   nonnegative integer";
+
+static PyObject* gesv(PyObject *self, PyObject *args, PyObject *kwrds)
+{
+    matrix *A, *B, *ipiv=NULL;
+    int n=-1, nrhs=-1, ldA=0, ldB=0, oA=0, oB=0, info, k;
+    void *Ac=NULL;
+    int *ipivc=NULL;
+    static char *kwlist[] = {"A", "B", "ipiv", "n", "nrhs", "ldA",
+        "ldB", "offsetA", "offsetB", NULL};
+
+    if (!PyArg_ParseTupleAndKeywords(args, kwrds, "OO|Oiiiiii", kwlist,
+        &A, &B, &ipiv, &n, &nrhs, &ldA, &ldB, &oA, &oB)) return NULL;
+
+    if (!Matrix_Check(A)) err_mtrx("A");
+    if (!Matrix_Check(B)) err_mtrx("B");
+    if (MAT_ID(A) != MAT_ID(B)) err_conflicting_ids;
+    if (ipiv && (!Matrix_Check(ipiv) || ipiv->id != INT))
+        err_int_mtrx("ipiv");
+    if (n < 0){
+        n = A->nrows;
+        if (n != A->ncols){
+            PyErr_SetString(PyExc_TypeError, "A must be square");
+            return NULL;
+        }
+    }
+    if (nrhs < 0) nrhs = B->ncols;
+    if (n == 0 || nrhs == 0) return Py_BuildValue("");
+    if (ldA == 0) ldA = MAX(1,A->nrows);
+    if (ldA < MAX(1,n)) err_ld("ldA");
+    if (ldB == 0) ldB = MAX(1,B->nrows);
+    if (ldB < MAX(1, n)) err_ld("ldB");
+    if (oA < 0) err_nn_int("offsetA");
+    if (oA + (n-1)*ldA + n > len(A)) err_buf_len("A");
+    if (oB < 0) err_nn_int("offsetB");
+    if (oB + (nrhs-1)*ldB + n > len(B)) err_buf_len("B");
+    if (ipiv && len(ipiv) < n) err_buf_len("ipiv");
+
+    if (ipiv) {
+#if (SIZEOF_INT < SIZEOF_SIZE_T)
+        if (!(ipivc = (int *) calloc(n, sizeof(int))))
+            return PyErr_NoMemory();
+#else
+        ipivc = MAT_BUFI(ipiv);
+#endif
+    }
+    else if (!(ipivc = (int *) calloc(n, sizeof(int))))
+        return PyErr_NoMemory();
+
+    switch (MAT_ID(A)){
+        case DOUBLE:
+            if (ipiv)
+                Py_BEGIN_ALLOW_THREADS
+                dgesv_(&n, &nrhs, MAT_BUFD(A)+oA, &ldA, ipivc,
+                    MAT_BUFD(B)+oB, &ldB, &info);
+                Py_END_ALLOW_THREADS
+            else {
+                if (!(Ac = (void *) calloc(n*n, sizeof(double)))){
+                    free(ipivc);
+                    return PyErr_NoMemory();
+                }
+                for (k=0; k<n; k++) memcpy((double *) Ac + k*n,
+                    MAT_BUFD(A)+oA+k*ldA, n*sizeof(double));
+                Py_BEGIN_ALLOW_THREADS
+                dgesv_(&n, &nrhs, (double *) Ac, &n, ipivc,
+                    MAT_BUFD(B)+oB, &ldB, &info);
+                Py_END_ALLOW_THREADS
+                free(Ac);
+            }
+            break;
+
+        case COMPLEX:
+            if (ipiv)
+                Py_BEGIN_ALLOW_THREADS
+                zgesv_(&n, &nrhs, MAT_BUFZ(A)+oA, &ldA, ipivc,
+                    MAT_BUFZ(B)+oB, &ldB, &info);
+                Py_END_ALLOW_THREADS
+            else {
+                if (!(Ac = (void *) calloc(n*n, sizeof(double complex)))){
+                    free(ipivc);
+                    return PyErr_NoMemory();
+                }
+                for (k=0; k<n; k++) memcpy((double complex *) Ac + k*n,
+                    MAT_BUFZ(A)+oA+k*ldA, n*sizeof(double complex));
+                Py_BEGIN_ALLOW_THREADS
+                zgesv_(&n, &nrhs, (double complex *) Ac, &n, ipivc,
+                    MAT_BUFZ(B)+oB, &ldB, &info);
+                Py_END_ALLOW_THREADS
+                free(Ac);
+            }
+            break;
+
+        default:
+            if (ipiv){
+#if (SIZEOF_INT < SIZEOF_SIZE_T)
+                free(ipivc);
+#endif
+            }
+            else free(ipivc);
+            err_invalid_id;
+    }
+
+    if (ipiv){
+#if (SIZEOF_INT < SIZEOF_SIZE_T)
+        for (k=0; k<n; k++) MAT_BUFI(ipiv)[k] = ipivc[k];
+        free(ipivc);
+#endif
+    }
+    else free(ipivc);
+
+    if (info) err_lapack
+    else return Py_BuildValue("");
+}
+
+
+static char doc_gbtrf[] =
+    "LU factorization of a real or complex m by n band matrix.\n\n"
+    "gbtrf(A, m, kl, ipiv, n=A.size[1], ku=A.size[0]-2*kl-1,\n"
+    "      ldA=max(1,A.size[0]), offsetA=0)\n\n"
+    "PURPOSE\n"
+    "Computes the LU factorization of an m by n band matrix with kl\n"
+    "subdiagonals and ku superdiagonals.  On entry, the diagonals are\n"
+    "stored in rows kl+1 to 2*kl+ku+1 of the array A, in the BLAS format\n"
+    "for general band matrices.   On exit A and ipiv contains the\n"
+    "factorization.\n\n"
+    "ARGUMENTS\n"
+    "A         'd' or 'z' matrix\n\n"
+    "m         nonnegative integer\n\n"
+    "kl        nonnegative integer.\n\n"
+    "ipiv      'i' matrix of length at least min(m,n)\n\n"
+    "n         nonnegative integer.  If negative, the default value is\n"
+    "          used.\n\n"
+    "ku        nonnegative integer.  If negative, the default value is\n"
+    "          used.\n\n"
+    "ldA       positive integer.  ldA >= 2*kl+ku+1.  If zero, the\n"
+    "          default value is used.\n\n"
+    "offsetA   nonnegative integer";
+
+static PyObject* gbtrf(PyObject *self, PyObject *args, PyObject *kwrds)
+{
+    matrix *A, *ipiv;
+    int m, kl, n=-1, ku=-1, ldA=0, oA=0, info;
+    char *kwlist[] = {"A", "m", "kl", "ipiv", "n", "ku", "ldA", "offsetA",
+        NULL};
+
+    if (!PyArg_ParseTupleAndKeywords(args, kwrds, "OiiO|iiii", kwlist,
+        &A, &m, &kl, &ipiv, &n, &ku, &ldA, &oA)) return NULL;
+
+    if (!Matrix_Check(A)) err_mtrx("A");
+    if (m < 0) err_nn_int("m");
+    if (kl < 0) err_nn_int("kl");
+    if (n < 0) n = A->ncols;
+    if (m == 0 || n == 0) return Py_BuildValue("");
+    if (ku < 0) ku = A->nrows - 2*kl - 1;
+    if (ku < 0) err_nn_int("kl");
+    if (ldA == 0) ldA = MAX(1,A->nrows);
+    if (ldA < 2*kl + ku + 1) err_ld("ldA");
+    if (oA < 0) err_nn_int("offsetA");
+    if (oA + (n-1)*ldA + 2*kl + ku + 1 > len(A)) err_buf_len("A");
+    if (!Matrix_Check(ipiv) || ipiv ->id != INT) err_int_mtrx("ipiv");
+    if (len(ipiv) < MIN(n,m)) err_buf_len("ipiv");
+
+#if (SIZEOF_INT < SIZEOF_SIZE_T)
+    int *ipiv_ptr = malloc(MIN(m,n)*sizeof(int));
+    if (!ipiv_ptr) return PyErr_NoMemory();
+#else
+    int *ipiv_ptr = MAT_BUFI(ipiv);
+#endif
+
+    switch (MAT_ID(A)) {
+        case DOUBLE:
+            Py_BEGIN_ALLOW_THREADS
+            dgbtrf_(&m, &n, &kl, &ku, MAT_BUFD(A)+oA, &ldA, ipiv_ptr,
+                &info);
+            Py_END_ALLOW_THREADS
+            break;
+
+        case COMPLEX:
+            Py_BEGIN_ALLOW_THREADS
+            zgbtrf_(&m, &n, &kl, &ku, MAT_BUFZ(A)+oA, &ldA, ipiv_ptr,
+                &info);
+            Py_END_ALLOW_THREADS
+            break;
+
+        default:
+#if (SIZEOF_INT < SIZEOF_SIZE_T)
+            free(ipiv_ptr);
+#endif
+            err_invalid_id;
+    }
+
+#if (SIZEOF_INT < SIZEOF_SIZE_T)
+    int i;  for (i=0; i<MIN(m,n); i++) MAT_BUFI(ipiv)[i] = ipiv_ptr[i];
+    free(ipiv_ptr);
+#endif
+
+    if (info) err_lapack
+    else return Py_BuildValue("");
+}
+
+
+static char doc_gbtrs[] =
+    "Solves a real or complex set of linear equations with a banded\n"
+    "coefficient matrix, given the LU factorization computed by gbtrf()\n"
+    "or gbsv().\n\n"
+    "gbtrs(A, kl, ipiv, B, trans='N', n=A.size[1], ku=A.size[0]-2*kl-1,\n"
+    "      nrhs=B.size[1], ldA=max(1,AB.size[0]), ldB=max(1,B.size[0]),\n"
+    "      offsetA=0, offsetB=0)\n\n"
+    "PURPOSE\n"
+    "If trans is 'N', solves A*X = B.\n"
+    "If trans is 'T', solves A^T*X = B.\n"
+    "If trans is 'C', solves A^H*X = B.\n"
+    "On entry, A and ipiv contain the LU factorization of an n by n\n"
+    "band matrix A as computed by getrf() or gbsv().  On exit B is\n"
+    "replaced by the solution X.\n\n"
+    "ARGUMENTS\n"
+    "A         'd' or 'z' matrix\n\n"
+    "kl        nonnegative integer\n\n"
+    "ipiv      'i' matrix\n\n"
+    "B         'd' or 'z' matrix.  Must have the same type as A.\n\n"
+    "trans     'N', 'T' or 'C'\n\n"
+    "n         nonnegative integer.  If negative, the default value is\n"
+    "          used.\n\n"
+    "ku        nonnegative integer.  If negative, the default value is\n"
+    "          used.\n\n"
+    "nrhs      nonnegative integer.  If negative, the default value is\n"
+    "          used.\n\n"
+    "ldA       positive integer.  ldA >= 2*kl+ku+1.  If zero, the\n"
+    "          default value is used.\n\n"
+    "ldB       positive integer.  ldB >= max(1,n).  If zero, the default\n"
+    "          default value is used.\n\n"
+    "offsetA   nonnegative integer\n\n"
+    "offsetB   nonnegative integer";
+
+static PyObject* gbtrs(PyObject *self, PyObject *args, PyObject *kwrds)
+{
+    matrix *A, *B, *ipiv;
+    int kl, n=-1, ku=-1, nrhs=-1, ldA=0, ldB=0, oA=0, oB=0, info;
+#if PY_MAJOR_VERSION >= 3
+    int trans_ = 'N';
+#endif
+    char trans = 'N';
+    char *kwlist[] = {"A", "kl", "ipiv", "B", "trans", "n", "ku", "nrhs",
+        "ldA", "ldB", "offsetA", "offsetB", NULL};
+
+#if PY_MAJOR_VERSION >= 3
+    if (!PyArg_ParseTupleAndKeywords(args, kwrds, "OiOO|Ciiiiiii", kwlist,
+        &A, &kl, &ipiv, &B, &trans_, &n, &ku, &nrhs, &ldA, &ldB, &oA,
+        &oB)) 
+        return NULL;
+    trans = (char) trans_;
+#else
+    if (!PyArg_ParseTupleAndKeywords(args, kwrds, "OiOO|ciiiiiii", kwlist,
+        &A, &kl, &ipiv, &B, &trans, &n, &ku, &nrhs, &ldA, &ldB, &oA,
+        &oB)) 
+        return NULL;
+#endif
+
+    if (!Matrix_Check(A)) err_mtrx("A");
+    if (!Matrix_Check(ipiv) || ipiv->id != INT) err_int_mtrx("ipiv");
+    if (!Matrix_Check(B)) err_mtrx("B");
+    if (MAT_ID(A) != MAT_ID(B)) err_conflicting_ids;
+    if (trans != 'N' && trans != 'T' && trans != 'C')
+        err_char("trans", "'N', 'T', 'C'");
+    if (kl < 0) err_nn_int("kl");
+    if (ku < 0) ku = A->nrows - 2*kl - 1;
+    if (ku < 0) err_nn_int("kl");
+    if (n < 0) n = A->ncols;
+    if (nrhs < 0) nrhs = B->ncols;
+    if (n == 0 || nrhs == 0) return Py_BuildValue("");
+    if (ldA == 0) ldA = MAX(1,A->nrows);
+    if (ldA < 2*kl+ku+1) err_ld("ldA");
+    if (ldB == 0) ldB = MAX(1,B->nrows);
+    if (ldB < MAX(1, n)) err_ld("ldB");
+    if (oA < 0) err_nn_int("offsetA");
+    if (oA + (n-1)*ldA + 2*kl + ku + 1 > len(A)) err_buf_len("A");
+    if (oB < 0) err_nn_int("offsetB");
+    if (oB + (nrhs-1)*ldB + n > len(B)) err_buf_len("B");
+    if (len(ipiv) < n) err_buf_len("ipiv");
+
+#if (SIZEOF_INT < SIZEOF_SIZE_T)
+    int *ipiv_ptr = malloc(n*sizeof(int));
+    if (!ipiv_ptr) return PyErr_NoMemory();
+    int i;  for (i=0; i<n; i++) ipiv_ptr[i] = MAT_BUFI(ipiv)[i];
+#else
+    int *ipiv_ptr = MAT_BUFI(ipiv);
+#endif
+
+    switch (MAT_ID(A)){
+        case DOUBLE:
+            if (trans == 'C') trans = 'T';
+            Py_BEGIN_ALLOW_THREADS
+            dgbtrs_(&trans, &n, &kl, &ku, &nrhs, MAT_BUFD(A)+oA, &ldA,
+                ipiv_ptr, MAT_BUFD(B)+oB, &ldB, &info);
+            Py_END_ALLOW_THREADS
+            break;
+
+        case COMPLEX:
+            Py_BEGIN_ALLOW_THREADS
+            zgbtrs_(&trans, &n, &kl, &ku, &nrhs, MAT_BUFZ(A)+oA, &ldA,
+                ipiv_ptr, MAT_BUFZ(B)+oB, &ldB, &info);
+            Py_END_ALLOW_THREADS
+            break;
+
+	default:
+#if (SIZEOF_INT < SIZEOF_SIZE_T)
+            free(ipiv_ptr);
+#endif
+            err_invalid_id;
+    }
+
+#if (SIZEOF_INT < SIZEOF_SIZE_T)
+    free(ipiv_ptr);
+#endif
+    if (info) err_lapack
+    else return Py_BuildValue("");
+}
+
+
+static char doc_gbsv[] =
+    "Solves a real or complex set of linear equations with a banded\n"
+    "coefficient matrix.\n\n"
+    "gbsv(A, kl, B, ipiv=None, ku=None, n=A.size[1], nrhs=B.size[1],\n"
+    "     ldA=max(1,A.size[0]), ldB=max(1,B.size[0]), offsetA=0, \n"
+    "     offsetB=0)\n\n"
+    "PURPOSE\n"
+    "Solves A*X=B with A an n by n real or complex band matrix with kl\n"
+    "subdiagonals and ku superdiagonals.\n"
+    "If ipiv is provided, then on entry the kl+ku+1 diagonals of the\n"
+    "matrix are stored in rows kl+1 to 2*kl+ku+1 of A, in the BLAS\n"
+    "format for general band matrices.  On exit, A and ipiv contain the\n"
+    "details of the factorization.  If ipiv is not provided, then on\n"
+    "entry the diagonals of the matrix are stored in rows 1 to kl+ku+1 \n"
+    "of A, and gbsv() does not return the factorization and does not\n"
+    "modify A.  On exit B is replaced with solution X.\n\n"
+    "ARGUMENTS.\n"
+    "A         'd' or 'z' banded matrix\n\n"
+    "kl        nonnegative integer\n\n"
+    "B         'd' or 'z' matrix.  Must have the same type as A.\n\n"
+    "ipiv      'i' matrix of length at least n\n\n"
+    "ku        nonnegative integer.  If negative, the default value is\n"
+    "          used.  The default value is A.size[0]-kl-1 if ipiv is\n"
+    "          not provided, and A.size[0]-2*kl-1 otherwise.\n\n"
+    "n         nonnegative integer.  If negative, the default value is\n"
+    "          used.\n\n"
+    "nrhs      nonnegative integer.  If negative, the default value is\n"
+    "          used.\n\n"
+    "ldA       positive integer.  ldA >= kl+ku+1 if ipiv is not provided\n"
+    "          and ldA >= 2*kl+ku+1 if ipiv is provided.  If zero, the\n"
+    "          default value is used.\n\n"
+    "ldB       positive integer.  ldB >= max(1,n).  If zero, the default\n"
+    "          default value is used.\n\n"
+    "offsetA   nonnegative integer\n\n"
+    "offsetB   nonnegative integer";
+
+
+static PyObject* gbsv(PyObject *self, PyObject *args, PyObject *kwrds)
+{
+    matrix *A, *B, *ipiv=NULL;
+    void *Ac;
+    int kl, ku=-1, n=-1, nrhs=-1, ldA=0, oA=0, ldB=0, oB=0, info, k;
+    int *ipivc=NULL;
+    static char *kwlist[] = {"A", "kl", "B", "ipiv", "ku", "n", "nrhs",
+        "ldA", "ldB", "oA", "oB", NULL};
+
+    if (!PyArg_ParseTupleAndKeywords(args, kwrds, "OiO|Oiiiiiii", kwlist,
+        &A, &kl, &B, &ipiv, &ku, &n, &nrhs, &ldA, &ldB, &oA, &oB))
+        return NULL;
+
+    if (!Matrix_Check(A)) err_mtrx("A");
+    if (!Matrix_Check(B)) err_mtrx("B");
+    if (MAT_ID(A) != MAT_ID(B)) err_conflicting_ids;
+    if (ipiv && (!Matrix_Check(ipiv) || ipiv->id != INT))
+        err_int_mtrx("ipiv");
+    if (n < 0) n = A->ncols;
+    if (nrhs < 0) nrhs = B->ncols;
+    if (n == 0 || nrhs == 0) return Py_BuildValue("");
+    if (kl < 0) err_nn_int("kl");
+    if (ku < 0) ku = A->nrows - kl - 1 - (ipiv ? kl : 0);
+    if (ku < 0) err_nn_int("ku");
+    if (ldA == 0) ldA = MAX(1, A->nrows);
+    if (ldA < ( ipiv ? 2*kl+ku+1 : kl+ku+1)) err_ld("ldA");
+    if (ldB == 0) ldB = MAX(1,B->nrows);
+    if (ldB < MAX(1,n)) err_ld("ldB");
+    if (oA < 0) err_nn_int("offsetA");
+    if (oA + (n-1)*ldA + (ipiv ? 2*kl+ku+1 : kl+ku+1) > len(A))
+        err_buf_len("A");
+    if (oB < 0) err_nn_int("offsetB");
+    if (oB + (nrhs-1)*ldB + n > len(B)) err_buf_len("B");
+    if (ipiv && len(ipiv) < n) err_buf_len("ipiv");
+
+    if (ipiv) {
+#if (SIZEOF_INT < SIZEOF_SIZE_T)
+        if (!(ipivc = (int *) calloc(n, sizeof(int))))
+            return PyErr_NoMemory();
+#else
+        ipivc = MAT_BUFI(ipiv);
+#endif
+    }
+    else if (!(ipivc = (int *) calloc(n, sizeof(int))))
+        return PyErr_NoMemory();
+
+    switch (MAT_ID(A)) {
+        case DOUBLE:
+            if (ipiv)
+                Py_BEGIN_ALLOW_THREADS
+                dgbsv_(&n, &kl, &ku, &nrhs, MAT_BUFD(A)+oA, &ldA, ipivc,
+                    MAT_BUFD(B)+oB, &ldB, &info);
+                Py_END_ALLOW_THREADS
+            else {
+                if (!(Ac = (void *) calloc((2*kl+ku+1)*n,
+                    sizeof(double)))){
+                    free(ipivc);
+                    return PyErr_NoMemory();
+                }
+                for (k=0; k<n; k++)
+                    memcpy((double *) Ac + kl + k*(2*kl+ku+1),
+                        MAT_BUFD(A) + oA + k*ldA,
+                        (kl+ku+1)*sizeof(double));
+                ldA = 2*kl+ku+1;
+                Py_BEGIN_ALLOW_THREADS
+                dgbsv_(&n, &kl, &ku, &nrhs, (double *) Ac, &ldA, ipivc,
+                    MAT_BUFD(B)+oB, &ldB, &info);
+                Py_END_ALLOW_THREADS
+                free(Ac);
+            }
+            break;
+
+        case COMPLEX:
+            if (ipiv)
+                Py_BEGIN_ALLOW_THREADS
+                zgbsv_(&n, &kl, &ku, &nrhs, MAT_BUFZ(A)+oA, &ldA, ipivc,
+                    MAT_BUFZ(B)+oB, &ldB, &info);
+                Py_END_ALLOW_THREADS
+            else {
+                if (!(Ac = (void *) calloc((2*kl+ku+1)*n,
+                    sizeof(double complex)))){
+                    free(ipivc);
+                    return PyErr_NoMemory();
+                }
+                for (k=0; k<n; k++)
+                    memcpy((double complex *) Ac + kl + k*(2*kl+ku+1),
+                        MAT_BUFZ(A) + oA + k*ldA,
+                        (kl+ku+1)*sizeof(double complex));
+                ldA = 2*kl+ku+1;
+                Py_BEGIN_ALLOW_THREADS
+                zgbsv_(&n, &kl, &ku, &nrhs, (double complex *) Ac, &ldA, 
+                    ipivc, MAT_BUFZ(B)+oB, &ldB, &info);
+                Py_END_ALLOW_THREADS
+                free(Ac);
+            }
+            break;
+
+        default:
+            if (ipiv){
+#if (SIZEOF_INT < SIZEOF_SIZE_T)
+                free(ipivc);
+#endif
+            }
+            else free(ipivc);
+            err_invalid_id;
+    }
+
+    if (ipiv){
+#if (SIZEOF_INT < SIZEOF_SIZE_T)
+        for (k=0; k<n; k++) MAT_BUFI(ipiv)[k] = ipivc[k];
+        free(ipivc);
+#endif
+    }
+    else free(ipivc);
+
+    if (info) err_lapack
+    else return Py_BuildValue("");
+}
+
+
+static char doc_gttrf[] =
+    "LU factorization of a real or complex tridiagonal matrix.\n\n"
+    "gttrf(dl, d, du, du2, ipiv, n=len(d)-offsetd, offsetdl=0, offsetd=0,"
+    "\n"
+    "      offsetdu=0)\n\n"
+    "PURPOSE\n"
+    "Factors an n by n real or complex tridiagonal matrix A as A = P*L*U."
+    "\n  A is specified by its lower diagonal dl, diagonal d, and upper\n"
+    "diagonal du.  On exit dl, d, du, du2 and ipiv contain the details\n"
+    "of the factorization.\n\n"
+    "ARGUMENTS.\n"
+    "dl        'd' or 'z' matrix\n\n"
+    "d         'd' or 'z' matrix.  Must have the same type as dl.\n\n"
+    "du        'd' or 'z' matrix.  Must have the same type as dl.\n\n"
+    "du2       'd' or 'z' matrix of length at least n-2.  Must have the\n"
+    "           same type as dl.\n\n"
+    "ipiv      'i' matrix of length at least n\n\n"
+    "n         nonnegative integer.  If negative, the default value is\n"
+    "          used.\n\n"
+    "offsetdl  nonnegative integer\n\n"
+    "offsetd   nonnegative integer\n\n"
+    "offsetdu  nonnegative integer";
+
+static PyObject* gttrf(PyObject *self, PyObject *args, PyObject *kwrds)
+{
+    matrix *dl, *d, *du, *du2, *ipiv;
+    int n=-1, odl=0, od=0, odu=0, info;
+    static char *kwlist[] = {"dl", "d", "du", "du2", "ipiv", "n",
+        "offsetdl", "offsetd", "offsetdu", NULL};
+
+    if (!PyArg_ParseTupleAndKeywords(args, kwrds, "OOOOO|iiii", kwlist,
+        &dl, &d, &du, &du2, &ipiv, &n, &odl, &od, &odu))
+        return NULL;
+
+    if (!Matrix_Check(dl)) err_mtrx("dl");
+    if (!Matrix_Check(d)) err_mtrx("d");
+    if (!Matrix_Check(du)) err_mtrx("du");
+    if (!Matrix_Check(du2)) err_mtrx("du");
+    if ((MAT_ID(dl) != MAT_ID(d)) || (MAT_ID(dl) != MAT_ID(du)) ||
+        (MAT_ID(dl) != MAT_ID(du2))) err_conflicting_ids;
+    if (!Matrix_Check(ipiv) || ipiv->id != INT) err_int_mtrx("ipiv");
+    if (od < 0) err_nn_int("offsetd");
+    if (n < 0) n = len(d) - od;
+    if (n < 0) err_buf_len("d");
+    if (n == 0) return Py_BuildValue("");
+    if (odl < 0) err_nn_int("offsetdl");
+    if (odl + n - 1  > len(dl)) err_buf_len("dl");
+    if (od + n > len(d)) err_buf_len("d");
+    if (odu < 0) err_nn_int("offsetdu");
+    if (odu + n - 1  > len(du)) err_buf_len("du");
+    if (n - 2  > len(du2)) err_buf_len("du2");
+    if (len(ipiv) < n) err_buf_len("ipiv");
+    if (n > len(ipiv)) err_buf_len("ipiv");
+
+#if (SIZEOF_INT < SIZEOF_SIZE_T)
+    int *ipiv_ptr = malloc(n*sizeof(int));
+    if (!ipiv_ptr) return PyErr_NoMemory();
+#else
+    int *ipiv_ptr = MAT_BUFI(ipiv);
+#endif
+
+    switch (MAT_ID(dl)){
+        case DOUBLE:
+            Py_BEGIN_ALLOW_THREADS
+            dgttrf_(&n, MAT_BUFD(dl)+odl, MAT_BUFD(d)+od, MAT_BUFD(du)+odu,
+                MAT_BUFD(du2), ipiv_ptr, &info);
+            Py_END_ALLOW_THREADS
+            break;
+
+        case COMPLEX:
+            Py_BEGIN_ALLOW_THREADS
+            zgttrf_(&n, MAT_BUFZ(dl)+odl, MAT_BUFZ(d)+od, MAT_BUFZ(du)+odu,
+                MAT_BUFZ(du2), ipiv_ptr, &info);
+            Py_END_ALLOW_THREADS
+            break;
+
+        default:
+#if (SIZEOF_INT < SIZEOF_SIZE_T)
+            free(ipiv_ptr);
+#endif
+            err_invalid_id;
+    }
+
+#if (SIZEOF_INT < SIZEOF_SIZE_T)
+    int i;  for (i=0; i<n; i++) MAT_BUFI(ipiv)[i] = ipiv_ptr[i];
+    free(ipiv_ptr);
+#endif
+
+    if (info) err_lapack
+    else return Py_BuildValue("");
+}
+
+
+static char doc_gttrs[] =
+    "Solves a real or complex tridiagonal set of linear equations, \n"
+    "given the LU factorization computed by gttrf().\n\n"
+    "gttrs(dl, d, du, du2, ipiv, B, trans='N', n=len(d)-offsetd,\n"
+    "      nrhs=B.size[1], ldB=max(1,B.size[0]), offsetdl=0, offsetd=0,\n"
+    "      offsetdu=0, offsetB=0)\n\n"
+    "PURPOSE\n"
+    "If trans is 'N', solves A*X=B.\n"
+    "If trans is 'T', solves A^T*X=B.\n"
+    "If trans is 'C', solves A^H*X=B.\n"
+    "On entry, dl, d, du, du2 and ipiv contain the LU factorization of \n"
+    "an n by n tridiagonal matrix A as computed by gttrf().  On exit B\n"
+    "is replaced by the solution X.\n\n"
+    "ARGUMENTS.\n"
+    "dl        'd' or 'z' matrix\n\n"
+    "d         'd' or 'z' matrix.  Must have the same type as dl.\n\n"
+    "du        'd' or 'z' matrix.  Must have the same type as dl.\n\n"
+    "du2       'd' or 'z' matrix.  Must have the same type as dl.\n\n"
+    "ipiv      'i' matrix\n\n"
+    "B         'd' or 'z' matrix.  Must have the same type oas dl.\n\n"
+    "trans     'N', 'T' or 'C'\n\n"
+    "n         nonnegative integer.  If negative, the default value is\n"
+    "          used.\n\n"
+    "nrhs      nonnegative integer.  If negative, the default value is\n"
+    "          used.\n\n"
+    "ldB       positive integer.  ldB >= max(1,n).  If zero, the default\n"
+    "          value is used.\n\n"
+    "offsetdl  nonnegative integer\n\n"
+    "offsetd   nonnegative integer\n\n"
+    "offsetdu  nonnegative integer\n\n"
+    "offsetB   nonnegative integer";
+
+static PyObject* gttrs(PyObject *self, PyObject *args, PyObject *kwrds)
+{
+    matrix *dl, *d, *du, *du2, *ipiv, *B;
+#if PY_MAJOR_VERSION >= 3
+    int trans_ = 'N';
+#endif
+    char trans = 'N';
+    int n=-1, nrhs=-1, ldB=0, odl=0, od=0, odu=0, oB=0, info;
+    static char *kwlist[] = {"dl", "d", "du", "du2", "ipiv", "B", "trans",
+        "n", "nrhs", "ldB", "offsetdl", "offsetd", "offsetdu", "offsetB",
+        NULL};
+
+#if PY_MAJOR_VERSION >= 3
+    if (!PyArg_ParseTupleAndKeywords(args, kwrds, "OOOOOO|ciiiiiii",
+        kwlist, &dl, &d, &du, &du2, &ipiv, &B, &trans, &n, &nrhs, &ldB,
+        &odl, &od, &odu, &oB)) return NULL;
+    trans = (char) trans_;
+#else
+    if (!PyArg_ParseTupleAndKeywords(args, kwrds, "OOOOOO|ciiiiiii",
+        kwlist, &dl, &d, &du, &du2, &ipiv, &B, &trans, &n, &nrhs, &ldB,
+        &odl, &od, &odu, &oB)) return NULL;
+#endif
+
+    if (!Matrix_Check(dl)) err_mtrx("dl");
+    if (!Matrix_Check(d)) err_mtrx("d");
+    if (!Matrix_Check(du)) err_mtrx("du");
+    if (!Matrix_Check(du2)) err_mtrx("du");
+    if (!Matrix_Check(B)) err_mtrx("B");
+    if ((MAT_ID(dl) != MAT_ID(d)) || (MAT_ID(dl) != MAT_ID(du)) ||
+        (MAT_ID(dl) != MAT_ID(du2)) || (MAT_ID(dl) != MAT_ID(B)))
+        err_conflicting_ids;
+    if (!Matrix_Check(ipiv) || ipiv->id != INT) err_int_mtrx("ipiv");
+    if (trans != 'N' && trans != 'T' && trans != 'C')
+        err_char("trans", "'N', 'T', 'C'");
+    if (od < 0) err_nn_int("offsetd");
+    if (n < 0) n = len(d) - od;
+    if (n < 0) err_buf_len("d");
+    if (nrhs < 0) nrhs = B->ncols;
+    if (n == 0 || nrhs == 0) return Py_BuildValue("");
+    if (ldB == 0) ldB = MAX(1,B->nrows);
+    if (ldB < MAX(1, n)) err_ld("ldB");
+    if (odl < 0) err_nn_int("offsetdl");
+    if (odl + n - 1  > len(dl)) err_buf_len("dl");
+    if (od + n > len(d)) err_buf_len("d");
+    if (odu < 0) err_nn_int("offsetdu");
+    if (odu + n - 1  > len(du)) err_buf_len("du");
+    if (n - 2  > len(du2)) err_buf_len("du2");
+    if (oB < 0) err_nn_int("offsetB");
+    if (oB + (nrhs-1)*ldB + n > len(B)) err_buf_len("B");
+    if (n > len(ipiv)) err_buf_len("ipiv");
+
+#if (SIZEOF_INT < SIZEOF_SIZE_T)
+    int *ipiv_ptr = malloc(n*sizeof(int));
+    if (!ipiv_ptr) return PyErr_NoMemory();
+    int i;  for (i=0; i<n; i++) ipiv_ptr[i] = MAT_BUFI(ipiv)[i];
+#else
+    int *ipiv_ptr = MAT_BUFI(ipiv);
+#endif
+
+    switch (MAT_ID(dl)){
+        case DOUBLE:
+            Py_BEGIN_ALLOW_THREADS
+            dgttrs_(&trans, &n, &nrhs, MAT_BUFD(dl)+odl, MAT_BUFD(d)+od,
+                MAT_BUFD(du)+odu, MAT_BUFD(du2), ipiv_ptr,
+                MAT_BUFD(B)+oB, &ldB, &info);
+            Py_END_ALLOW_THREADS
+            break;
+
+        case COMPLEX:
+            Py_BEGIN_ALLOW_THREADS
+            zgttrs_(&trans, &n, &nrhs, MAT_BUFZ(dl)+odl, MAT_BUFZ(d)+od,
+                MAT_BUFZ(du)+odu, MAT_BUFZ(du2), ipiv_ptr,
+                MAT_BUFZ(B)+oB, &ldB, &info);
+            Py_END_ALLOW_THREADS
+            break;
+
+        default:
+#if (SIZEOF_INT < SIZEOF_SIZE_T)
+            free(ipiv_ptr);
+#endif
+            err_invalid_id;
+    }
+
+#if (SIZEOF_INT < SIZEOF_SIZE_T)
+    free(ipiv_ptr);
+#endif
+
+    if (info) err_lapack
+    else return Py_BuildValue("");
+}
+
+
+static char doc_gtsv[] =
+    "Solves a real or complex set of linear equations with a tridiagonal\n"
+    "coefficient matrix.\n\n"
+    "gtsv(dl, d, du, B, n=len(d)-offsetd, nrhs=B.size[1], \n"
+    "     ldB=max(1,B.size[0]), offsetdl=0, offsetd=0, offsetdu=0, \n"
+    "     offsetB=0)\n\n"
+    "PURPOSE\n"
+    "Solves A*X=B with A n by n real or complex and tridiagonal.\n"
+    "A is specified by its lower diagonal dl, diagonal d and upper \n"
+    "diagonal du.  On exit B is overwritten with the solution, and dl,\n"
+    "d, du are overwritten with the elements of the upper triangular\n"
+    "matrix in the LU factorization of A.\n\n"
+    "ARGUMENTS.\n"
+    "dl        'd' or 'z' matrix\n\n"
+    "d         'd' or 'z' matrix.  Must have the same type as dl.\n\n"
+    "du        'd' or 'z' matrix.  Must have the same type as dl.\n\n"
+    "B         'd' or 'z' matrix.  Must have the same type as dl.\n\n"
+    "n         nonnegative integer.  If negative, the default value is\n"
+    "          used.\n\n"
+    "nrhs      nonnegative integer.  If negative, the default value is\n"
+    "          used.\n\n"
+    "ldB       positive integer.  ldB >= max(1,n).  If zero, the default\n"
+    "          value is used.\n\n"
+    "offsetdl  nonnegative integer\n\n"
+    "offsetd   nonnegative integer\n\n"
+    "offsetdu  nonnegative integer\n\n"
+    "offsetB   nonnegative integer";
+
+static PyObject* gtsv(PyObject *self, PyObject *args, PyObject *kwrds)
+{
+    matrix *dl, *d, *du, *B;
+    int n=-1, nrhs=-1, ldB=0, odl=0, od=0, odu=0, oB=0, info;
+    static char *kwlist[] = {"dl", "d", "du", "B", "n", "nrhs", "ldB",
+        "offsetdl", "offsetd", "offsetdu", "offsetB", NULL};
+
+    if (!PyArg_ParseTupleAndKeywords(args, kwrds, "OOOO|iiiiiii", kwlist,
+        &dl, &d, &du, &B, &n, &nrhs, &ldB, &odl, &od, &odu, &oB))
+        return NULL;
+
+    if (!Matrix_Check(dl)) err_mtrx("dl");
+    if (!Matrix_Check(d)) err_mtrx("d");
+    if (!Matrix_Check(du)) err_mtrx("du");
+    if (!Matrix_Check(B)) err_mtrx("B");
+    if ((MAT_ID(dl) != MAT_ID(B)) || (MAT_ID(dl) != MAT_ID(d)) ||
+        (MAT_ID(dl) != MAT_ID(du)) || (MAT_ID(dl) != MAT_ID(B)))
+        err_conflicting_ids;
+    if (od < 0) err_nn_int("offsetd");
+    if (n < 0) n = len(d) - od;
+    if (n < 0) err_buf_len("d");
+    if (nrhs < 0) nrhs = B->ncols;
+    if (n == 0 || nrhs == 0) return Py_BuildValue("");
+    if (odl < 0) err_nn_int("offsetdl");
+    if (odl + n - 1  > len(dl)) err_buf_len("dl");
+    if (od + n > len(d)) err_buf_len("d");
+    if (odu < 0) err_nn_int("offsetdu");
+    if (odu + n - 1  > len(du)) err_buf_len("du");
+    if (oB < 0) err_nn_int("offsetB");
+    if (ldB == 0) ldB = MAX(1,B->nrows);
+    if (ldB < MAX(1, n)) err_ld("ldB");
+    if (oB + (nrhs-1)*ldB + n > len(B)) err_buf_len("B");
+
+    switch (MAT_ID(dl)){
+        case DOUBLE:
+            Py_BEGIN_ALLOW_THREADS
+            dgtsv_(&n, &nrhs, MAT_BUFD(dl)+odl, MAT_BUFD(d)+od,
+                MAT_BUFD(du)+odu, MAT_BUFD(B)+oB, &ldB, &info);
+            Py_END_ALLOW_THREADS
+            break;
+
+        case COMPLEX:
+            Py_BEGIN_ALLOW_THREADS
+            zgtsv_(&n, &nrhs, MAT_BUFZ(dl)+odl, MAT_BUFZ(d)+od,
+                MAT_BUFZ(du)+odu, MAT_BUFZ(B)+oB, &ldB, &info);
+            Py_END_ALLOW_THREADS
+            break;
+
+        default:
+            err_invalid_id;
+    }
+
+    if (info) err_lapack
+    else return Py_BuildValue("");
+}
+
+
+static char doc_potrf[] =
+    "Cholesky factorization of a real symmetric or complex Hermitian\n"
+    "positive definite matrix.\n\n"
+    "potrf(A, uplo='L', n=A.size[0], ldA = max(1,A.size[0]), offsetA=0)"
+    "\n\n"
+    "PURPOSE\n"
+    "Factors A as A=L*L^T or A = L*L^H, where A is n by n, real\n"
+    "symmetric or complex Hermitian, and positive definite.\n"
+    "On exit, if uplo='L', the lower triangular part of A is replaced\n"
+    "by L.  If uplo='U', the upper triangular part is replaced by L^T\n"
+    "or L^H.\n\n"
+    "ARGUMENTS\n"
+    "A         'd' or 'z' matrix\n\n"
+    "uplo      'L' or 'U'\n\n"
+    "n         nonnegative integer.  If negative, the default value is\n"
+    "          used.\n\n"
+    "ldA       positive integer.  ldA >= max(1,n).  If zero, the default\n"
+    "          value is used.\n\n"
+    "offsetA   nonnegative integer";
+
+static PyObject* potrf(PyObject *self, PyObject *args, PyObject *kwrds)
+{
+    matrix *A;
+    int n=-1, ldA=0, oA=0, info;
+#if PY_MAJOR_VERSION >= 3
+    int uplo_ = 'L';
+#endif
+    char uplo = 'L';
+    char *kwlist[] = {"A", "uplo", "n", "ldA", "offsetA", NULL};
+
+#if PY_MAJOR_VERSION >= 3
+    if (!PyArg_ParseTupleAndKeywords(args, kwrds, "O|Ciii", kwlist, &A,
+        &uplo_, &n, &ldA, &oA)) return NULL;
+    uplo = (char) uplo_;
+#else
+    if (!PyArg_ParseTupleAndKeywords(args, kwrds, "O|ciii", kwlist, &A,
+        &uplo, &n, &ldA, &oA)) return NULL;
+#endif
+
+    if (!Matrix_Check(A)) err_mtrx("A");
+    if (n < 0){
+        n = A->nrows;
+        if (n != A->ncols){
+            PyErr_SetString(PyExc_TypeError, "A is not square");
+            return NULL;
+        }
+    }
+    if (uplo != 'U' && uplo != 'L') err_char("uplo", "'L', 'U'");
+    if (n == 0) return Py_BuildValue("");
+    if (ldA == 0) ldA = MAX(1, A->nrows);
+    if (ldA < MAX(1,n)) err_ld("ldA");
+    if (oA < 0) err_nn_int("offsetA");
+    if (oA + (n-1)*ldA + n > len(A)) err_buf_len("A");
+
+    switch (MAT_ID(A)){
+        case DOUBLE:
+            Py_BEGIN_ALLOW_THREADS
+            dpotrf_(&uplo, &n, MAT_BUFD(A)+oA, &ldA, &info);
+            Py_END_ALLOW_THREADS
+	    break;
+
+        case COMPLEX:
+            Py_BEGIN_ALLOW_THREADS
+            zpotrf_(&uplo, &n, MAT_BUFZ(A)+oA, &ldA, &info);
+            Py_END_ALLOW_THREADS
+	    break;
+
+	default:
+	    err_invalid_id;
+    }
+    if (info) err_lapack
+    else return Py_BuildValue("");
+}
+
+
+static char doc_potrs[] =
+    "Solves a real symmetric or complex Hermitian positive definite set\n"
+    "of linear equations, given the Cholesky factorization computed by\n"
+    "potrf() or posv().\n\n"
+    "potrs(A, B, uplo='L', n=A.size[0], nrhs=B.size[1],\n"
+    "      ldA=max(1,A.size[0]), ldB=max(1,B.size[0]), offsetA=0,\n"
+    "      offsetB=0)\n\n"
+    "PURPOSE\n"
+    "Solves A*X = B where A is n by n, real symmetric or complex\n"
+    "Hermitian and positive definite, and B is n by nrhs.\n"
+    "On entry, A contains the Cholesky factor, as returned by posv() or\n"
+    "potrf().  On exit B is replaced by the solution X.\n\n"
+    "ARGUMENTS\n"
+    "A         'd' or 'z' matrix\n\n"
+    "B         'd' or 'z' matrix.  Must have the same type as A.\n\n"
+    "uplo      'L' or 'U'\n\n"
+    "n         nonnegative integer.  If negative, the default value is\n"
+    "          used.\n\n"
+    "nrhs      nonnegative integer.  If negative, the default value is\n"
+    "          used.\n\n"
+    "ldA       positive integer.  ldA >= max(1,n).  If zero, the default\n"
+    "          value is used.\n\n"
+    "ldB       positive integer.  ldB >= max(1,n).  If zero, the default\n"
+    "          value is used.\n\n"
+    "offsetA   nonnegative integer\n\n"
+    "offsetB   nonnegative integer";
+
+static PyObject* potrs(PyObject *self, PyObject *args, PyObject *kwrds)
+{
+    matrix *A, *B;
+    int n=-1, nrhs=-1, ldA=0, ldB=0, oA=0, oB=0, info;
+#if PY_MAJOR_VERSION >= 3
+    int uplo_ = 'L';
+#endif
+    char uplo = 'L';
+    char *kwlist[] = {"A", "B", "uplo", "n", "nrhs", "ldA", "ldB",
+        "offsetA", "offsetB", NULL};
+
+#if PY_MAJOR_VERSION >= 3
+    if (!PyArg_ParseTupleAndKeywords(args, kwrds, "OO|Ciiiiii", kwlist,
+        &A, &B, &uplo_, &n, &nrhs, &ldA, &ldB, &oA, &oB)) return NULL;
+    uplo = (char) uplo_;
+#else
+    if (!PyArg_ParseTupleAndKeywords(args, kwrds, "OO|ciiiiii", kwlist,
+        &A, &B, &uplo, &n, &nrhs, &ldA, &ldB, &oA, &oB)) return NULL;
+#endif
+
+    if (!Matrix_Check(A)) err_mtrx("A");
+    if (!Matrix_Check(B)) err_mtrx("B");
+    if (MAT_ID(A) != MAT_ID(B)) err_conflicting_ids;
+    if (uplo != 'L' && uplo != 'U') err_char("uplo", "'L', 'U'");
+    if (n < 0) n = A->nrows;
+    if (nrhs < 0) nrhs = B->ncols;
+    if (n == 0 || nrhs == 0) return Py_BuildValue("");
+    if (ldA == 0) ldA = MAX(1,A->nrows);
+    if (ldA < MAX(1,n)) err_ld("ldA");
+    if (ldB == 0) ldB = MAX(1,B->nrows);
+    if (ldB < MAX(1,n)) err_ld("ldB");
+    if (oA < 0) err_nn_int("offsetA");
+    if (oA + (n-1)*ldA + n > len(A)) err_buf_len("A");
+    if (oB < 0) err_nn_int("offsetB");
+    if (oB + (nrhs-1)*ldB + n > len(B)) err_buf_len("B");
+
+    switch (MAT_ID(A)){
+        case DOUBLE:
+            Py_BEGIN_ALLOW_THREADS
+            dpotrs_(&uplo, &n, &nrhs, MAT_BUFD(A)+oA, &ldA, MAT_BUFD(B)+oB,
+                &ldB, &info);
+            Py_END_ALLOW_THREADS
+            break;
+
+        case COMPLEX:
+            Py_BEGIN_ALLOW_THREADS
+            zpotrs_(&uplo, &n, &nrhs, MAT_BUFZ(A)+oA, &ldA, MAT_BUFZ(B)+oB,
+                &ldB, &info);
+            Py_END_ALLOW_THREADS
+	    break;
+
+        default:
+	    err_invalid_id;
+    }
+    if (info) err_lapack
+    else return Py_BuildValue("");
+}
+
+
+static char doc_potri[] =
+    "Inverse of a real symmetric or complex Hermitian positive definite\n"
+    "matrix.\n\n"
+    "potri(A, uplo='L', n=A.size[0], ldA=max(1,A.size[0]), offsetA=0)\n\n"
+    "PURPOSE\n"
+    "Computes the inverse of a real symmetric or complex Hermitian\n"
+    "positive definite matrix of order n.  On entry, A contains the\n"
+    "Cholesky factor, as returned by posv() or potrf().  On exit it is\n"
+    "replaced by the inverse.\n\n"
+    "ARGUMENTS\n"
+    "A         'd' or 'z' matrix\n\n"
+    "uplo      'L' or 'U'\n\n"
+    "n         nonnegative integer.  If negative, the default value is\n\n"
+    "          used.\n\n"
+    "ldA       positive integer.  ldA >= max(1,n).  If zero, the default\n"
+    "          value is used.\n\n"
+    "offsetA   nonnegative integer";
+
+static PyObject* potri(PyObject *self, PyObject *args, PyObject *kwrds)
+{
+    matrix *A;
+    int n=-1, ldA=0, oA=0, info;
+#if PY_MAJOR_VERSION >= 3
+    int uplo_ = 'L';
+#endif
+    char uplo = 'L';
+    char *kwlist[] = {"A", "uplo", "n", "ldA", "offsetA", NULL};
+
+#if PY_MAJOR_VERSION >= 3
+    if (!PyArg_ParseTupleAndKeywords(args, kwrds, "O|Ciii", kwlist,
+        &A, &uplo_, &n, &ldA, &oA)) return NULL;
+    uplo = (char) uplo_;
+#else
+    if (!PyArg_ParseTupleAndKeywords(args, kwrds, "O|ciii", kwlist,
+        &A, &uplo, &n, &ldA, &oA)) return NULL;
+#endif
+
+    if (!Matrix_Check(A)) err_mtrx("A");
+    if (uplo != 'L' && uplo != 'U') err_char("uplo", "'L', 'U'");
+    if (n < 0) n = A->nrows;
+    if (n == 0) return Py_BuildValue("");
+    if (ldA == 0) ldA = MAX(1,A->nrows);
+    if (ldA < MAX(1,n)) err_ld("ldA");
+    if (oA < 0) err_nn_int("offsetA");
+    if (oA + (n-1)*ldA + n > len(A)) err_buf_len("A");
+    if (!PyArg_ParseTupleAndKeywords(args, kwrds, "O|ciii", kwlist,
+        &A, &uplo, &n, &ldA, &oA)) return NULL;
+
+    switch (MAT_ID(A)){
+        case DOUBLE:
+            Py_BEGIN_ALLOW_THREADS
+            dpotri_(&uplo, &n, MAT_BUFD(A)+oA, &ldA, &info);
+            Py_END_ALLOW_THREADS
+            break;
+
+        case COMPLEX:
+            Py_BEGIN_ALLOW_THREADS
+            zpotri_(&uplo, &n, MAT_BUFZ(A)+oA, &ldA, &info);
+            Py_END_ALLOW_THREADS
+            break;
+
+        default:
+            err_invalid_id;
+    }
+    if (info) err_lapack
+    else return Py_BuildValue("");
+}
+
+
+static char doc_posv[] =
+    "Solves a real symmetric or complex Hermitian positive definite set\n"
+    "of linear equations.\n\n"
+    "posv(A, B, uplo='L', n=A.size[0], nrhs=B.size[1], \n"
+    "     ldA=max(1,A.size[0]), ldB=max(1,B.size[0]), offsetA=0, \n"
+    "     offsetB=0)\n\n"
+    "PURPOSE\n"
+    "Solves A*X = B with A n by n, real symmetric or complex Hermitian,\n"
+    "and positive definite, and B n by nrhs.\n"
+    "On exit, if uplo is 'L',  the lower triangular part of A is\n"
+    "replaced by L.  If uplo is 'U', the upper triangular part is\n"
+    "replaced by L^H.  B is replaced by the solution.\n\n"
+    "ARGUMENTS.\n"
+    "A         'd' or 'z' matrix\n\n"
+    "B         'd' or 'z' matrix.  Must have the same type as A.\n\n"
+    "uplo      'L' or 'U'\n\n"
+    "n         nonnegative integer.  If negative, the default value is\n"
+    "          used.\n\n"
+    "nrhs      nonnegative integer.  If negative, the default value is\n"
+    "          used.\n\n"
+    "ldA       positive integer.  ldA >= max(1,n).  If zero, the default\n"
+    "          value is used.\n\n"
+    "ldB       positive integer.  ldB >= max(1,n).  If zero, the default\n"
+    "          value is used.\n\n"
+    "offsetA   nonnegative integer\n\n"
+    "offsetB   nonnegative integer";
+
+static PyObject* posv(PyObject *self, PyObject *args, PyObject *kwrds)
+{
+    matrix *A, *B;
+    int n=-1, nrhs=-1, ldA=0, ldB=0, oA=0, oB=0, info;
+#if PY_MAJOR_VERSION >= 3
+    int uplo_ = 'L';
+#endif
+    char uplo = 'L';
+    char *kwlist[] = {"A", "B", "uplo", "n", "nrhs", "ldA", "ldB",
+        "offsetA", "offsetB", NULL};
+
+#if PY_MAJOR_VERSION >= 3
+    if (!PyArg_ParseTupleAndKeywords(args, kwrds, "OO|Ciiiiii", kwlist,
+        &A, &B, &uplo_, &n, &nrhs, &ldA, &ldB, &oA, &oB))
+        return NULL;
+    uplo = (char) uplo_;
+#else
+    if (!PyArg_ParseTupleAndKeywords(args, kwrds, "OO|ciiiiii", kwlist,
+        &A, &B, &uplo, &n, &nrhs, &ldA, &ldB, &oA, &oB))
+        return NULL;
+#endif
+
+    if (!Matrix_Check(A)) err_mtrx("A");
+    if (!Matrix_Check(B)) err_mtrx("B");
+    if (MAT_ID(A) != MAT_ID(B)) err_conflicting_ids;
+    if (uplo != 'L' && uplo != 'U') err_char("uplo", "'L', 'U'");
+    if (n < 0) n = A->nrows;
+    if (nrhs < 0) nrhs = B->ncols;
+    if (n == 0 || nrhs == 0) return Py_BuildValue("");
+    if (ldA == 0) ldA = MAX(1,A->nrows);
+    if (ldA < MAX(1,n)) err_ld("ldA");
+    if (ldB == 0) ldB = MAX(1,B->nrows);
+    if (ldB < MAX(1, n)) err_ld("ldB");
+    if (oA < 0) err_nn_int("offsetA");
+    if (oA + (n-1)*ldA + n > len(A)) err_buf_len("A");
+    if (oB < 0) err_nn_int("offsetB");
+    if (oB + (nrhs-1)*ldB + n > len(B)) err_buf_len("B");
+
+    switch (MAT_ID(A)){
+        case DOUBLE:
+            Py_BEGIN_ALLOW_THREADS
+            dposv_(&uplo, &n, &nrhs, MAT_BUFD(A)+oA, &ldA, MAT_BUFD(B)+oB,
+                &ldB, &info);
+            Py_END_ALLOW_THREADS
+            break;
+
+        case COMPLEX:
+            Py_BEGIN_ALLOW_THREADS
+            zposv_(&uplo, &n, &nrhs, MAT_BUFZ(A)+oA, &ldA, MAT_BUFZ(B)+oB,
+                &ldB, &info);
+            Py_END_ALLOW_THREADS
+            break;
+
+        default:
+            err_invalid_id;
+    }
+    if (info) err_lapack
+    else return Py_BuildValue("");
+}
+
+
+static char doc_pbtrf[] =
+    "Cholesky factorization of a real symmetric or complex Hermitian\n"
+    "positive definite band matrix.\n\n"
+    "pbtrf(A, uplo='L', n=A.size[1], kd=A.size[0]-1, ldA=max(1,A.size[0]),"
+    "\n"
+    "      offsetA=0)\n\n"
+    "PURPOSE\n"
+    "Factors A as A=L*L^T or A = L*L^H, where A is an n by n real\n"
+    "symmetric or complex Hermitian positive definite band matrix with\n"
+    "kd subdiagonals and kd superdiagonals.  A is stored in the BLAS \n"
+    "format for symmetric band matrices.  On exit, A contains the\n"
+    "Cholesky factor in the BLAS format for triangular band matrices.\n\n"
+    "ARGUMENTS\n"
+    "A         'd' or 'z' matrix.\n\n"
+    "uplo      'L' or 'U'\n\n"
+    "n         nonnegative integer. If negative, the default value is\n"
+    "          used.\n\n"
+    "kd        nonnegative integer. If negative, the default value is\n"
+    "          used.\n\n"
+    "ldA       positive integer.  ldA >= kd+1.  If zero, the default\n"
+    "          value is used.\n\n"
+    "offsetA   nonnegative integer";
+
+static PyObject* pbtrf(PyObject *self, PyObject *args, PyObject *kwrds)
+{
+    matrix *A;
+    int n=-1, kd=-1, ldA=0, oA=0, info;
+#if PY_MAJOR_VERSION >= 3
+    int uplo_ = 'L';
+#endif
+    char uplo = 'L';
+    char *kwlist[] = {"A", "uplo", "n", "kd", "ldA", "offsetA", NULL};
+
+#if PY_MAJOR_VERSION >= 3
+    if (!PyArg_ParseTupleAndKeywords(args, kwrds, "O|Ciiii", kwlist, &A,
+        &uplo_, &n, &kd, &ldA, &oA))
+        return NULL;
+    uplo = (char) uplo_;
+#else
+    if (!PyArg_ParseTupleAndKeywords(args, kwrds, "O|ciiii", kwlist, &A,
+        &uplo, &n, &kd, &ldA, &oA))
+        return NULL;
+#endif
+
+    if (!Matrix_Check(A)) err_mtrx("A");
+    if (n < 0) n = A->ncols;
+    if (n == 0) return Py_BuildValue("");
+    if (uplo != 'U' && uplo != 'L') err_char("uplo", "'L', 'U'");
+    if (kd < 0) kd = A->nrows - 1;
+    if (kd < 0) err_nn_int("kd");
+    if (ldA == 0) ldA = MAX(1, A->nrows);
+    if (ldA < kd+1) err_ld("ldA");
+    if (oA < 0) err_nn_int("offsetA");
+    if (oA + (n-1)*ldA + kd + 1 > len(A)) err_buf_len("A");
+
+    switch (MAT_ID(A)){
+        case DOUBLE:
+            Py_BEGIN_ALLOW_THREADS
+            dpbtrf_(&uplo, &n, &kd, MAT_BUFD(A)+oA, &ldA, &info);
+            Py_END_ALLOW_THREADS
+            break;
+
+        case COMPLEX:
+            Py_BEGIN_ALLOW_THREADS
+            zpbtrf_(&uplo, &n, &kd, MAT_BUFZ(A)+oA, &ldA, &info);
+            Py_END_ALLOW_THREADS
+            break;
+
+        default:
+            err_invalid_id;
+    }
+    if (info) err_lapack
+    else return Py_BuildValue("");
+}
+
+
+static char doc_pbtrs[] =
+    "Solves a real symmetric or complex Hermitian positive definite set\n"
+    "of linear equations with a banded coefficient matrix, given the\n"
+    "Cholesky factorization computed by pbtrf() or pbsv().\n\n"
+    "pbtrs(A, B, uplo='L', n=A.size[1], kd=A.size[0]-1, nrhs=B.size[1],\n"
+    "      ldA=max(1,A.size[0]), ldB=max(1,B.size[0]), offsetA=0,\n"
+    "      offsetB=0)\n\n"
+    "PURPOSE\n"
+    "Solves A*X = B where A is an n by n real symmetric or complex \n"
+    "Hermitian positive definite band matrix with kd subdiagonals and kd\n"
+    "superdiagonals, and B is n by nrhs.  A contains the Cholesky factor\n"
+    "of A, as returned by pbtrf() or pbtrs().  On exit, B is replaced by\n"
+    "the solution X.\n\n"
+    "ARGUMENTS\n"
+    "A         'd' or 'z' matrix.\n\n"
+    "B         'd' or 'z' matrix.  Must have the same type as A.\n\n"
+    "uplo      'L' or 'U'\n\n"
+    "n         nonnegative integer. If negative, the default value is\n"
+    "          used.\n\n"
+    "kd        nonnegative integer. If negative, the default value is\n"
+    "          used.\n\n"
+    "nrhs      nonnegative integer. If negative, the default value is\n"
+    "          used.\n\n"
+    "ldA       positive integer.  ldA >= kd+1.  If zero, the default\n"
+    "          value is used.\n\n"
+    "ldB       positive integer.  ldB >= max(1,n).  If zero, the default\n"
+    "          value is used.\n\n"
+    "offsetA   nonnegative integer\n\n"
+    "offsetB   nonnegative integer";
+
+static PyObject* pbtrs(PyObject *self, PyObject *args, PyObject *kwrds)
+{
+    matrix *A, *B;
+    int n=-1, kd=-1, nrhs=-1, ldA=0, ldB=0, oA=0, oB=0, info;
+#if PY_MAJOR_VERSION >= 3
+    int uplo_ = 'L';
+#endif
+    char uplo = 'L';
+    char *kwlist[] = {"A", "B", "uplo", "n", "kd", "nrhs", "ldA", "ldB",
+        "offsetA", "offsetB", NULL};
+
+#if PY_MAJOR_VERSION >= 3
+    if (!PyArg_ParseTupleAndKeywords(args, kwrds, "OO|Ciiiiiii", kwlist,
+        &A, &B, &uplo_, &n, &kd, &nrhs, &ldA, &ldB, &oA, oB))
+        return NULL;
+    uplo = (char) uplo_;
+#else
+    if (!PyArg_ParseTupleAndKeywords(args, kwrds, "OO|ciiiiiii", kwlist,
+        &A, &B, &uplo, &n, &kd, &nrhs, &ldA, &ldB, &oA, oB))
+        return NULL;
+#endif
+
+    if (!Matrix_Check(A)) err_mtrx("A");
+    if (!Matrix_Check(B)) err_mtrx("B");
+    if (MAT_ID(A) != MAT_ID(B)) err_conflicting_ids;
+    if (uplo != 'U' && uplo != 'L') err_char("uplo", "'L', 'U'");
+    if (n < 0) n = A->ncols;
+    if (kd < 0) kd = A->nrows - 1;
+    if (kd < 0) err_nn_int("kd");
+    if (nrhs < 0) nrhs = B->ncols;
+    if (n == 0 || nrhs == 0) return Py_BuildValue("");
+    if (ldA == 0) ldA = MAX(1,A->nrows);
+    if (ldA < kd+1) err_ld("ldA");
+    if (ldB == 0) ldB = MAX(1,B->nrows);
+    if (ldB < MAX(1,n)) err_ld("ldB");
+    if (oA < 0) err_nn_int("offsetA");
+    if (oA + (n-1)*ldA + kd + 1 > len(A)) err_buf_len("A");
+    if (oB < 0) err_nn_int("offsetB");
+    if (oB + (nrhs-1)*ldB + n > len(B)) err_buf_len("B");
+
+    switch (MAT_ID(A)){
+        case DOUBLE:
+            Py_BEGIN_ALLOW_THREADS
+            dpbtrs_(&uplo, &n, &kd, &nrhs, MAT_BUFD(A)+oA, &ldA,
+                MAT_BUFD(B)+oB, &ldB, &info);
+            Py_END_ALLOW_THREADS
+            break;
+
+        case COMPLEX:
+            Py_BEGIN_ALLOW_THREADS
+            zpbtrs_(&uplo, &n, &kd, &nrhs, MAT_BUFZ(A)+oA, &ldA,
+                MAT_BUFZ(B)+oB, &ldB, &info);
+            Py_END_ALLOW_THREADS
+            break;
+
+        default:
+            err_invalid_id;
+    }
+    if (info) err_lapack
+    else return Py_BuildValue("");
+}
+
+
+static char doc_pbsv[] =
+    "Solves a real symmetric or complex Hermitian positive definite set\n"
+    "of linear equations with a banded coefficient matrix.\n\n"
+    "pbsv(A, B, uplo='L', n=A.size[1], kd=A.size[0]-1, nrhs=B.size[1],\n"
+    "     ldA=MAX(1,A.size[0]), ldB=max(1,B.size[0]), offsetA=0,\n"
+    "     offsetB=0)\n\n"
+    "PURPOSE\n"
+    "Solves A*X = B where A is an n by n real symmetric or complex\n"
+    "Hermitian positive definite band matrix with kd subdiagonals and kd\n"
+    "superdiagonals, and B is n by nrhs.\n"
+    "On entry, A contains A in the BLAS format for symmetric band\n"
+    "matrices.  On exit, A is replaced with the Cholesky factors, stored\n"
+    "in the BLAS format for triangular band matrices.  B is replaced\n"
+    "by the solution X.\n\n"
+    "ARGUMENTS\n"
+    "A         'd' or 'z' matrix.\n\n"
+    "B         'd' or 'z' matrix.  Must have the same type as A.\n\n"
+    "uplo      'L' or 'U'\n\n"
+    "n         nonnegative integer. If negative, the default value is\n"
+    "          used.\n\n"
+    "kd        nonnegative integer. If negative, the default value is\n"
+    "          used.\n\n"
+    "nrhs      nonnegative integer. If negative, the default value is\n"
+    "          used.\n\n"
+    "ldA       positive integer.  ldA >= kd+1.  If zero, the default\n"
+    "          value is used.\n\n"
+    "ldB       positive integer.  ldB >= max(1,n).  If zero, the default\n"
+    "          value is used.\n\n"
+    "offsetA   nonnegative integer\n\n"
+    "offsetB   nonnegative integer";
+
+static PyObject* pbsv(PyObject *self, PyObject *args, PyObject *kwrds)
+{
+    matrix *A, *B;
+    int n=-1, kd=-1, nrhs=-1, ldA=0, ldB=0, oA=0, oB=0, info;
+#if PY_MAJOR_VERSION >= 3
+    int uplo_ = 'L';
+#endif
+    char uplo = 'L';
+    char *kwlist[] = {"A", "B", "uplo", "n", "kd", "nrhs", "ldA", "ldB",
+        "offsetA", "offsetB", NULL};
+
+#if PY_MAJOR_VERSION >= 3
+    if (!PyArg_ParseTupleAndKeywords(args, kwrds, "OO|Ciiiiiii", kwlist,
+        &A, &B, &uplo_, &n, &kd, &nrhs, &ldA, &ldB, &oA, oB))
+        return NULL;
+    uplo = (char) uplo_;
+#else
+    if (!PyArg_ParseTupleAndKeywords(args, kwrds, "OO|ciiiiiii", kwlist,
+        &A, &B, &uplo, &n, &kd, &nrhs, &ldA, &ldB, &oA, oB))
+        return NULL;
+#endif
+
+    if (!Matrix_Check(A)) err_mtrx("A");
+    if (!Matrix_Check(B)) err_mtrx("B");
+    if (MAT_ID(A) != MAT_ID(B)) err_conflicting_ids;
+    if (uplo != 'U' && uplo != 'L') err_char("uplo", "'L', 'U'");
+    if (n < 0) n = A->ncols;
+    if (kd < 0) kd = A->nrows - 1;
+    if (kd < 0) err_nn_int("kd");
+    if (nrhs < 0) nrhs = B->ncols;
+    if (n == 0 || nrhs == 0) return Py_BuildValue("");
+    if (ldA == 0) ldA = MAX(1,A->nrows);
+    if (ldA < kd+1) err_ld("ldA");
+    if (ldB == 0) ldB = MAX(1,B->nrows);
+    if (ldB < MAX(1,n)) err_ld("ldB");
+    if (oA < 0) err_nn_int("offsetA");
+    if (oA + (n-1)*ldA + kd + 1 > len(A)) err_buf_len("A");
+    if (oB < 0) err_nn_int("offsetB");
+    if (oB + (nrhs-1)*ldB + n > len(B)) err_buf_len("B");
+
+    switch (MAT_ID(A)){
+        case DOUBLE:
+            Py_BEGIN_ALLOW_THREADS
+            dpbsv_(&uplo, &n, &kd, &nrhs, MAT_BUFD(A)+oA, &ldA,
+                MAT_BUFD(B)+oB, &ldB, &info);
+            Py_END_ALLOW_THREADS
+            break;
+
+        case COMPLEX:
+            Py_BEGIN_ALLOW_THREADS
+            zpbsv_(&uplo, &n, &kd, &nrhs, MAT_BUFZ(A)+oA, &ldA,
+                MAT_BUFZ(B)+oB, &ldB, &info);
+            Py_END_ALLOW_THREADS
+            break;
+
+        default:
+            err_invalid_id;
+    }
+    if (info) err_lapack
+    else return Py_BuildValue("");
+}
+
+
+static char doc_pttrf[] =
+    "Cholesky factorization of a real symmetric or complex Hermitian\n"
+    "positive definite tridiagonal matrix.\n\n"
+    "pttrf(d, e, n=len(d)-offsetd, offsetd=0, offsete=0)\n\n"
+    "PURPOSE\n"
+    "Factors A  as A = L*D*L^T or A = L*D*L^H where A is n by n, real\n"
+    "symmetric or complex Hermitian, positive definite, and tridiagonal.\n"
+    "On entry, d is the subdiagonal of A and e is the diagonal.  On \n"
+    "exit, d contains the diagonal of D and e contains the subdiagonal\n"
+    "of the unit bidiagonal matrix L.\n\n"
+    "ARGUMENTS.\n"
+    "d         'd' matrix\n\n"
+    "e         'd' or 'z' matrix.\n\n"
+    "n         nonnegative integer.  If negative, the default value is\n"
+    "          used.\n\n"
+    "offsetd   nonnegative integer\n\n"
+    "offsete   nonnegative integer";
+
+static PyObject* pttrf(PyObject *self, PyObject *args, PyObject *kwrds)
+{
+    matrix *d, *e;
+    int n=-1, od=0, oe=0, info;
+    static char *kwlist[] = {"d", "e", "n", "offsetd", "offsete", NULL};
+
+    if (!PyArg_ParseTupleAndKeywords(args, kwrds, "OO|iii", kwlist, &d,
+        &e, &n, &od, &oe)) return NULL;
+
+    if (!Matrix_Check(d)) err_mtrx("d");
+    if (MAT_ID(d) != DOUBLE) err_type("d");
+    if (!Matrix_Check(e)) err_mtrx("e");
+    if (od < 0) err_nn_int("offsetd");
+    if (n < 0) n = len(d) - od;
+    if (n < 0) err_buf_len("d");
+    if (od + n > len(d)) err_buf_len("d");
+    if (n == 0) return Py_BuildValue("");
+    if (oe < 0) err_nn_int("offsete");
+    if (oe + n - 1  > len(e)) err_buf_len("e");
+
+    switch (MAT_ID(e)){
+        case DOUBLE:
+            Py_BEGIN_ALLOW_THREADS
+            dpttrf_(&n, MAT_BUFD(d)+od, MAT_BUFD(e)+oe, &info);
+            Py_END_ALLOW_THREADS
+            break;
+
+        case COMPLEX:
+            Py_BEGIN_ALLOW_THREADS
+            zpttrf_(&n, MAT_BUFD(d)+od, MAT_BUFZ(e)+oe, &info);
+            Py_END_ALLOW_THREADS
+            break;
+
+        default:
+            err_invalid_id;
+    }
+
+    if (info) err_lapack
+    else return Py_BuildValue("");
+}
+
+
+static char doc_pttrs[] =
+    "Solves a real symmetric or complex Hermitian positive definite set\n"
+    "of linear equations with a tridiagonal coefficient matrix, given \n"
+    "the factorization computed by pttrf().\n\n"
+    "pttrs(d, e, B, uplo='L', n=len(d)-offsetd, nrhs=B.size[1],\n"
+    "      ldB=max(1,B.size[0], offsetd=0, offsete=0, offsetB=0)\n\n"
+    "PURPOSE\n"
+    "Solves A*X=B with A n by n real or complex Hermitian positive\n"
+    "definite and tridiagonal, and B n by nrhs.  On entry, d and e\n"
+    "contain the Cholesky factorization L*D*L^T or L*D*L^H, for example,\n"
+    "as returned by pttrf().  The argument d is the diagonal of the \n"
+    "diagonal matrix D.  The argument uplo only matters in the complex\n"
+    "case.  If uplo = 'L', then e is the subdiagonal of L.  If uplo='U',\n"
+    "e is the superdiagonal of L^H.  On exit B is overwritten with the\n"
+    "solution X. \n\n"
+    "ARGUMENTS.\n"
+    "d         'd' matrix\n\n"
+    "e         'd' or 'z' matrix.\n\n"
+    "B         'd' or 'z' matrix.  Must have the same type as e.\n\n"
+    "uplo      'L' or 'U'\n\n"
+    "n         nonnegative integer.  If negative, the default value is\n"
+    "          used.\n\n"
+    "nrhs      nonnegative integer.  If negative, the default value is\n"
+    "          used.\n\n"
+    "ldB       positive integer.  ldB >= max(1,n).  If zero, the default\n"
+    "          value is used.\n\n"
+    "offsetd   nonnegative integer\n\n"
+    "offsete   nonnegative integer\n\n"
+    "offsetB   nonnegative integer";
+
+static PyObject* pttrs(PyObject *self, PyObject *args, PyObject *kwrds)
+{
+    matrix *d, *e, *B;
+#if PY_MAJOR_VERSION >= 3
+    int uplo_ = 'L';
+#endif
+    char uplo = 'L';
+    int n=-1, nrhs=-1, ldB=0, od=0, oe=0, oB=0, info;
+    static char *kwlist[] = {"d", "e", "B", "uplo", "n", "nrhs", "ldB",
+        "offsetd", "offsete", "offsetB", NULL};
+
+#if PY_MAJOR_VERSION >= 3
+    if (!PyArg_ParseTupleAndKeywords(args, kwrds, "OOO|Ciiiiii", kwlist,
+        &d, &e, &B, &uplo_, &n, &nrhs, &ldB, &od, &oe, &oB)) 
+        return NULL;
+    uplo = (char) uplo_;
+#else
+    if (!PyArg_ParseTupleAndKeywords(args, kwrds, "OOO|ciiiiii", kwlist,
+        &d, &e, &B, &uplo, &n, &nrhs, &ldB, &od, &oe, &oB)) 
+        return NULL;
+#endif
+
+    if (!Matrix_Check(d)) err_mtrx("d");
+    if (MAT_ID(d) != DOUBLE) err_type("d");
+    if (!Matrix_Check(e)) err_mtrx("e");
+    if (!Matrix_Check(B)) err_mtrx("B");
+    if (MAT_ID(e) != MAT_ID(B)) err_conflicting_ids;
+    if (uplo != 'L' && uplo != 'U') err_char("uplo", "'L', 'U'");
+    if (od < 0) err_nn_int("offsetd");
+    if (n < 0) n = len(d) - od;
+    if (n < 0) err_buf_len("d");
+    if (od + n > len(d)) err_buf_len("d");
+    if (nrhs < 0) nrhs = B->ncols;
+    if (n == 0 || nrhs == 0) return Py_BuildValue("");
+    if (oe < 0) err_nn_int("offsete");
+    if (oe + n - 1  > len(e)) err_buf_len("e");
+    if (oB < 0) err_nn_int("offsetB");
+    if (ldB == 0) ldB = MAX(1,B->nrows);
+    if (ldB < MAX(1, n)) err_ld("ldB");
+    if (oB + (nrhs-1)*ldB + n > len(B)) err_buf_len("B");
+
+    switch (MAT_ID(e)){
+        case DOUBLE:
+            Py_BEGIN_ALLOW_THREADS
+            dpttrs_(&n, &nrhs, MAT_BUFD(d)+od, MAT_BUFD(e)+oe,
+                MAT_BUFD(B)+oB, &ldB, &info);
+            Py_END_ALLOW_THREADS
+            break;
+
+        case COMPLEX:
+            Py_BEGIN_ALLOW_THREADS
+            zpttrs_(&uplo, &n, &nrhs, MAT_BUFD(d)+od, MAT_BUFZ(e)+oe,
+                MAT_BUFZ(B)+oB, &ldB, &info);
+            Py_END_ALLOW_THREADS
+            break;
+
+        default:
+            err_invalid_id;
+    }
+
+    if (info) err_lapack
+    else return Py_BuildValue("");
+}
+
+
+static char doc_ptsv[] =
+    "Solves a real symmetric or complex Hermitian positive definite set\n"
+    "of linear equations with a tridiagonal coefficient matrix.\n\n"
+    "ptsv(d, e, B, n=len(d)-offsetd, nrhs=B.size[1], ldB=max(1,B.size[0],"
+    "\n"
+    "     offsetd=0, offsete=0, offsetB=0)\n\n"
+    "PURPOSE\n"
+    "Solves A*X=B with A n by n real or complex Hermitian positive\n"
+    "definite and tridiagonal.  A is specified by its diagonal d and\n"
+    "subdiagonal e.  On exit B is overwritten with the solution, and d\n"
+    "and e are overwritten with the elements of Cholesky factorization\n"
+    "of A.\n\n"
+    "ARGUMENTS.\n"
+    "d         'd' matrix\n\n"
+    "e         'd' or 'z' matrix.\n\n"
+    "B         'd' or 'z' matrix.  Must have the same type as e.\n\n"
+    "n         nonnegative integer.  If negative, the default value is\n"
+    "          used.\n\n"
+    "nrhs      nonnegative integer.  If negative, the default value is\n"
+    "          used.\n\n"
+    "ldB       positive integer.  ldB >= max(1,n).  If zero, the default\n"
+    "          value is used.\n\n"
+    "offsetd   nonnegative integer\n\n"
+    "offsete   nonnegative integer\n\n"
+    "offsetB   nonnegative integer";
+
+static PyObject* ptsv(PyObject *self, PyObject *args, PyObject *kwrds)
+{
+    matrix *d, *e, *B;
+    int n=-1, nrhs=-1, ldB=0, od=0, oe=0, oB=0, info;
+    static char *kwlist[] = {"d", "e", "B", "n", "nrhs", "ldB", "offsetd",
+        "offsete", "offsetB", NULL};
+
+    if (!PyArg_ParseTupleAndKeywords(args, kwrds, "OOO|iiiiii", kwlist,
+        &d, &e, &B, &n, &nrhs, &ldB, &od, &oe, &oB)) return NULL;
+
+    if (!Matrix_Check(d)) err_mtrx("d");
+    if (MAT_ID(d) != DOUBLE) err_type("d");
+    if (!Matrix_Check(e)) err_mtrx("e");
+    if (!Matrix_Check(B)) err_mtrx("B");
+    if (MAT_ID(e) != MAT_ID(B)) err_conflicting_ids;
+    if (od < 0) err_nn_int("offsetd");
+    if (n < 0) n = len(d) - od;
+    if (n < 0) err_buf_len("d");
+    if (od + n > len(d)) err_buf_len("d");
+    if (nrhs < 0) nrhs = B->ncols;
+    if (n == 0 || nrhs == 0) return Py_BuildValue("");
+    if (oe < 0) err_nn_int("offsete");
+    if (oe + n - 1  > len(e)) err_buf_len("e");
+    if (oB < 0) err_nn_int("offsetB");
+    if (ldB == 0) ldB = MAX(1,B->nrows);
+    if (ldB < MAX(1, n)) err_ld("ldB");
+    if (oB + (nrhs-1)*ldB + n > len(B)) err_buf_len("B");
+
+    switch (MAT_ID(e)){
+        case DOUBLE:
+            Py_BEGIN_ALLOW_THREADS
+            dptsv_(&n, &nrhs, MAT_BUFD(d)+od, MAT_BUFD(e)+oe,
+                MAT_BUFD(B)+oB, &ldB, &info);
+            Py_END_ALLOW_THREADS
+            break;
+
+        case COMPLEX:
+            Py_BEGIN_ALLOW_THREADS
+            zptsv_(&n, &nrhs, MAT_BUFD(d)+od, MAT_BUFZ(e)+oe,
+                MAT_BUFZ(B)+oB, &ldB, &info);
+            Py_END_ALLOW_THREADS
+            break;
+
+        default:
+            err_invalid_id;
+    }
+
+    if (info) err_lapack
+    else return Py_BuildValue("");
+}
+
+
+static char doc_sytrf[] =
+    "LDL^T factorization of a real or complex symmetric matrix.\n\n"
+    "sytrf(A, ipiv, uplo='L', n=A.size[0], ldA=max(1,A.size[0]))\n\n"
+    "PURPOSE\n"
+    "Computes the LDL^T factorization of a real or complex symmetric\n"
+    "n by n matrix  A.  On exit, A and ipiv contain the details of the\n"
+    "factorization.\n\n"
+    "ARGUMENTS\n"
+    "A         'd' or 'z' matrix\n\n"
+    "ipiv      'i' matrix of length at least n\n\n"
+    "uplo      'L' or 'U'\n\n"
+    "n         nonnegative integer.  If negative, the default value is\n"
+    "          used.\n\n"
+    "ldA       positive integer.  ldA >= max(1,n).  If zero, the default\n"
+    "          value is used.\n\n"
+    "offsetA   nonnegative integer";
+
+static PyObject* sytrf(PyObject *self, PyObject *args, PyObject *kwrds)
+{
+    matrix *A, *ipiv;
+    void *work;
+    number wl;
+    int n=-1, ldA=0, oA=0, info, lwork;
+#if PY_MAJOR_VERSION >= 3
+    int uplo_ = 'L';
+#endif
+    char uplo = 'L';
+    char *kwlist[] = {"A", "ipiv", "uplo", "n", "ldA", "offsetA", NULL};
+
+#if PY_MAJOR_VERSION >= 3
+    if (!PyArg_ParseTupleAndKeywords(args, kwrds, "OO|Ciii", kwlist,
+        &A, &ipiv, &uplo_, &n, &ldA, &oA)) 
+        return NULL;
+    uplo = (char) uplo_;
+#else
+    if (!PyArg_ParseTupleAndKeywords(args, kwrds, "OO|ciii", kwlist,
+        &A, &ipiv, &uplo, &n, &ldA, &oA)) 
+        return NULL;
+#endif
+
+    if (!Matrix_Check(A)) err_mtrx("A");
+    if (!Matrix_Check(ipiv) || ipiv->id != INT) err_int_mtrx("ipiv");
+    if (uplo != 'L' && uplo != 'U') err_char("uplo", "'L', 'U'");
+    if (n < 0){
+        n = A->nrows;
+        if (n != A->ncols){
+            PyErr_SetString(PyExc_TypeError, "A must be square");
+            return NULL;
+        }
+    }
+    if (n == 0) return Py_BuildValue("");
+    if (ldA == 0) ldA = MAX(1,A->nrows);
+    if (ldA < MAX(1,n)) err_ld("ldA");
+    if (oA < 0) err_nn_int("offsetA");
+    if (oA + (n-1)*ldA + n > len(A)) err_buf_len("A");
+    if (len(ipiv) < n) err_buf_len("ipiv");
+
+#if (SIZEOF_INT < SIZEOF_SIZE_T)
+    int *ipiv_ptr = malloc(n*sizeof(int));
+    if (!ipiv_ptr) return PyErr_NoMemory();
+#else
+    int *ipiv_ptr = MAT_BUFI(ipiv);
+#endif
+
+    switch (MAT_ID(A)){
+        case DOUBLE:
+            lwork = -1;
+            Py_BEGIN_ALLOW_THREADS
+            dsytrf_(&uplo, &n, NULL, &ldA, NULL, &wl.d, &lwork, &info);
+            Py_END_ALLOW_THREADS
+            lwork = (int) wl.d;
+            if (!(work = (void *) calloc(lwork, sizeof(double)))){
+#if (SIZEOF_INT < SIZEOF_SIZE_T)
+                free(ipiv_ptr);
+#endif
+                return PyErr_NoMemory();
+            }
+            Py_BEGIN_ALLOW_THREADS
+            dsytrf_(&uplo, &n, MAT_BUFD(A)+oA, &ldA, ipiv_ptr,
+                (double *) work, &lwork, &info);
+            Py_END_ALLOW_THREADS
+            free(work);
+            break;
+
+        case COMPLEX:
+            lwork = -1;
+            Py_BEGIN_ALLOW_THREADS
+            zsytrf_(&uplo, &n, NULL, &ldA, NULL, &wl.z, &lwork, &info);
+            Py_END_ALLOW_THREADS
+            lwork = (int) creal(wl.z);
+            if (!(work = (void *) calloc(lwork, sizeof(double complex)))){
+#if (SIZEOF_INT < SIZEOF_SIZE_T)
+                free(ipiv_ptr);
+#endif
+                return PyErr_NoMemory();
+            }
+            Py_BEGIN_ALLOW_THREADS
+            zsytrf_(&uplo, &n, MAT_BUFZ(A)+oA, &ldA, ipiv_ptr,
+                (double complex *) work, &lwork, &info);
+            Py_END_ALLOW_THREADS
+            free(work);
+            break;
+
+        default:
+#if (SIZEOF_INT < SIZEOF_SIZE_T)
+            free(ipiv_ptr);
+#endif
+            err_invalid_id;
+    }
+
+#if (SIZEOF_INT < SIZEOF_SIZE_T)
+    int i;  for (i=0; i<n; i++)  MAT_BUFI(ipiv)[i] = ipiv_ptr[i];
+    free(ipiv_ptr);
+#endif
+    if (info) err_lapack
+    else return Py_BuildValue("");
+}
+
+
+static char doc_hetrf[] =
+    "LDL^H factorization of a real symmetric or complex Hermitian matrix."
+    "\n\n"
+    "hetrf(A, ipiv, uplo='L', n=A.size[0], ldA=max(1,A.size[0]))\n\n"
+    "PURPOSE\n"
+    "Computes the LDL^H factorization of a real symmetric or complex\n"
+    "Hermitian n by n matrix  A.  On exit, A and ipiv contain the\n"
+    "details of the factorization.\n\n"
+    "ARGUMENTS\n"
+    "A         'd' or 'z' matrix\n\n"
+    "ipiv      'i' matrix of length at least n\n\n"
+    "uplo      'L' or 'U'\n\n"
+    "n         nonnegative integer.  If negative, the default value is\n"
+    "          used.\n\n"
+    "ldA       positive integer.  ldA >= max(1,n).  If zero, the default\n"
+    "          default value is used.\n\n"
+    "offsetA   nonnegative integer";
+
+static PyObject* hetrf(PyObject *self, PyObject *args, PyObject *kwrds)
+{
+    matrix *A, *ipiv;
+    void *work;
+    number wl;
+    int n=-1, ldA=0, oA=0, info, lwork;
+#if PY_MAJOR_VERSION >= 3
+    int uplo_ = 'L';
+#endif
+    char uplo = 'L';
+    char *kwlist[] = {"A", "ipiv", "uplo", "n", "ldA", "offsetA", NULL};
+
+#if PY_MAJOR_VERSION >= 3
+    if (!PyArg_ParseTupleAndKeywords(args, kwrds, "OO|Ciii", kwlist,
+        &A, &ipiv, &uplo_, &n, &ldA, &oA)) 
+        return NULL;
+    uplo = (char) uplo_;
+#else
+    if (!PyArg_ParseTupleAndKeywords(args, kwrds, "OO|ciii", kwlist,
+        &A, &ipiv, &uplo, &n, &ldA, &oA)) 
+        return NULL;
+#endif
+
+    if (!Matrix_Check(A)) err_mtrx("A");
+    if (!Matrix_Check(ipiv) || ipiv->id != INT) err_int_mtrx("ipiv");
+    if (uplo != 'L' && uplo != 'U') err_char("uplo", "'L', 'U'");
+    if (n < 0){
+        n = A->nrows;
+        if (n != A->ncols){
+            PyErr_SetString(PyExc_TypeError, "A must be square");
+            return NULL;
+        }
+    }
+    if (n == 0) return Py_BuildValue("");
+    if (ldA == 0) ldA = MAX(1,A->nrows);
+    if (ldA < MAX(1,n)) err_ld("ldA");
+    if (oA < 0) err_nn_int("offsetA");
+    if (oA + (n-1)*ldA + n > len(A)) err_buf_len("A");
+    if (len(ipiv) < n) err_buf_len("ipiv");
+
+#if (SIZEOF_INT < SIZEOF_SIZE_T)
+    int *ipiv_ptr = malloc(n*sizeof(int));
+    if (!ipiv_ptr) return PyErr_NoMemory();
+#else
+    int *ipiv_ptr = MAT_BUFI(ipiv);
+#endif
+
+    switch (MAT_ID(A)){
+        case DOUBLE:
+            lwork = -1;
+            Py_BEGIN_ALLOW_THREADS
+            dsytrf_(&uplo, &n, NULL, &ldA, NULL, &wl.d, &lwork, &info);
+            Py_END_ALLOW_THREADS
+            lwork = (int) wl.d;
+            if (!(work = (void *) calloc(lwork, sizeof(double)))){
+#if (SIZEOF_INT < SIZEOF_SIZE_T)
+                free(ipiv_ptr);
+#endif
+                return PyErr_NoMemory();
+            }
+            Py_BEGIN_ALLOW_THREADS
+            dsytrf_(&uplo, &n, MAT_BUFD(A)+oA, &ldA, ipiv_ptr,
+                (double *) work, &lwork, &info);
+            Py_END_ALLOW_THREADS
+            free(work);
+            break;
+
+        case COMPLEX:
+            lwork = -1;
+            Py_BEGIN_ALLOW_THREADS
+            zhetrf_(&uplo, &n, NULL, &ldA, NULL, &wl.z, &lwork, &info);
+            Py_END_ALLOW_THREADS
+            lwork = (int) creal(wl.z);
+            if (!(work = (void *) calloc(lwork, sizeof(double complex)))){
+#if (SIZEOF_INT < SIZEOF_SIZE_T)
+                free(ipiv_ptr);
+#endif
+                return PyErr_NoMemory();
+            }
+            Py_BEGIN_ALLOW_THREADS
+            zhetrf_(&uplo, &n, MAT_BUFZ(A)+oA, &ldA, ipiv_ptr,
+                (double complex *) work, &lwork, &info);
+            Py_END_ALLOW_THREADS
+            free(work);
+            break;
+
+        default:
+#if (SIZEOF_INT < SIZEOF_SIZE_T)
+            free(ipiv_ptr);
+#endif
+            err_invalid_id;
+    }
+
+#if (SIZEOF_INT < SIZEOF_SIZE_T)
+    int i;  for (i=0; i<n; i++)  MAT_BUFI(ipiv)[i] = ipiv_ptr[i];
+    free(ipiv_ptr);
+#endif
+    if (info) err_lapack
+    else return Py_BuildValue("");
+}
+
+
+static char doc_sytrs[] =
+    "Solves a real or complex symmetric set of linear equations,\n"
+    "given the LDL^T factorization computed by sytrf() or sysv().\n\n"
+    "sytrs(A, ipiv, B, uplo='L', n=A.size[0], nrhs=B.size[1],\n"
+    "      ldA=max(1,A.size[0]), ldB=max(1,B.size[0]), offsetA=0,\n"
+    "      offsetB=0)\n\n"
+    "PURPOSE\n"
+    "Solves A*X = B where A is real or complex symmetric and n by n,\n"
+    "and B is n by nrhs.  On entry, A and ipiv contain the\n"
+    "factorization of A as returned by sytrf() or sysv().  On exit, B is\n"
+    "replaced by the solution.\n\n"
+    "ARGUMENTS\n"
+    "A         'd' or 'z' matrix\n\n"
+    "ipiv      'i' matrix \n\n"
+    "B         'd' or 'z' matrix.  Must have the same type as A.\n\n"
+    "uplo      'L' or 'U'\n\n"
+    "n         nonnegative integer.  If negative, the default value is\n"
+    "          used.\n\n"
+    "nrhs      nonnegative integer.  If negative, the default value is\n"
+    "          used.\n\n"
+    "ldA       positive integer.  ldA >= max(1,n).  If zero, the default\n"
+    "          value is used.\n\n"
+    "ldB       nonnegative integer.  ldB >= max(1,n).  If zero, the\n"
+    "          default value is used.\n\n"
+    "offsetA   nonnegative integer\n\n"
+    "offsetB   nonnegative integer";
+
+static PyObject* sytrs(PyObject *self, PyObject *args, PyObject *kwrds)
+{
+    matrix *A, *B, *ipiv;
+    int n=-1, nrhs=-1, ldA=0, ldB=0, oA=0, oB=0, info;
+#if PY_MAJOR_VERSION >= 3
+    int uplo_ = 'L';
+#endif
+    char uplo = 'L';
+    char *kwlist[] = {"A", "ipiv", "B", "uplo", "n", "nrhs", "ldA", "ldB",
+        "offsetA", "offsetB", NULL};
+
+#if PY_MAJOR_VERSION >= 3
+    if (!PyArg_ParseTupleAndKeywords(args, kwrds, "OOO|Ciiiiii", kwlist,
+        &A, &ipiv, &B, &uplo_, &n, &nrhs, &ldA, &ldB, &oA, &oB))
+        return NULL;
+    uplo = (char) uplo_;
+#else
+    if (!PyArg_ParseTupleAndKeywords(args, kwrds, "OOO|ciiiiii", kwlist,
+        &A, &ipiv, &B, &uplo, &n, &nrhs, &ldA, &ldB, &oA, &oB))
+        return NULL;
+#endif
+
+    if (!Matrix_Check(A)) err_mtrx("A");
+    if (!Matrix_Check(ipiv) || ipiv->id != INT) err_int_mtrx("ipiv");
+    if (!Matrix_Check(B)) err_mtrx("B");
+    if (MAT_ID(A) != MAT_ID(B)) err_conflicting_ids;
+    if (uplo != 'L' && uplo != 'U') err_char("uplo", "'L', 'U'");
+    if (n < 0){
+        n = A->nrows;
+        if (n != A->ncols){
+            PyErr_SetString(PyExc_TypeError, "A must be square");
+            return NULL;
+        }
+    }
+    if (nrhs < 0) nrhs = B->ncols;
+    if (n == 0 || nrhs == 0) return Py_BuildValue("");
+    if (ldA == 0) ldA = MAX(1,A->nrows);
+    if (ldA < MAX(1,n)) err_ld("ldA");
+    if (ldB == 0) ldB = MAX(1,B->nrows);
+    if (ldB < MAX(1,n)) err_ld("ldB");
+    if (oA < 0) err_nn_int("offsetA");
+    if (oA + (n-1)*ldA + n > len(A)) err_buf_len("A");
+    if (oB < 0) err_nn_int("offsetB");
+    if (oB + (nrhs-1)*ldB + n > len(B)) err_buf_len("B");
+    if (len(ipiv) < n) err_buf_len("ipiv");
+
+#if (SIZEOF_INT < SIZEOF_SIZE_T)
+    int *ipiv_ptr = malloc(n*sizeof(int));
+    if (!ipiv_ptr) return PyErr_NoMemory();
+    int i;  for (i=0; i<n; i++) ipiv_ptr[i] = MAT_BUFI(ipiv)[i];
+#else
+    int *ipiv_ptr = MAT_BUFI(ipiv);
+#endif
+
+    switch (MAT_ID(A)){
+        case DOUBLE:
+            Py_BEGIN_ALLOW_THREADS
+            dsytrs_(&uplo, &n, &nrhs, MAT_BUFD(A)+oA, &ldA, ipiv_ptr,
+                MAT_BUFD(B)+oB, &ldB, &info);
+            Py_END_ALLOW_THREADS
+            break;
+
+	case COMPLEX:
+            Py_BEGIN_ALLOW_THREADS
+            zsytrs_(&uplo, &n, &nrhs, MAT_BUFZ(A)+oA, &ldA, ipiv_ptr,
+                MAT_BUFZ(B)+oB, &ldB, &info);
+            Py_END_ALLOW_THREADS
+            break;
+
+	default:
+#if (SIZEOF_INT < SIZEOF_SIZE_T)
+            free(ipiv_ptr);
+#endif
+	    err_invalid_id;
+    }
+
+#if (SIZEOF_INT < SIZEOF_SIZE_T)
+    free(ipiv_ptr);
+#endif
+    if (info) err_lapack
+    else return Py_BuildValue("");
+}
+
+
+static char doc_hetrs[] =
+    "Solves a real symmetric or complex Hermitian set of linear\n"
+    "equations, given the LDL^H factorization computed by hetrf() or "
+    "hesv().\n\n"
+    "hetrs(A, ipiv, B, uplo='L', n=A.size[0], nrhs=B.size[1],\n"
+    "      ldA=max(1,A.size[0]), ldB=max(1,B.size[0]), offsetA=0,\n"
+    "      offsetB=0)\n\n"
+    "PURPOSE\n"
+    "Solves A*X = B where A is real symmetric or complex Hermitian\n"
+    "and n by n, and B is n by nrhs.  On entry, A and ipiv contain\n"
+    "the factorization of A as returned by hetrf or hesv.  On exit, B\n"
+    "is replaced by the solution.\n\n"
+    "ARGUMENTS\n"
+    "A         'd' or 'z' matrix\n\n"
+    "ipiv      'i' matrix \n\n"
+    "B         'd' or 'z' matrix.  Must have the same type as A.\n\n"
+    "uplo      'U' or 'L'\n\n"
+    "n         nonnegative integer.  If negative, the default value is\n"
+    "          used.\n\n"
+    "nrhs      nonnegative integer.  If negative, the default value is\n"
+    "          used.\n\n"
+    "ldA       positive integer.  ldA >= max(1,n).  If zero, the default\n"
+    "          value is used.\n\n"
+    "ldB       positive integer.  ldB >= max(1,n).  If zero, the default\n"
+    "          value is used.\n\n"
+    "offsetA   nonnegative integer\n\n"
+    "offsetB   nonnegative integer";
+
+static PyObject* hetrs(PyObject *self, PyObject *args, PyObject *kwrds)
+{
+    matrix *A, *B, *ipiv;
+    int n=-1, nrhs=-1, ldA=0, ldB=0, oA=0, oB=0, info;
+#if PY_MAJOR_VERSION >= 3
+    int uplo_ ='L';
+#endif
+    char uplo = 'L';
+    char *kwlist[] = {"A", "ipiv", "B", "uplo", "n", "nrhs", "ldA", "ldB",
+        "offsetA", "offsetB", NULL};
+
+#if PY_MAJOR_VERSION >= 3
+    if (!PyArg_ParseTupleAndKeywords(args, kwrds, "OOO|Ciiiiii", kwlist,
+        &A, &ipiv, &B, &uplo_, &n, &nrhs, &ldA, &ldB, &oA, &oB))
+        return NULL;
+    uplo = (char) uplo_;
+#else
+    if (!PyArg_ParseTupleAndKeywords(args, kwrds, "OOO|ciiiiii", kwlist,
+        &A, &ipiv, &B, &uplo, &n, &nrhs, &ldA, &ldB, &oA, &oB))
+        return NULL;
+#endif
+
+    if (!Matrix_Check(A)) err_mtrx("A");
+    if (!Matrix_Check(ipiv) || ipiv->id != INT) err_int_mtrx("ipiv");
+    if (!Matrix_Check(B)) err_mtrx("B");
+    if (MAT_ID(A) != MAT_ID(B)) err_conflicting_ids;
+    if (uplo != 'L' && uplo != 'U') err_char("uplo", "'L', 'U'");
+    if (n < 0){
+        n = A->nrows;
+        if (n != A->ncols){
+            PyErr_SetString(PyExc_TypeError, "A must be square");
+            return NULL;
+        }
+    }
+    if (nrhs < 0) nrhs = B->ncols;
+    if (n == 0 || nrhs == 0) return Py_BuildValue("");
+    if (ldA == 0) ldA = MAX(1,A->nrows);
+    if (ldA < MAX(1,n)) err_ld("ldA");
+    if (ldB == 0) ldB = MAX(1,B->nrows);
+    if (ldB < MAX(1,n)) err_ld("ldB");
+    if (oA < 0) err_nn_int("offsetA");
+    if (oA + (n-1)*ldA + n > len(A)) err_buf_len("A");
+    if (oB < 0) err_nn_int("offsetB");
+    if (oB + (nrhs-1)*ldB + n > len(B)) err_buf_len("B");
+    if (len(ipiv) < n) err_buf_len("ipiv");
+
+#if (SIZEOF_INT < SIZEOF_SIZE_T)
+    int *ipiv_ptr = malloc(n*sizeof(int));
+    if (!ipiv_ptr) return PyErr_NoMemory();
+    int i;  for (i=0; i<n; i++) ipiv_ptr[i] = MAT_BUFI(ipiv)[i];
+#else
+    int *ipiv_ptr = MAT_BUFI(ipiv);
+#endif
+
+    switch (MAT_ID(A)){
+        case DOUBLE:
+            Py_BEGIN_ALLOW_THREADS
+            dsytrs_(&uplo, &n, &nrhs, MAT_BUFD(A)+oA, &ldA,
+                ipiv_ptr, MAT_BUFD(B)+oB, &ldB, &info);
+            Py_END_ALLOW_THREADS
+            break;
+
+	case COMPLEX:
+            Py_BEGIN_ALLOW_THREADS
+            zhetrs_(&uplo, &n, &nrhs, MAT_BUFZ(A)+oA, &ldA,
+                ipiv_ptr, MAT_BUFZ(B)+oB, &ldB, &info);
+            Py_END_ALLOW_THREADS
+            break;
+
+	default:
+#if (SIZEOF_INT < SIZEOF_SIZE_T)
+            free(ipiv_ptr);
+#endif
+	    err_invalid_id;
+    }
+
+#if (SIZEOF_INT < SIZEOF_SIZE_T)
+    free(ipiv_ptr);
+#endif
+    if (info) err_lapack
+    else return Py_BuildValue("");
+}
+
+
+static char doc_sytri[] =
+    "Inverse of a real or complex symmetric matrix.\n\n"
+    "sytri(A, ipiv, uplo='L', n=A.size[0], ldA=max(1,A.size[0]),\n"
+    "      offsetA=0)\n\n"
+    "PURPOSE\n"
+    "Computes the inverse of a real or complex symmetric matrix of\n"
+    "order n.  On entry, A and ipiv contain the LDL^T factorization,\n"
+    "as returned by sysv() or sytrf().  On exit A is replaced by the\n"
+    "inverse.  \n\n"
+    "ARGUMENTS\n"
+    "A         'd' or 'z' matrix\n\n"
+    "ipiv      'i' matrix \n\n"
+    "uplo      'L' or 'U'\n\n"
+    "n         nonnegative integer.  If negative, the default value is\n"
+    "          used.\n\n"
+    "ldA       positive integer.  ldA >= max(1,n).  If zero, the default\n"
+    "          value is used.\n\n"
+    "offsetA   nonnegative integer";
+
+static PyObject* sytri(PyObject *self, PyObject *args, PyObject *kwrds)
+{
+    matrix *A, *ipiv;
+    int n=-1, ldA=0, oA=0, info;
+#if PY_MAJOR_VERSION >= 3
+    int uplo_ = 'L';
+#endif
+    char uplo = 'L';
+    void *work;
+    char *kwlist[] = {"A", "ipiv", "uplo", "n", "ldA", "offsetA", NULL};
+
+#if PY_MAJOR_VERSION >= 3
+    if (!PyArg_ParseTupleAndKeywords(args, kwrds, "OO|Ciii", kwlist,
+        &A, &ipiv, &uplo_, &n, &ldA, &oA))
+        return NULL;
+    uplo = (char) uplo_;
+#else
+    if (!PyArg_ParseTupleAndKeywords(args, kwrds, "OO|ciii", kwlist,
+        &A, &ipiv, &uplo, &n, &ldA, &oA))
+        return NULL;
+#endif
+
+    if (!Matrix_Check(A)) err_mtrx("A");
+    if (!Matrix_Check(ipiv) || ipiv->id != INT) err_int_mtrx("ipiv");
+    if (uplo != 'L' && uplo != 'U') err_char("uplo", "'L', 'U'");
+    if (n < 0){
+        n = A->nrows;
+        if (n != A->ncols){
+            PyErr_SetString(PyExc_TypeError, "A must be square");
+            return NULL;
+        }
+    }
+    if (n == 0) return Py_BuildValue("");
+    if (ldA == 0) ldA = MAX(1,A->nrows);
+    if (ldA < MAX(1,n)) err_ld("ldA");
+    if (oA < 0) err_nn_int("offsetA");
+    if (oA + (n-1)*ldA + n > len(A)) err_buf_len("A");
+    if (len(ipiv) < n) err_buf_len("ipiv");
+
+#if (SIZEOF_INT < SIZEOF_SIZE_T)
+    int *ipiv_ptr = malloc(n*sizeof(int));
+    if (!ipiv_ptr) return PyErr_NoMemory();
+    int i;  for (i=0; i<n; i++) ipiv_ptr[i] = MAT_BUFI(ipiv)[i];
+#else
+    int *ipiv_ptr = MAT_BUFI(ipiv);
+#endif
+
+    switch (MAT_ID(A)){
+        case DOUBLE:
+            if (!(work = (void *) calloc(n, sizeof(double)))) {
+#if (SIZEOF_INT < SIZEOF_SIZE_T)
+                free(ipiv_ptr);
+#endif
+                return PyErr_NoMemory();
+            }
+            Py_BEGIN_ALLOW_THREADS
+            dsytri_(&uplo, &n, MAT_BUFD(A)+oA, &ldA, ipiv_ptr,
+                (double *) work, &info);
+            Py_END_ALLOW_THREADS
+            free(work);
+            break;
+
+	case COMPLEX:
+            if (!(work = (void *) calloc(2*n, sizeof(double complex)))){
+#if (SIZEOF_INT < SIZEOF_SIZE_T)
+                free(ipiv_ptr);
+#endif
+                return PyErr_NoMemory();
+            }
+            Py_BEGIN_ALLOW_THREADS
+            zsytri_(&uplo, &n, MAT_BUFZ(A)+oA, &ldA, ipiv_ptr,
+                (double complex *) work, &info);
+            Py_END_ALLOW_THREADS
+            free(work);
+            break;
+
+        default:
+#if (SIZEOF_INT < SIZEOF_SIZE_T)
+            free(ipiv_ptr);
+#endif
+            err_invalid_id;
+    }
+
+#if (SIZEOF_INT < SIZEOF_SIZE_T)
+    free(ipiv_ptr);
+#endif
+    if (info) err_lapack
+    else return Py_BuildValue("");
+}
+
+
+static char doc_hetri[] =
+    "Inverse of a real symmetric or complex Hermitian matrix.\n\n"
+    "hetri(A, ipiv, uplo='L', n=A.size[0], ldA=max(1,A.size[0]),\n"
+    "      offsetA=0)\n\n"
+    "PURPOSE\n"
+    "Computes the inverse of a real symmetric or complex Hermitian\n"
+    "matrix of order n.  On entry, A and ipiv contain the LDL^T\n"
+    "factorization, as returned by hesv() or hetrf().  On exit A is\n"
+    "replaced by the inverse. \n\n"
+    "ARGUMENTS\n"
+    "A         'd' or 'z' matrix\n\n"
+    "ipiv      'i' matrix \n\n"
+    "uplo      'L' or 'U'\n\n"
+    "n         nonnegative integer.  If negative, the default value is\n"
+    "          used.\n\n"
+    "ldA       positive integer.  ldA >= max(1,n).  If zero, the default\n"
+    "          value is used.\n\n"
+    "offsetA   nonnegative integer";
+
+static PyObject* hetri(PyObject *self, PyObject *args, PyObject *kwrds)
+{
+    matrix *A, *ipiv;
+    int n=-1, ldA=0, oA=0, info;
+#if PY_MAJOR_VERSION >= 3
+    int uplo_ = 'L';
+#endif
+    char uplo = 'L';
+    void *work;
+    char *kwlist[] = {"A", "ipiv", "uplo", "n", "ldA", "offsetA", NULL};
+
+#if PY_MAJOR_VERSION >= 3
+    if (!PyArg_ParseTupleAndKeywords(args, kwrds, "OO|Ciii", kwlist,
+        &A, &ipiv, &uplo_, &n, &ldA, &oA))
+        return NULL;
+    uplo = (char) uplo_;
+#else
+    if (!PyArg_ParseTupleAndKeywords(args, kwrds, "OO|ciii", kwlist,
+        &A, &ipiv, &uplo, &n, &ldA, &oA))
+        return NULL;
+#endif
+
+    if (!Matrix_Check(A)) err_mtrx("A");
+    if (!Matrix_Check(ipiv) || ipiv->id != INT) err_int_mtrx("ipiv");
+    if (uplo != 'L' && uplo != 'U') err_char("uplo", "'L', 'U'");
+    if (n < 0){
+        n = A->nrows;
+        if (n != A->ncols){
+            PyErr_SetString(PyExc_TypeError, "A must be square");
+            return NULL;
+        }
+    }
+    if (n == 0) return Py_BuildValue("");
+    if (ldA == 0) ldA = MAX(1,A->nrows);
+    if (ldA < MAX(1,n)) err_ld("ldA");
+    if (oA < 0) err_nn_int("offsetA");
+    if (oA + (n-1)*ldA + n > len(A)) err_buf_len("A");
+    if (len(ipiv) < n) err_buf_len("ipiv");
+
+#if (SIZEOF_INT < SIZEOF_SIZE_T)
+    int *ipiv_ptr = malloc(n*sizeof(int));
+    if (!ipiv_ptr) return PyErr_NoMemory();
+    int i;  for (i=0; i<n; i++) ipiv_ptr[i] = MAT_BUFI(ipiv)[i];
+#else
+    int *ipiv_ptr = MAT_BUFI(ipiv);
+#endif
+
+    switch (MAT_ID(A)){
+        case DOUBLE:
+            if (!(work = (void *) calloc(n, sizeof(double)))){
+#if (SIZEOF_INT < SIZEOF_SIZE_T)
+                free(ipiv_ptr);
+#endif
+                return PyErr_NoMemory();
+            }
+            Py_BEGIN_ALLOW_THREADS
+            dsytri_(&uplo, &n, MAT_BUFD(A)+oA, &ldA, ipiv_ptr,
+                (double *) work, &info);
+            Py_END_ALLOW_THREADS
+            free(work);
+            break;
+
+        case COMPLEX:
+            if (!(work = (void *) calloc(n, sizeof(double complex)))){
+#if (SIZEOF_INT < SIZEOF_SIZE_T)
+                free(ipiv_ptr);
+#endif
+                return PyErr_NoMemory();
+            }
+            Py_BEGIN_ALLOW_THREADS
+            zhetri_(&uplo, &n, MAT_BUFZ(A)+oA, &ldA, ipiv_ptr,
+                (double complex *) work, &info);
+            Py_END_ALLOW_THREADS
+            free(work);
+            break;
+
+        default:
+#if (SIZEOF_INT < SIZEOF_SIZE_T)
+            free(ipiv_ptr);
+#endif
+            err_invalid_id;
+    }
+
+#if (SIZEOF_INT < SIZEOF_SIZE_T)
+    free(ipiv_ptr);
+#endif
+    if (info) err_lapack
+    else return Py_BuildValue("");
+}
+
+
+static char doc_sysv[] =
+    "Solves a real or complex symmetric set of linear equations.\n\n"
+    "sysv(A, B, ipiv=None, uplo='L', n=A.size[0], nrhs=B.size[1],\n"
+    "     ldA = max(1,A.size[0]), ldB = max(1,B.size[0]),\n"
+    "     offsetA=0, offsetB=0)\n\n"
+    "PURPOSE\n"
+    "Solves A*X = B where A is real or complex symmetric and n by n.\n"
+    "If ipiv is provided, then on exit A and ipiv contain the details\n"
+    "of the LDL^T factorization of A.  If ipiv is not provided, then\n"
+    "the factorization is not returned and A is not modified.  On\n"
+    "exit, B contains the solution.\n\n"
+    "ARGUMENTS\n"
+    "A         'd' or 'z' matrix\n\n"
+    "B         'd' or 'z' matrix.  Must have the same type as A.\n\n"
+    "ipiv      'i' matrix of length at least n\n\n"
+    "uplo      'L' or 'U'\n\n"
+    "n         nonnegative integer.  If negative, the default value is\n"
+    "          used.\n\n"
+    "nrhs      nonnegative integer.  If negative, the default value is\n"
+    "          used.\n\n"
+    "ldA       positive integer.  ldA >= max(1,n).  If zero, the default\n"
+    "          value is used.\n\n"
+    "ldB       positive integer.  ldB >= max(1,n).  If zero, the default\n"
+    "          value is used.\n\n"
+    "offsetA   nonnegative integer\n\n"
+    "offsetB   nonnegative integer";
+
+static PyObject* sysv(PyObject *self, PyObject *args, PyObject *kwrds)
+{
+    matrix *A, *B, *ipiv=NULL;
+    int n=-1, nrhs=-1, ldA=0, ldB=0, oA=0, oB=0, info, lwork, k,
+        *ipivc=NULL;
+    void *work=NULL, *Ac=NULL;
+    number wl;
+#if PY_MAJOR_VERSION >= 3
+    int uplo_ = 'L';
+#endif
+    char uplo = 'L';
+    char *kwlist[] = {"A", "B", "ipiv", "uplo", "n", "nrhs", "ldA",
+        "ldB", "offsetA", "offsetB", NULL};
+
+#if PY_MAJOR_VERSION >= 3
+    if (!PyArg_ParseTupleAndKeywords(args, kwrds, "OO|OCiiiiii", kwlist,
+        &A, &B, &ipiv, &uplo_, &n, &nrhs, &ldA, &ldB, &oA, &oB))
+        return NULL;
+    uplo = (char) uplo_;
+#else
+    if (!PyArg_ParseTupleAndKeywords(args, kwrds, "OO|Ociiiiii", kwlist,
+        &A, &B, &ipiv, &uplo, &n, &nrhs, &ldA, &ldB, &oA, &oB))
+        return NULL;
+#endif
+
+    if (!Matrix_Check(A)) err_mtrx("A");
+    if (!Matrix_Check(B)) err_mtrx("B");
+    if (MAT_ID(A) != MAT_ID(B)) err_conflicting_ids;
+    if (ipiv && (!Matrix_Check(ipiv) || ipiv->id != INT))
+        err_int_mtrx("ipiv");
+    if (uplo != 'L' && uplo != 'U') err_char("uplo", "'L', 'U'");
+    if (n < 0){
+        n = A->nrows;
+        if (n != A->ncols){
+            PyErr_SetString(PyExc_TypeError, "A must be square");
+            return NULL;
+        }
+    }
+    if (nrhs < 0) nrhs = B->ncols;
+    if (n == 0 || nrhs == 0) return Py_BuildValue("");
+    if (ldA == 0) ldA = MAX(1,A->nrows);
+    if (ldA < MAX(1,n)) err_ld("ldA");
+    if (ldB == 0) ldB = MAX(1,B->nrows);
+    if (ldB < MAX(1, n)) err_ld("ldB");
+    if (oA < 0) err_nn_int("offsetA");
+    if (oA + (n-1)*ldA + n > len(A)) err_buf_len("A");
+    if (oB < 0) err_nn_int("offsetB");
+    if (oB + (nrhs-1)*ldB + n > len(B)) err_buf_len("B");
+    if (ipiv && len(ipiv) < n) err_buf_len("ipiv");
+
+    switch (MAT_ID(A)){
+        case DOUBLE:
+            lwork = -1;
+            Py_BEGIN_ALLOW_THREADS
+            dsytrf_(&uplo, &n, NULL, &ldA, NULL, &wl.d, &lwork, &info);
+            Py_END_ALLOW_THREADS
+            lwork = (int) wl.d;
+            if (!(work = (void *) calloc(lwork, sizeof(double))))
+                return PyErr_NoMemory();
+            if (ipiv) {
+#if (SIZEOF_INT < SIZEOF_SIZE_T)
+                if (!(ipivc = (int *) calloc(n, sizeof(int)))){
+                    free(work);
+                    return PyErr_NoMemory();
+                }
+                for (k=0; k<n; k++) ipivc[k] = MAT_BUFI(ipiv)[k];
+#else
+                ipivc = MAT_BUFI(ipiv);
+#endif
+                Py_BEGIN_ALLOW_THREADS
+                dsysv_(&uplo, &n, &nrhs, MAT_BUFD(A)+oA, &ldA, ipivc,
+                    MAT_BUFD(B)+oB, &ldB, (double *) work, &lwork,
+                    &info);
+                Py_END_ALLOW_THREADS
+#if (SIZEOF_INT < SIZEOF_SIZE_T)
+		for (k=0; k<n; k++) MAT_BUFI(ipiv)[k] = ipivc[k];
+                free(ipivc);
+#endif
+	    }
+            else {
+                ipivc = (int *) calloc(n, sizeof(int));
+                Ac = (void *) calloc(n*n, sizeof(double));
+                if (!ipivc || !Ac){
+                    free(work);  free(ipivc);  free(Ac);
+                    return PyErr_NoMemory();
+                }
+                for (k=0; k<n; k++)
+                    memcpy((double *) Ac + k*n, MAT_BUFD(A) + oA + k*ldA,
+                        n*sizeof(double));
+                Py_BEGIN_ALLOW_THREADS
+                dsysv_(&uplo, &n, &nrhs, (double *) Ac, &n, ipivc,
+                    MAT_BUFD(B)+oB, &ldB, work, &lwork, &info);
+                Py_END_ALLOW_THREADS
+                free(ipivc); free(Ac);
+            }
+            free(work);
+            break;
+
+        case COMPLEX:
+            lwork = -1;
+            Py_BEGIN_ALLOW_THREADS
+            zsytrf_(&uplo, &n, NULL, &ldA, NULL, &wl.z, &lwork, &info);
+            Py_END_ALLOW_THREADS
+            lwork = (int) creal(wl.z);
+            if (!(work = (void *) calloc(lwork, sizeof(double complex))))
+                return PyErr_NoMemory();
+            if (ipiv) {
+#if (SIZEOF_INT < SIZEOF_SIZE_T)
+                if (!(ipivc = (int *) calloc(n, sizeof(int)))){
+                    free(work);
+                    return PyErr_NoMemory();
+                }
+                for (k=0; k<n; k++) ipivc[k] = MAT_BUFI(ipiv)[k];
+#else
+                ipivc = MAT_BUFI(ipiv);
+#endif
+                Py_BEGIN_ALLOW_THREADS
+                zsysv_(&uplo, &n, &nrhs, MAT_BUFZ(A)+oA, &ldA, ipivc,
+                    MAT_BUFZ(B)+oB, &ldB, (double complex *) work, 
+                    &lwork, &info);
+                Py_END_ALLOW_THREADS
+#if (SIZEOF_INT < SIZEOF_SIZE_T)
+                for (k=0; k<n; k++) MAT_BUFI(ipiv)[k] = ipivc[k];
+                free(ipivc);
+#endif
+            }
+            else {
+                ipivc = (int *) calloc(n, sizeof(int));
+                Ac = (void *) calloc(n*n, sizeof(double complex));
+                if (!ipivc || !Ac){
+                    free(work);  free(ipivc);  free(Ac);
+                    return PyErr_NoMemory();
+                }
+                for (k=0; k<n; k++)
+                    memcpy((double complex *) Ac + k*n, 
+                        MAT_BUFZ(A) + oA + k*ldA,
+                        n*sizeof(double complex));
+                Py_BEGIN_ALLOW_THREADS
+                zsysv_(&uplo, &n, &nrhs, (double complex *) Ac, &n, ipivc,
+                    MAT_BUFZ(B)+oB, &ldB, work, &lwork, &info);
+                Py_END_ALLOW_THREADS
+                free(ipivc);  free(Ac);
+            }
+            free(work);
+            break;
+
+        default:
+            err_invalid_id;
+    }
+
+    if (info) err_lapack
+    else return Py_BuildValue("");
+}
+
+
+static char doc_hesv[] =
+    "Solves a real symmetric or complex Hermitian set of linear\n"
+    "equations.\n\n"
+    "herv(A, B, ipiv=None, uplo='L', n=A.size[0], nrhs=B.size[1],\n"
+    "     ldA = max(1,A.size[0]), ldB = max(1,B.size[0]), offsetA=0,\n"
+    "     offsetB=0)\n\n"
+    "PURPOSE\n"
+    "Solves A*X=B where A is real symmetric or complex Hermitian and\n"
+    "n by n.  If ipiv is provided, then on exit A and ipiv contain\n"
+    "the details of the LDL^H factorization of A.  If ipiv is not\n"
+    "provided, then the factorization is not returned and A is not\n"
+    "modified.  On exit, B contains the solution.\n\n"
+    "ARGUMENTS\n"
+    "A         'd' or 'z' matrix\n\n"
+    "B         'd' or 'z' matrix.  Must have the same type as A.\n\n"
+    "ipiv      'i' matrix of length at least n\n\n"
+    "uplo      'U' or 'L'\n\n"
+    "n         nonnegative integer.  If negative, the default value is\n"
+    "          used.\n\n"
+    "nrhs      nonnegative integer.  If negative, the default value is\n"
+    "          used.\n\n"
+    "ldA       positive integer.  ldA >= max(1,n).  If zero, the default\n"
+    "          value is used.\n\n"
+    "ldB       positive integer.  ldB >= max(1,n).  If zero, the default\n"
+    "          value is used.\n\n"
+    "offsetA   nonnegative integer\n\n"
+    "offsetB   nonnegative integer";
+
+static PyObject* hesv(PyObject *self, PyObject *args, PyObject *kwrds)
+{
+    matrix *A, *B, *ipiv=NULL;
+    int n=-1, nrhs=-1, ldA=0, ldB=0, oA=0, oB=0, info, lwork, k,
+        *ipivc=NULL;
+    void *work=NULL, *Ac=NULL;
+    number wl;
+#if PY_MAJOR_VERSION >= 3
+    int uplo_ = 'L';
+#endif
+    char uplo = 'L';
+    char *kwlist[] = {"A", "B", "ipiv", "uplo", "n", "nrhs", "ldA", "ldB",
+        "offsetA", "offsetB", NULL};
+
+#if PY_MAJOR_VERSION >= 3
+    if (!PyArg_ParseTupleAndKeywords(args, kwrds, "OO|OCiiiiii", kwlist,
+        &A, &B, &ipiv, &uplo_, &n, &nrhs, &ldA, &ldB, &oA, &oB))
+        return NULL;
+    uplo = (char) uplo_;
+#else
+    if (!PyArg_ParseTupleAndKeywords(args, kwrds, "OO|Ociiiiii", kwlist,
+        &A, &B, &ipiv, &uplo, &n, &nrhs, &ldA, &ldB, &oA, &oB))
+        return NULL;
+#endif
+
+    if (!Matrix_Check(A)) err_mtrx("A");
+    if (!Matrix_Check(B)) err_mtrx("B");
+    if (MAT_ID(A) != MAT_ID(B)) err_conflicting_ids;
+    if (ipiv && (!Matrix_Check(ipiv) || ipiv->id != INT))
+        err_int_mtrx("ipiv");
+    if (uplo != 'L' && uplo != 'U') err_char("uplo", "'L', 'U'");
+    if (n < 0){
+        n = A->nrows;
+        if (n != A->ncols){
+            PyErr_SetString(PyExc_TypeError, "A must be square");
+            return NULL;
+        }
+    }
+    if (nrhs < 0) nrhs = B->ncols;
+    if (n == 0 || nrhs == 0) return Py_BuildValue("");
+    if (ldA == 0) ldA = MAX(1,A->nrows);
+    if (ldA < MAX(1,n)) err_ld("ldA");
+    if (ldB == 0) ldB = MAX(1,B->nrows);
+    if (ldB < MAX(1, n)) err_ld("ldB");
+    if (oA < 0) err_nn_int("offsetA");
+    if (oA + (n-1)*ldA + n > len(A)) err_buf_len("A");
+    if (oB < 0) err_nn_int("offsetB");
+    if (oB + (nrhs-1)*ldB + n > len(B)) err_buf_len("B");
+    if (ipiv && len(ipiv) < n) err_buf_len("ipiv");
+
+    switch (MAT_ID(A)){
+        case DOUBLE:
+            lwork = -1;
+            Py_BEGIN_ALLOW_THREADS
+            dsytrf_(&uplo, &n, NULL, &ldA, NULL, &wl.d, &lwork, &info);
+            Py_END_ALLOW_THREADS
+            lwork = (int) wl.d;
+            if (!(work = (void *) calloc(lwork, sizeof(double))))
+                return PyErr_NoMemory();
+            if (ipiv) {
+#if (SIZEOF_INT < SIZEOF_SIZE_T)
+                if (!(ipivc = (int *) calloc(n,sizeof(int)))){
+                    free(work);
+                    return PyErr_NoMemory();
+                }
+                int i; for (i=0; i<n; i++) ipivc[i] = MAT_BUFI(ipiv)[i];
+#else
+                ipivc = MAT_BUFI(ipiv);
+#endif
+                Py_BEGIN_ALLOW_THREADS
+                dsysv_(&uplo, &n, &nrhs, MAT_BUFD(A)+oA, &ldA, ipivc,
+                    MAT_BUFD(B)+oB, &ldB, (double *) work, &lwork,
+                    &info);
+                Py_END_ALLOW_THREADS
+#if (SIZEOF_INT < SIZEOF_SIZE_T)
+                for (i=0; i<n; i++) MAT_BUFI(ipiv)[i] = ipivc[i];
+                free(ipivc);
+#endif
+            }
+            else {
+                ipivc = (int *) calloc(n, sizeof(int));
+                Ac = (void *) calloc(n*n, sizeof(double));
+                if (!ipivc || !Ac){
+                    free(work);  free(ipivc);  free(Ac);
+                    return PyErr_NoMemory();
+                }
+                for (k=0; k<n; k++)
+                    memcpy((double *) Ac + k*n, MAT_BUFD(A) + oA + k*ldA,
+                        n*sizeof(double));
+                Py_BEGIN_ALLOW_THREADS
+                dsysv_(&uplo, &n, &nrhs, (double *) Ac, &n, ipivc,
+                    MAT_BUFD(B)+oB, &ldB, work, &lwork, &info);
+                Py_END_ALLOW_THREADS
+                free(ipivc);  free(Ac);
+            }
+            free(work);
+            break;
+
+        case COMPLEX:
+            lwork = -1;
+            zhetrf_(&uplo, &n, NULL, &ldA, NULL, &wl.z, &lwork, &info);
+            lwork = (int) creal(wl.z);
+            if (!(work = (void *) calloc(lwork, sizeof(double complex))))
+                return PyErr_NoMemory();
+            if (ipiv) {
+#if (SIZEOF_INT < SIZEOF_SIZE_T)
+                if (!(ipivc = (int *) calloc(n,sizeof(int)))){
+                    free(work);
+                    return PyErr_NoMemory();
+                }
+                for (k=0; k<n; k++) ipivc[k] = MAT_BUFI(ipiv)[k];
+#else
+                ipivc = MAT_BUFI(ipiv);
+#endif
+                Py_BEGIN_ALLOW_THREADS
+                zhesv_(&uplo, &n, &nrhs, MAT_BUFZ(A)+oA, &ldA, ipivc,
+                    MAT_BUFZ(B)+oB, &ldB, (double complex *) work, 
+                    &lwork, &info);
+                Py_END_ALLOW_THREADS
+#if (SIZEOF_INT < SIZEOF_SIZE_T)
+                for (k=0; k<n; k++) MAT_BUFI(ipiv)[k] = ipivc[k];
+                free(ipivc);
+#endif
+            }
+            else {
+                ipivc = (int *) calloc(n, sizeof(int));
+                Ac = (void *) calloc(n*n, sizeof(double complex));
+                if (!ipivc || !Ac){
+                    free(work);  free(ipivc);  free(Ac);
+                    return PyErr_NoMemory();
+                }
+                for (k=0; k<n; k++)
+                    memcpy((double complex *) Ac + k*n, 
+                        MAT_BUFZ(A) + oA + k*ldA,
+                        n*sizeof(double complex));
+                Py_BEGIN_ALLOW_THREADS
+                zhesv_(&uplo, &n, &nrhs, (double complex *) Ac, &n, ipivc,
+                    MAT_BUFZ(B)+oB, &ldB, work, &lwork, &info);
+                Py_END_ALLOW_THREADS
+                free(ipivc);  free(Ac);
+            }
+            free(work);
+            break;
+
+        default:
+            err_invalid_id;
+    }
+
+    if (info) err_lapack
+    else return Py_BuildValue("");
+}
+
+
+static char doc_trtrs[] =
+    "Solution of a triangular set of equations with multiple righthand\n"
+    "sides.\n\n"
+    "trtrs(A, B, uplo='L', trans='N', diag='N', n=A.size[0],\n"
+    "      nrhs=B.size[1], ldA=max(1,A.size[0]), ldB=max(1,B.size[0]),\n"
+    "      offsetA=0, offsetB=0)\n\n"
+    "PURPOSE\n"
+    "If trans is 'N', solves A*X = B.\n"
+    "If trans is 'T', solves A^T*X = B.\n"
+    "If trans is 'C', solves A^H*X = B.\n"
+    "B is n by nrhs and A is triangular of order n.\n\n"
+    "ARGUMENTS\n"
+    "A         'd' or 'z' matrix\n\n"
+    "B         'd' or 'z' matrix.  Must have the same type as A.\n\n"
+    "uplo      'L' or 'U'\n\n"
+    "trans     'N', 'T' or 'C'\n\n"
+    "diag      'N' or 'U'\n\n"
+    "n         nonnegative integer.  If negative, the default value is\n"
+    "          used.\n\n"
+    "nrhs      nonnegative integer.  If negative, the default value is\n"
+    "          used.\n\n"
+    "ldA       positive integer.  ldA >= max(1,n).  If zero, the default\n"
+    "          value is used.\n\n"
+    "ldB       positive integer.  ldB >= max(1,n).  If zero, the default\n"
+    "          value is used.\n\n"
+    "offsetA   nonnegative integer\n\n"
+    "offsetB   nonnegative integer";
+
+static PyObject* trtrs(PyObject *self, PyObject *args, PyObject *kwrds)
+{
+    matrix *A, *B;
+    int n=-1, nrhs=-1, ldA=0, ldB=0, oA=0, oB=0, info;
+#if PY_MAJOR_VERSION >= 3
+    int uplo_ = 'L', trans_ = 'N', diag_ = 'N';
+#endif
+    char uplo = 'L', trans = 'N', diag = 'N';
+    char *kwlist[] = {"A", "B", "uplo", "trans", "diag", "n", "nrhs",
+        "ldA", "ldB", "offsetA", "offsetB", NULL};
+
+#if PY_MAJOR_VERSION >= 3
+    if (!PyArg_ParseTupleAndKeywords(args, kwrds, "OO|CCCiiiiii", kwlist,
+        &A, &B, &uplo_, &trans_, &diag_, &n, &nrhs, &ldA, &ldB, &oA, &oB))
+        return NULL;
+    uplo = (char) uplo_;
+    trans = (char) trans_;
+    diag = (char) diag_;
+#else
+    if (!PyArg_ParseTupleAndKeywords(args, kwrds, "OO|ccciiiiii", kwlist,
+        &A, &B, &uplo, &trans, &diag, &n, &nrhs, &ldA, &ldB, &oA, &oB))
+        return NULL;
+#endif
+
+    if (!Matrix_Check(A)) err_mtrx("A");
+    if (!Matrix_Check(B)) err_mtrx("B");
+    if (MAT_ID(A) != MAT_ID(B)) err_conflicting_ids;
+    if (uplo != 'L' && uplo != 'U') err_char("uplo", "'L', 'U'");
+    if (diag != 'N' && diag != 'U') err_char("diag", "'N', 'U'");
+    if (trans != 'N' && trans != 'T' && trans != 'C')
+        err_char("trans", "'N', 'T', 'C'");
+    if (n < 0){
+        n = A->nrows;
+        if (A->nrows != A->ncols){
+            PyErr_SetString(PyExc_TypeError, "A must be square");
+            return NULL;
+        }
+    }
+    if (nrhs < 0) nrhs = B->ncols;
+    if (n == 0 || nrhs == 0) return Py_BuildValue("");
+    if (ldA == 0) ldA = MAX(1,A->nrows);
+    if (ldA < MAX(1,n)) err_ld("ldA");
+    if (ldB == 0) ldB = MAX(1,B->nrows);
+    if (ldB < MAX(1,n)) err_ld("ldB");
+    if (oA < 0) err_nn_int("offsetA");
+    if (oA + (n-1)*ldA + n > len(A)) err_buf_len("A");
+    if (oB < 0) err_nn_int("offsetB");
+    if (oB + (nrhs-1)*ldB + n > len(B)) err_buf_len("B");
+
+    switch (MAT_ID(A)){
+        case DOUBLE:
+            if (trans == 'C') trans = 'T';
+            Py_BEGIN_ALLOW_THREADS
+            dtrtrs_(&uplo, &trans, &diag, &n, &nrhs, MAT_BUFD(A)+oA,
+                &ldA, MAT_BUFD(B)+oB, &ldB, &info);
+            Py_END_ALLOW_THREADS
+            break;
+
+        case COMPLEX:
+            Py_BEGIN_ALLOW_THREADS
+            ztrtrs_(&uplo, &trans, &diag, &n, &nrhs, MAT_BUFZ(A)+oA,
+                &ldA, MAT_BUFZ(B)+oB, &ldB, &info);
+            Py_END_ALLOW_THREADS
+            break;
+
+        default:
+            err_invalid_id;
+    }
+
+    if (info) err_lapack
+    else return Py_BuildValue("");
+}
+
+
+static char doc_trtri[] =
+    "Inverse of a triangular matrix.\n\n"
+    "trtri(A, uplo='L', diag='N', n=A.size[0], ldA=max(1,A.size[0]),\n"
+    "      offsetA=0)\n\n"
+    "PURPOSE\n"
+    "Computes the inverse of a triangular matrix of order n.\n"
+    "On exit, A is replaced with its inverse.\n\n"
+    "ARGUMENTS\n"
+    "A         'd' or 'z' matrix\n\n"
+    "uplo      'L' or 'U'\n\n"
+    "diag      'N' or 'U'\n\n"
+    "n         nonnegative integer.  If negative, the default value is\n"
+    "          used.\n\n"
+    "ldA       positive integer.  ldA >= max(1,n).  If zero, the default\n"
+    "          value is used.\n\n"
+    "offsetA   nonnegative integer";
+
+static PyObject* trtri(PyObject *self, PyObject *args, PyObject *kwrds)
+{
+    matrix *A;
+    int n=-1, ldA=0, oA=0, info;
+#if PY_MAJOR_VERSION >= 3
+    int uplo_ = 'L', diag_ = 'N';
+#endif
+    char uplo = 'L', diag = 'N';
+    char *kwlist[] = {"A", "uplo", "diag", "n", "ldA", "offsetA", NULL};
+
+#if PY_MAJOR_VERSION >= 3
+    if (!PyArg_ParseTupleAndKeywords(args, kwrds, "O|CCiii", kwlist,
+        &A, &uplo_, &diag_, &n, &ldA, &oA)) return NULL;
+    uplo = (char) uplo_;
+    diag = (char) diag_;
+#else
+    if (!PyArg_ParseTupleAndKeywords(args, kwrds, "O|cciii", kwlist,
+        &A, &uplo, &diag, &n, &ldA, &oA)) return NULL;
+#endif
+
+    if (!Matrix_Check(A)) err_mtrx("A");
+    if (uplo != 'L' && uplo != 'U') err_char("uplo", "'L', 'U'");
+    if (diag != 'N' && diag != 'U') err_char("diag", "'N', 'U'");
+    if (n < 0){
+        n = A->nrows;
+        if (A->nrows != A->ncols){
+            PyErr_SetString(PyExc_TypeError, "A must be square");
+            return NULL;
+        }
+    }
+    if (n == 0) return Py_BuildValue("");
+    if (ldA == 0) ldA = MAX(1,A->nrows);
+    if (ldA < MAX(1,n)) err_ld("ldA");
+    if (oA < 0) err_nn_int("offsetA");
+    if (oA + (n-1)*ldA + n > len(A)) err_buf_len("A");
+
+    switch (MAT_ID(A)){
+        case DOUBLE:
+            Py_BEGIN_ALLOW_THREADS
+            dtrtri_(&uplo, &diag, &n, MAT_BUFD(A)+oA, &ldA, &info);
+            Py_END_ALLOW_THREADS
+            break;
+
+        case COMPLEX:
+            Py_BEGIN_ALLOW_THREADS
+            ztrtri_(&uplo, &diag, &n, MAT_BUFZ(A)+oA, &ldA, &info);
+            Py_END_ALLOW_THREADS
+            break;
+
+        default:
+            err_invalid_id;
+    }
+
+    if (info) err_lapack
+    else return Py_BuildValue("");
+}
+
+
+static char doc_tbtrs[] =
+    "Solution of a triangular set of equations with banded coefficient\n"
+    "matrix.\n\n"
+    "tbtrs(A, B, uplo='L', trans='N', diag='N', n=A.size[1], \n"
+    "      kd=A.size[0]-1, nrhs=B.size[1], ldA=max(1,A.size[0]),\n"
+    "      ldB=max(1,B.size[0]), offsetA=0, offsetB=0)\n\n"
+    "PURPOSE\n"
+    "If trans is 'N', solves A*X = B.\n"
+    "If trans is 'T', solves A^T*X = B.\n"
+    "If trans is 'C', solves A^H*X = B.\n"
+    "B is n by nrhs and A is a triangular band matrix of order n with kd\n"
+    "subdiagonals (uplo is 'L') or superdiagonals (uplo is 'U').\n\n"
+    "ARGUMENTS\n"
+    "A         'd' or 'z' matrix\n\n"
+    "B         'd' or 'z' matrix.  Must have the same type as A.\n\n"
+    "uplo      'L' or 'U'\n\n"
+    "trans     'N', 'T' or 'C'\n\n"
+    "diag      'N' or 'U'\n\n"
+    "n         nonnegative integer.  If negative, the default value is\n"
+    "          used.\n\n"
+    "kd        nonnegative integer.  If negative, the default value is\n"
+    "          used.\n\n"
+    "nrhs      nonnegative integer.  If negative, the default value is\n"
+    "          used.\n\n"
+    "ldA       positive integer.  ldA >= kd+1.  If zero, the default\n"
+    "          value is used.\n\n"
+    "ldB       positive integer.  ldB >= max(1,n).  If zero, the default\n"
+    "          value is used.\n\n"
+    "offsetA   nonnegative integer\n\n"
+    "offsetB   nonnegative integer";
+
+static PyObject* tbtrs(PyObject *self, PyObject *args, PyObject *kwrds)
+{
+    matrix *A, *B;
+#if PY_MAJOR_VERSION >= 3
+    int uplo_ = 'L', trans_ = 'N', diag_ = 'N';
+#endif
+    char uplo = 'L', trans = 'N', diag = 'N';
+    int n=-1, kd=-1, nrhs=-1, ldA=0, ldB=0, oA=0, oB=0, info;
+    char *kwlist[] = {"A", "B", "uplo", "trans", "diag", "n", "kd", "nrhs",
+        "ldA", "ldB", "offsetA", "offsetB", NULL};
+
+#if PY_MAJOR_VERSION >= 3
+    if (!PyArg_ParseTupleAndKeywords(args, kwrds, "OO|CCCiiiiiii", kwlist,
+        &A, &B, &uplo_, &trans_, &diag_, &n, &kd, &nrhs, &ldA, &ldB, &oA,
+        &oB))
+        return NULL;
+    uplo = (char) uplo_;
+    trans = (char) trans_;
+    diag = (char) diag_;
+#else
+    if (!PyArg_ParseTupleAndKeywords(args, kwrds, "OO|ccciiiiiii", kwlist,
+        &A, &B, &uplo, &trans, &diag, &n, &kd, &nrhs, &ldA, &ldB, &oA,
+        &oB))
+        return NULL;
+#endif
+
+    if (!Matrix_Check(A)) err_mtrx("A");
+    if (!Matrix_Check(B)) err_mtrx("B");
+    if (MAT_ID(A) != MAT_ID(B)) err_conflicting_ids;
+    if (uplo != 'L' && uplo != 'U') err_char("uplo", "'L', 'U'");
+    if (diag != 'N' && diag != 'U') err_char("diag", "'N', 'U'");
+    if (trans != 'N' && trans != 'T' && trans != 'C')
+        err_char("trans", "'N', 'T', 'C'");
+    if (n < 0) n = A->ncols;
+    if (kd < 0) kd = A->nrows - 1;
+    if (kd < 0) err_nn_int("kd");
+    if (nrhs < 0) nrhs = B->ncols;
+    if (n == 0 || nrhs == 0) return Py_BuildValue("");
+    if (ldA == 0) ldA = MAX(1,A->nrows);
+    if (ldA < kd+1) err_ld("ldA");
+    if (ldB == 0) ldB = MAX(1,B->nrows);
+    if (ldB < MAX(1,n)) err_ld("ldB");
+    if (oA < 0) err_nn_int("offsetA");
+    if (oA + (n-1)*ldA + kd + 1 > len(A)) err_buf_len("A");
+    if (oB < 0) err_nn_int("offsetB");
+    if (oB + (nrhs-1)*ldB + n > len(B)) err_buf_len("B");
+
+    switch (MAT_ID(A)){
+        case DOUBLE:
+            if (trans == 'C') trans = 'T';
+            Py_BEGIN_ALLOW_THREADS
+            dtbtrs_(&uplo, &trans, &diag, &n, &kd, &nrhs, MAT_BUFD(A)+oA,
+                &ldA, MAT_BUFD(B)+oB, &ldB, &info);
+            Py_END_ALLOW_THREADS
+            break;
+
+        case COMPLEX:
+            Py_BEGIN_ALLOW_THREADS
+            ztbtrs_(&uplo, &trans, &diag, &n, &kd, &nrhs, MAT_BUFZ(A)+oA,
+                &ldA, MAT_BUFZ(B)+oB, &ldB, &info);
+            Py_END_ALLOW_THREADS
+            break;
+
+        default:
+            err_invalid_id;
+    }
+
+    if (info) err_lapack
+    else return Py_BuildValue("");
+}
+
+
+static char doc_gels[] =
+    "Solves least-squares and least-norm problems with full rank\n"
+    "matrices.\n\n"
+    "gels(A, B, trans='N', m=A.size[0], n=A.size[1], nrhs=B.size[1],\n"
+    "     ldA=max(1,A.size[0]), ldB=max(1,B.size[0]), offsetA=0,\n"
+    "     offsetB=0)\n\n"
+    "PURPOSE\n"
+    "1. If trans is 'N' and A and B are real/complex:\n"
+    "- if m >= n: minimizes ||A*X - B||_F.\n"
+    "- if m < n: minimizes ||X||_F subject to A*X = B.\n\n"
+    "2. If trans is 'N' or 'C' and A and B are real:\n"
+    "- if m >= n: minimizes ||X||_F subject to A^T*X = B.\n"
+    "- if m < n: minimizes ||X||_F subject to A^T*X = B.\n\n"
+    "3. If trans is 'C' and A and B are complex:\n"
+    "- if m >= n: minimizes ||X||_F subject to A^H*X = B.\n"
+    "- if m < n: minimizes ||X||_F subject to A^H*X = B.\n\n"
+    "A is an m by n matrix.  B has nrhs columns.  On exit, B is\n"
+    "replaced with the solution, and A is replaced with the details\n"
+    "of its QR or LQ factorization.\n\n"
+    "Note that gels does not check whether A has full rank.\n\n"
+    "ARGUMENTS\n"
+    "A         'd' or 'z' matrix\n\n"
+    "B         'd' or 'z' matrix.  Must have the same type as A.\n\n"
+    "trans     'N', 'T' or 'C' if A is real.  'N' or 'C' if A is\n"
+    "          complex.\n\n"
+    "m         integer.  If negative, the default value is used.\n\n"
+    "n         integer.  If negative, the default value is used.\n\n"
+    "nrhs      integer.  If negative, the default value is used.\n\n"
+    "ldA       nonnegative integer.  ldA >= max(1,m).  If zero, the\n"
+    "          default value is used.\n\n"
+    "ldB       nonnegative integer.  ldB >= max(1,m,n).  If zero, the\n"
+    "          default value is used.\n\n"
+    "offsetA   nonnegative integer\n\n"
+    "offsetB   nonnegative integer";
+
+static PyObject* gels(PyObject *self, PyObject *args, PyObject *kwrds)
+{
+    matrix *A, *B;
+    int m=-1, n=-1, nrhs=-1, ldA=0, ldB=0, oA=0, oB=0, info, lwork;
+    void *work;
+    number wl;
+#if PY_MAJOR_VERSION >= 3
+    int trans_ = 'N';
+#endif
+    char trans = 'N';
+    char *kwlist[] = {"A", "B", "trans", "m", "n", "nrhs", "ldA", "ldB",
+        "offsetA", "offsetB", NULL};
+
+#if PY_MAJOR_VERSION >= 3
+    if (!PyArg_ParseTupleAndKeywords(args, kwrds, "OO|Ciiiiiii",
+        kwlist, &A, &B, &trans_, &m, &n, &nrhs, &ldA, &ldB, &oA, &oB))
+        return NULL;
+    trans = (char) trans_;
+#else
+    if (!PyArg_ParseTupleAndKeywords(args, kwrds, "OO|ciiiiiii",
+        kwlist, &A, &B, &trans, &m, &n, &nrhs, &ldA, &ldB, &oA, &oB))
+        return NULL;
+#endif
+
+    if (!Matrix_Check(A)) err_mtrx("A");
+    if (!Matrix_Check(B)) err_mtrx("B");
+    if (MAT_ID(A) != MAT_ID(B)) err_conflicting_ids;
+    if (trans != 'N' && trans != 'T' && trans != 'C')
+        err_char("trans", "'N', 'T', 'C'");
+    if (m < 0) m = A->nrows;
+    if (n < 0) n = A->ncols;
+    if (nrhs < 0) nrhs = B->ncols;
+    if (m == 0 || n == 0 || nrhs == 0) return Py_BuildValue("");
+    if (ldA == 0) ldA = MAX(1,A->nrows);
+    if (ldA < MAX(1,m)) err_ld("ldA");
+    if (ldB == 0) ldB = MAX(1,B->nrows);
+    if (ldB < MAX(MAX(1,n),m)) err_ld("ldB");
+    if (oA < 0) err_nn_int("offsetA");
+    if (oA + (n-1)*ldA + m > len(A)) err_buf_len("A");
+    if (oB < 0) err_nn_int("offsetB");
+    if (oB + (nrhs-1)*ldB + ((trans == 'N') ? n : m) > len(B))
+        err_buf_len("B");
+
+    switch (MAT_ID(A)){
+        case DOUBLE:
+            if (trans == 'C') trans = 'T';
+            lwork = -1;
+            Py_BEGIN_ALLOW_THREADS
+            dgels_(&trans, &m, &n, &nrhs, NULL, &ldA, NULL, &ldB, &wl.d,
+                &lwork, &info);
+            Py_END_ALLOW_THREADS
+            lwork = (int) wl.d;
+            if (!(work = (void *) calloc(lwork, sizeof(double))))
+                return PyErr_NoMemory();
+            Py_BEGIN_ALLOW_THREADS
+            dgels_(&trans, &m, &n, &nrhs, MAT_BUFD(A)+oA, &ldA,
+                MAT_BUFD(B)+oB, &ldB, (double *) work, &lwork, &info);
+            Py_END_ALLOW_THREADS
+            free(work);
+	    break;
+
+        case COMPLEX:
+            if (trans == 'T') err_char("trans", "'N', 'C'");
+            lwork = -1;
+            Py_BEGIN_ALLOW_THREADS
+            zgels_(&trans, &m, &n, &nrhs, NULL, &ldA, NULL, &ldB, &wl.z,
+                &lwork, &info);
+            Py_END_ALLOW_THREADS
+            lwork = (int) creal(wl.z);
+            if (!(work = (void *) calloc(lwork, sizeof(double complex))))
+                return PyErr_NoMemory();
+            Py_BEGIN_ALLOW_THREADS
+            zgels_(&trans, &m, &n, &nrhs, MAT_BUFZ(A)+oA, &ldA,
+                MAT_BUFZ(B)+oB, &ldB, (double complex *) work, &lwork, 
+                &info);
+            Py_END_ALLOW_THREADS
+            free(work);
+	    break;
+
+        default:
+	    err_invalid_id;
+    }
+
+    if (info) err_lapack
+    else return Py_BuildValue("");
+}
+
+
+static char doc_geqrf[] =
+    "QR factorization.\n\n"
+    "geqrf(A, tau, m=A.size[0], n=A.size[1], ldA=max(1,A.size[0]),\n"
+    "      offsetA=0)\n\n"
+    "PURPOSE\n"
+    "QR factorization of an m by n real or complex matrix A:\n\n"
+    "A = Q*R = [Q1 Q2] * [R1; 0] if m >= n\n"
+    "A = Q*R = Q * [R1 R2] if m <= n,\n\n"
+    "where Q is m by m and orthogonal/unitary and R is m by n with R1\n"
+    "upper triangular.  On exit, R is stored in the upper triangular\n"
+    "part of A.  Q is stored as a product of k=min(m,n) elementary\n"
+    "reflectors.  The parameters of the reflectors are stored in the\n"
+    "first k entries of tau and in the lower triangular part of the\n"
+    "first k columns of A.\n\n"
+    "ARGUMENTS\n"
+    "A         'd' or 'z' matrix\n\n"
+    "tau       'd' or 'z' matrix of length at least min(m,n).  Must\n"
+    "          have the same type as A.\n\n"
+    "m         integer.  If negative, the default value is used.\n\n"
+    "n         integer.  If negative, the default value is used.\n\n"
+    "ldA       nonnegative integer.  ldA >= max(1,m).  If zero, the\n"
+    "          default value is used.\n\n"
+    "offsetA   nonnegative integer";
+
+static PyObject* geqrf(PyObject *self, PyObject *args, PyObject *kwrds)
+{
+    matrix *A, *tau;
+    int m=-1, n=-1, ldA=0, oA=0, info, lwork;
+    void *work;
+    number wl;
+    char *kwlist[] = {"A", "tau", "m", "n", "ldA", "offsetA", NULL};
+
+    if (!PyArg_ParseTupleAndKeywords(args, kwrds, "OO|iiii", kwlist,
+        &A, &tau, &m, &n, &ldA, &oA))
+        return NULL;
+
+    if (!Matrix_Check(A)) err_mtrx("A");
+    if (!Matrix_Check(tau)) err_mtrx("tau");
+    if (MAT_ID(A) != MAT_ID(tau)) err_conflicting_ids;
+    if (m < 0) m = A->nrows;
+    if (n < 0) n = A->ncols;
+    if (m == 0 || n == 0) return Py_BuildValue("");
+    if (ldA == 0) ldA = MAX(1,A->nrows);
+    if (ldA < MAX(1,m)) err_ld("ldA");
+    if (oA < 0) err_nn_int("offsetA");
+    if (oA + (n-1)*ldA + m > len(A)) err_buf_len("A");
+    if (len(tau) < MIN(m,n)) err_buf_len("tau");
+
+    switch (MAT_ID(A)){
+        case DOUBLE:
+            lwork = -1;
+            Py_BEGIN_ALLOW_THREADS
+            dgeqrf_(&m, &n, NULL, &ldA, NULL, &wl.d, &lwork, &info);
+            Py_END_ALLOW_THREADS
+            lwork = (int) wl.d;
+            if (!(work = (void *) calloc(lwork, sizeof(double))))
+                return PyErr_NoMemory();
+            Py_BEGIN_ALLOW_THREADS
+            dgeqrf_(&m, &n, MAT_BUFD(A)+oA, &ldA, MAT_BUFD(tau),
+                (double *) work, &lwork, &info);
+            Py_END_ALLOW_THREADS
+            free(work);
+	    break;
+
+        case COMPLEX:
+            lwork = -1;
+            Py_BEGIN_ALLOW_THREADS
+            zgeqrf_(&m, &n, NULL, &ldA, NULL, &wl.z, &lwork, &info);
+            Py_END_ALLOW_THREADS
+            lwork = (int) creal(wl.z);
+            if (!(work = (void *) calloc(lwork, sizeof(double complex))))
+                return PyErr_NoMemory();
+            Py_BEGIN_ALLOW_THREADS
+            zgeqrf_(&m, &n, MAT_BUFZ(A)+oA, &ldA, MAT_BUFZ(tau),
+                (double complex *) work, &lwork, &info);
+            Py_END_ALLOW_THREADS
+            free(work);
+	    break;
+
+        default:
+	    err_invalid_id;
+    }
+
+    if (info) err_lapack
+    else return Py_BuildValue("");
+}
+
+
+static char doc_ormqr[] =
+    "Product with a real orthogonal matrix.\n\n"
+    "ormqr(A, tau, C, side='L', trans='N', m=C.size[0], n=C.size[1],\n"
+    "      k=len(tau), ldA=max(1,A.size[0]), ldC=max(1,C.size[0]),\n"
+    "      offsetA=0, offsetC=0)\n\n"
+    "PURPOSE\n"
+    "Computes\n"
+    "C := Q*C   if side = 'L' and trans = 'N'.\n"
+    "C := Q^T*C if side = 'L' and trans = 'T'.\n"
+    "C := C*Q   if side = 'R' and trans = 'N'.\n"
+    "C := C*Q^T if side = 'R' and trans = 'T'.\n"
+    "C is m by n and Q is a square orthogonal matrix computed by geqrf."
+    "\n"
+    "Q is defined as a product of k elementary reflectors, stored as\n"
+    "the first k columns of A and the first k entries of tau.\n\n"
+    "ARGUMENTS\n"
+    "A         'd' matrix\n\n"
+    "tau       'd' matrix of length at least k\n\n"
+    "C         'd' matrix\n\n"
+    "side      'L' or 'R'\n\n"
+    "trans     'N' or 'T'\n\n"
+    "m         integer.  If negative, the default value is used.\n\n"
+    "n         integer.  If negative, the default value is used.\n\n"
+    "k         integer.  k <= m if side = 'R' and k <= n if side = 'L'.\n"
+    "          If negative, the default value is used.\n\n"
+    "ldA       nonnegative integer.  ldA >= max(1,m) if side = 'L'\n"
+    "          and ldA >= max(1,n) if side = 'R'.  If zero, the\n"
+    "          default value is used.\n\n"
+    "ldC       nonnegative integer.  ldC >= max(1,m).  If zero, the\n"
+    "          default value is used.\n\n"
+    "offsetA   nonnegative integer\n\n"
+    "offsetB   nonnegative integer";
+
+static PyObject* ormqr(PyObject *self, PyObject *args, PyObject *kwrds)
+{
+    matrix *A, *tau, *C;
+    int m=-1, n=-1, k=-1, ldA=0, ldC=0, oA=0, oC=0, info, lwork;
+    void *work;
+    number wl;
+#if PY_MAJOR_VERSION >= 3
+    int side_ = 'L', trans_ = 'N';
+#endif
+    char side = 'L', trans = 'N';
+    char *kwlist[] = {"A", "tau", "C", "side", "trans", "m", "n", "k",
+        "ldA", "ldC", "offsetA", "offsetC", NULL};
+
+#if PY_MAJOR_VERSION >= 3
+    if (!PyArg_ParseTupleAndKeywords(args, kwrds, "OOO|CCiiiiiii",
+        kwlist, &A, &tau, &C, &side_, &trans_, &m, &n, &k, &ldA, &ldC,
+        &oA, &oC)) 
+        return NULL;
+    side = (char) side_;
+    trans = (char) trans_;
+#else
+    if (!PyArg_ParseTupleAndKeywords(args, kwrds, "OOO|cciiiiiii",
+        kwlist, &A, &tau, &C, &side, &trans, &m, &n, &k, &ldA, &ldC,
+        &oA, &oC)) 
+        return NULL;
+#endif
+
+    if (!Matrix_Check(A)) err_mtrx("A");
+    if (!Matrix_Check(tau)) err_mtrx("tau");
+    if (!Matrix_Check(C)) err_mtrx("C");
+    if (MAT_ID(A) != MAT_ID(tau) || MAT_ID(A) != MAT_ID(C))
+        err_conflicting_ids;
+    if (side != 'L' && side != 'R') err_char("side", "'L', 'R'");
+    if (trans != 'N' && trans != 'T') err_char("trans", "'N', 'T'");
+    if (m < 0) m = C->nrows;
+    if (n < 0) n = C->ncols;
+    if (k < 0) k = len(tau);
+    if (m == 0 || n == 0 || k == 0) return Py_BuildValue("");
+    if (k > ((side == 'L') ? m : n)) err_ld("k");
+    if (ldA == 0) ldA = MAX(1,A->nrows);
+    if (ldA < ((side == 'L') ? MAX(1,m) : MAX(1,n))) err_ld("ldA");
+    if (ldC == 0) ldC = MAX(1,C->nrows);
+    if (ldC < MAX(1,m)) err_ld("ldC");
+    if (oA < 0) err_nn_int("offsetA");
+    if (oA + k*ldA  > len(A)) err_buf_len("A");
+    if (oC < 0) err_nn_int("offsetC");
+    if (oC + (n-1)*ldC + m > len(C)) err_buf_len("C");
+    if (len(tau) < k) err_buf_len("tau");
+
+    switch (MAT_ID(A)){
+        case DOUBLE:
+            lwork = -1;
+            Py_BEGIN_ALLOW_THREADS
+            dormqr_(&side, &trans, &m, &n, &k, NULL, &ldA, NULL, NULL,
+                &ldC, &wl.d, &lwork, &info);
+            Py_END_ALLOW_THREADS
+            lwork = (int) wl.d;
+            if (!(work = (void *) calloc(lwork, sizeof(double))))
+                return PyErr_NoMemory();
+            Py_BEGIN_ALLOW_THREADS
+            dormqr_(&side, &trans, &m, &n, &k, MAT_BUFD(A)+oA, &ldA,
+                MAT_BUFD(tau), MAT_BUFD(C)+oC, &ldC, (double *) work,
+                &lwork, &info);
+            Py_END_ALLOW_THREADS
+            free(work);
+	    break;
+
+        default:
+	    err_invalid_id;
+    }
+
+    if (info) err_lapack
+    else return Py_BuildValue("");
+}
+
+
+static char doc_unmqr[] =
+    "Product with a real or complex orthogonal matrix.\n\n"
+    "unmqr(A, tau, C, side='L', trans='N', m=C.size[0], n=C.size[1],\n"
+    "      k=len(tau), ldA=max(1,A.size[0]), ldC=max(1,C.size[0]),\n"
+    "      offsetA=0, offsetC=0)\n\n"
+    "PURPOSE\n"
+    "Computes\n"
+    "C := Q*C   if side = 'L' and trans = 'N'.\n"
+    "C := Q^T*C if side = 'L' and trans = 'T'.\n"
+    "C := Q^H*C if side = 'L' and trans = 'C'.\n"
+    "C := C*Q   if side = 'R' and trans = 'N'.\n"
+    "C := C*Q^T if side = 'R' and trans = 'T'.\n"
+    "C := C*Q^H if side = 'R' and trans = 'C'.\n"
+    "C is m by n and Q is a square orthogonal/unitary matrix computed\n"
+    "by geqrf.  Q is defined as a product of k elementary reflectors,\n"
+    "stored as the first k columns of A and the first k entries of tau."
+    "\n\n"
+    "ARGUMENTS\n"
+    "A         'd' or 'z' matrix\n\n"
+    "tau       'd' or 'z' matrix of length at least k.  Must have the\n"
+    "          same type as A.\n\n"
+    "C         'd' or 'z' matrix.  Must have the same type as A.\n\n"
+    "side      'L' or 'R'\n\n"
+    "trans     'N', 'T', or 'C'n\n"
+    "m         integer.  If negative, the default value is used.\n\n"
+    "n         integer.  If negative, the default value is used.\n\n"
+    "k         integer.  k <= m if side = 'R' and k <= n if side = 'L'.\n"
+    "          If negative, the default value is used.\n\n"
+    "ldA       nonnegative integer.  ldA >= max(1,m) if side = 'L'\n"
+    "          and ldA >= max(1,n) if side = 'R'.  If zero, the\n"
+    "          default value is used.\n\n"
+    "ldC       nonnegative integer.  ldC >= max(1,m).  If zero, the\n"
+    "          default value is used.\n\n"
+    "offsetA   nonnegative integer\n\n"
+    "offsetB   nonnegative integer";
+
+static PyObject* unmqr(PyObject *self, PyObject *args, PyObject *kwrds)
+{
+    matrix *A, *tau, *C;
+    int m=-1, n=-1, k=-1, ldA=0, ldC=0, oA=0, oC=0, info, lwork;
+    void *work;
+    number wl;
+#if PY_MAJOR_VERSION >= 3
+    int side_ = 'L', trans_ = 'N';
+#endif
+    char side = 'L', trans = 'N';
+    char *kwlist[] = {"A", "tau", "C", "side", "trans", "m", "n", "k",
+        "ldA", "ldC", "offsetA", "offsetC", NULL};
+
+#if PY_MAJOR_VERSION >= 3
+    if (!PyArg_ParseTupleAndKeywords(args, kwrds, "OOO|CCiiiiiii",
+        kwlist, &A, &tau, &C, &side_, &trans_, &m, &n, &k, &ldA, &ldC,
+        &oA, &oC)) 
+        return NULL;
+    side = (char) side_;
+    trans = (char) trans_;
+#else
+    if (!PyArg_ParseTupleAndKeywords(args, kwrds, "OOO|cciiiiiii",
+        kwlist, &A, &tau, &C, &side, &trans, &m, &n, &k, &ldA, &ldC,
+        &oA, &oC)) 
+        return NULL;
+#endif
+
+    if (!Matrix_Check(A)) err_mtrx("A");
+    if (!Matrix_Check(tau)) err_mtrx("tau");
+    if (!Matrix_Check(C)) err_mtrx("C");
+    if (MAT_ID(A) != MAT_ID(tau) || MAT_ID(A) != MAT_ID(C))
+        err_conflicting_ids;
+    if (side != 'L' && side != 'R') err_char("side", "'L', 'R'");
+    if (trans != 'N' && trans != 'T' && trans != 'C')
+        err_char("trans", "'N', 'T', 'C'");
+    if (m < 0) m = C->nrows;
+    if (n < 0) n = C->ncols;
+    if (k < 0) k = len(tau);
+    if (m == 0 || n == 0 || k == 0) return Py_BuildValue("");
+    if (k > ((side == 'L') ? m : n)) err_ld("k");
+    if (ldA == 0) ldA = MAX(1,A->nrows);
+    if (ldA < ((side == 'L') ? MAX(1,m) : MAX(1,n))) err_ld("ldA");
+    if (ldC == 0) ldC = MAX(1,C->nrows);
+    if (ldC < MAX(1,m)) err_ld("ldC");
+    if (oA < 0) err_nn_int("offsetA");
+    if (oA + k*ldA > len(A)) err_buf_len("A");
+    if (oC < 0) err_nn_int("offsetC");
+    if (oC + (n-1)*ldC + m > len(C)) err_buf_len("C");
+    if (len(tau) < k) err_buf_len("tau");
+
+    switch (MAT_ID(A)){
+        case DOUBLE:
+            if (trans == 'C') trans = 'T';
+            lwork = -1;
+            Py_BEGIN_ALLOW_THREADS
+            dormqr_(&side, &trans, &m, &n, &k, NULL, &ldA, NULL, NULL,
+                &ldC, &wl.d, &lwork, &info);
+            Py_END_ALLOW_THREADS
+            lwork = (int) wl.d;
+            if (!(work = (void *) calloc(lwork, sizeof(double))))
+                return PyErr_NoMemory();
+            Py_BEGIN_ALLOW_THREADS
+            dormqr_(&side, &trans, &m, &n, &k, MAT_BUFD(A)+oA, &ldA,
+                MAT_BUFD(tau), MAT_BUFD(C)+oC, &ldC, (double *) work,
+                &lwork, &info);
+            Py_END_ALLOW_THREADS
+            free(work);
+	    break;
+
+        case COMPLEX:
+            if (trans == 'T') err_char("trans", "'N', 'C'");
+            lwork = -1;
+            Py_BEGIN_ALLOW_THREADS
+            zunmqr_(&side, &trans, &m, &n, &k, NULL, &ldA, NULL, NULL,
+                &ldC, &wl.z, &lwork, &info);
+            Py_END_ALLOW_THREADS
+            lwork = (int) creal(wl.z);
+            if (!(work = (void *) calloc(lwork, sizeof(double complex))))
+                return PyErr_NoMemory();
+            Py_BEGIN_ALLOW_THREADS
+            zunmqr_(&side, &trans, &m, &n, &k, MAT_BUFZ(A)+oA, &ldA,
+                MAT_BUFZ(tau), MAT_BUFZ(C)+oC, &ldC, 
+                (double complex *) work, &lwork, &info);
+            Py_END_ALLOW_THREADS
+            free(work);
+	    break;
+
+        default:
+	    err_invalid_id;
+    }
+
+    if (info) err_lapack
+    else return Py_BuildValue("");
+}
+
+
+static char doc_orgqr[] =
+    "Generate the orthogonal matrix in a QR factorization.\n\n"
+    "ormqr(A, tau, m=A.size[0], n=min(A.size), k=len(tau), \n"
+    "      ldA=max(1,A.size[0]), offsetA=0)\n\n"
+    "PURPOSE\n"
+    "On entry, A and tau contain an m by m orthogonal matrix Q.\n"
+    "Q is defined as a product of k elementary reflectors, stored in the\n"
+    "first k columns of A and in tau, as computed by geqrf().  On exit,\n"
+    "the first n columns of Q are stored in the leading columns of A.\n\n"
+    "ARGUMENTS\n"
+    "A         'd' matrix\n\n"
+    "tau       'd' matrix of length at least k\n\n"
+    "m         integer.  If negative, the default value is used.\n\n"
+    "n         integer.  n <= m.  If negative, the default value is used."
+    "\n\n"
+    "k         integer.  k <= n.  If negative, the default value is \n"
+    "          used.\n\n"
+    "ldA       nonnegative integer.  ldA >= max(1,m).  If zero, the\n"
+    "          default value is used.\n\n"
+    "offsetA   nonnegative integer";
+
+static PyObject* orgqr(PyObject *self, PyObject *args, PyObject *kwrds)
+{
+    matrix *A, *tau;
+    int m=-1, n=-1, k=-1, ldA=0, oA=0, info, lwork;
+    void *work;
+    number wl;
+    char *kwlist[] = {"A", "tau", "m", "n", "k", "ldA", "offsetA", NULL};
+
+    if (!PyArg_ParseTupleAndKeywords(args, kwrds, "OO|iiiii", kwlist, &A,
+        &tau, &m, &n, &k, &ldA, &oA)) return NULL;
+
+    if (!Matrix_Check(A)) err_mtrx("A");
+    if (!Matrix_Check(tau)) err_mtrx("tau");
+    if (MAT_ID(A) != MAT_ID(tau)) err_conflicting_ids;
+    if (m < 0) m = A->nrows;
+    if (n < 0) n = MIN(A->nrows, A->ncols);
+    if (n > m) err_ld("n");
+    if (k < 0) k = len(tau);
+    if (k > n) err_ld("k");
+    if (m == 0 || n == 0) return Py_BuildValue("");
+    if (ldA == 0) ldA = MAX(1, A->nrows);
+    if (ldA <  MAX(1, m)) err_ld("ldA");
+    if (oA < 0) err_nn_int("offsetA");
+    if (oA + n*ldA  > len(A)) err_buf_len("A");
+    if (len(tau) < k) err_buf_len("tau");
+
+    switch (MAT_ID(A)){
+        case DOUBLE:
+            lwork = -1;
+            Py_BEGIN_ALLOW_THREADS
+            dorgqr_(&m, &n, &k, NULL, &ldA, NULL, &wl.d, &lwork, &info);
+            Py_END_ALLOW_THREADS
+            lwork = (int) wl.d;
+            if (!(work = (void *) calloc(lwork, sizeof(double))))
+                return PyErr_NoMemory();
+            Py_BEGIN_ALLOW_THREADS
+            dorgqr_(&m, &n, &k, MAT_BUFD(A) + oA, &ldA, MAT_BUFD(tau),
+                (double *) work, &lwork, &info);
+            Py_END_ALLOW_THREADS
+            free(work);
+	    break;
+
+        default:
+	    err_invalid_id;
+    }
+
+    if (info) err_lapack
+    else return Py_BuildValue("");
+}
+
+
+static char doc_ungqr[] =
+    "Generate the orthogonal or unitary matrix in a QR factorization.\n\n"
+    "ungqr(A, tau, m=A.size[0], n=min(A.size), k=len(tau), \n"
+    "      ldA=max(1,A.size[0]), offsetA=0)\n\n"
+    "PURPOSE\n"
+    "On entry, A and tau contain an m by m orthogonal/unitary matrix Q.\n"
+    "Q is defined as a product of k elementary reflectors, stored in the\n"
+    "first k columns of A and in tau, as computed by geqrf().  On exit,\n"
+    "the first n columns of Q are stored in the leading columns of A.\n\n"
+    "ARGUMENTS\n"
+    "A         'd' or 'z' matrix\n\n"
+    "tau       'd' or 'z' matrix of length at least k.  Must have the\n"
+    "          same type as A.\n\n"
+    "m         integer.  If negative, the default value is used.\n\n"
+    "n         integer.  n <= m.  If negative, the default value is used."
+    "\n\n"
+    "k         integer.  k <= n.  If negative, the default value is \n"
+    "          used.\n\n"
+    "ldA       nonnegative integer.  ldA >= max(1,m).  If zero, the\n"
+    "          default value is used.\n\n"
+    "offsetA   nonnegative integer";
+
+static PyObject* ungqr(PyObject *self, PyObject *args, PyObject *kwrds)
+{
+    matrix *A, *tau;
+    int m=-1, n=-1, k=-1, ldA=0, oA=0, info, lwork;
+    void *work;
+    number wl;
+    char *kwlist[] = {"A", "tau", "m", "n", "k", "ldA", "offsetA", NULL};
+
+    if (!PyArg_ParseTupleAndKeywords(args, kwrds, "OO|iiiii",
+        kwlist, &A, &tau, &m, &n, &k, &ldA, &oA)) return NULL;
+
+    if (!Matrix_Check(A)) err_mtrx("A");
+    if (!Matrix_Check(tau)) err_mtrx("tau");
+    if (MAT_ID(A) != MAT_ID(tau)) err_conflicting_ids;
+    if (m < 0) m = A->nrows;
+    if (n < 0) n = MIN(A->nrows, A->ncols);
+    if (n > m) err_ld("n");
+    if (k < 0) k = len(tau);
+    if (k > n) err_ld("k");
+    if (m == 0 || n == 0) return Py_BuildValue("");
+    if (ldA == 0) ldA = MAX(1, A->nrows);
+    if (ldA <  MAX(1, m)) err_ld("ldA");
+    if (oA < 0) err_nn_int("offsetA");
+    if (oA + n*ldA  > len(A)) err_buf_len("A");
+    if (len(tau) < k) err_buf_len("tau");
+
+    switch (MAT_ID(A)){
+        case DOUBLE:
+            lwork = -1;
+            Py_BEGIN_ALLOW_THREADS
+            dorgqr_(&m, &n, &k, NULL, &ldA, NULL, &wl.d, &lwork, &info);
+            Py_END_ALLOW_THREADS
+            lwork = (int) wl.d;
+            if (!(work = (void *) calloc(lwork, sizeof(double))))
+                return PyErr_NoMemory();
+            Py_BEGIN_ALLOW_THREADS
+            dorgqr_(&m, &n, &k, MAT_BUFD(A) + oA, &ldA, MAT_BUFD(tau),
+                (double *) work, &lwork, &info);
+            Py_END_ALLOW_THREADS
+            free(work);
+	    break;
+
+        case COMPLEX:
+            lwork = -1;
+            Py_BEGIN_ALLOW_THREADS
+            zungqr_(&m, &n, &k, NULL, &ldA, NULL, &wl.z, &lwork, &info);
+            Py_END_ALLOW_THREADS
+            lwork = (int) creal(wl.z);
+            if (!(work = (void *) calloc(lwork, sizeof(double complex))))
+                return PyErr_NoMemory();
+            Py_BEGIN_ALLOW_THREADS
+            zungqr_(&m, &n, &k, MAT_BUFZ(A) + oA, &ldA, MAT_BUFZ(tau),
+                (double complex *) work, &lwork, &info);
+            Py_END_ALLOW_THREADS
+            free(work);
+	    break;
+
+        default:
+	    err_invalid_id;
+    }
+
+    if (info) err_lapack
+    else return Py_BuildValue("");
+}
+
+
+static char doc_gelqf[] =
+    "LQ factorization.\n\n"
+    "gelqf(A, tau, m=A.size[0], n=A.size[1], ldA=max(1,A.size[0]),\n"
+    "      offsetA=0)\n\n"
+    "PURPOSE\n"
+    "LQ factorization of an m by n real or complex matrix A:\n\n"
+    "A = L*Q = [L1; 0] * [Q1; Q2] if m <= n\n"
+    "A = L*Q = [L1; L2] * Q if m >= n,\n\n"
+    "where Q is n by n and orthogonal/unitary and L is m by n with L1\n"
+    "lower triangular.  On exit, L is stored in the lower triangular\n"
+    "part of A.  Q is stored as a product of k=min(m,n) elementary\n"
+    "reflectors.  The parameters of the reflectors are stored in the\n"
+    "first k entries of tau and in the upper  triangular part of the\n"
+    "first k rows of A.\n\n"
+    "ARGUMENTS\n"
+    "A         'd' or 'z' matrix\n\n"
+    "tau       'd' or 'z' matrix of length at least min(m,n).  Must\n"
+    "          have the same type as A.\n\n"
+    "m         integer.  If negative, the default value is used.\n\n"
+    "n         integer.  If negative, the default value is used.\n\n"
+    "ldA       nonnegative integer.  ldA >= max(1,m).  If zero, the\n"
+    "          default value is used.\n\n"
+    "offsetA   nonnegative integer";
+
+static PyObject* gelqf(PyObject *self, PyObject *args, PyObject *kwrds)
+{
+    matrix *A, *tau;
+    int m=-1, n=-1, ldA=0, oA=0, info, lwork;
+    void *work;
+    number wl;
+    char *kwlist[] = {"A", "tau", "m", "n", "ldA", "offsetA", NULL};
+
+    if (!PyArg_ParseTupleAndKeywords(args, kwrds, "OO|iiii", kwlist,
+        &A, &tau, &m, &n, &ldA, &oA))
+        return NULL;
+
+    if (!Matrix_Check(A)) err_mtrx("A");
+    if (!Matrix_Check(tau)) err_mtrx("tau");
+    if (MAT_ID(A) != MAT_ID(tau)) err_conflicting_ids;
+    if (m < 0) m = A->nrows;
+    if (n < 0) n = A->ncols;
+    if (m == 0 || n == 0) return Py_BuildValue("");
+    if (ldA == 0) ldA = MAX(1,A->nrows);
+    if (ldA < MAX(1,m)) err_ld("ldA");
+    if (oA < 0) err_nn_int("offsetA");
+    if (oA + (n-1)*ldA + m > len(A)) err_buf_len("A");
+    if (len(tau) < MIN(m,n)) err_buf_len("tau");
+
+    switch (MAT_ID(A)){
+        case DOUBLE:
+            lwork = -1;
+            Py_BEGIN_ALLOW_THREADS
+            dgelqf_(&m, &n, NULL, &ldA, NULL, &wl.d, &lwork, &info);
+            Py_END_ALLOW_THREADS
+            lwork = (int) wl.d;
+            if (!(work = (void *) calloc(lwork, sizeof(double))))
+                return PyErr_NoMemory();
+            Py_BEGIN_ALLOW_THREADS
+            dgelqf_(&m, &n, MAT_BUFD(A)+oA, &ldA, MAT_BUFD(tau),
+                (double *) work, &lwork, &info);
+            Py_END_ALLOW_THREADS
+            free(work);
+	    break;
+
+        case COMPLEX:
+            lwork = -1;
+            Py_BEGIN_ALLOW_THREADS
+            zgelqf_(&m, &n, NULL, &ldA, NULL, &wl.z, &lwork, &info);
+            Py_END_ALLOW_THREADS
+            lwork = (int) creal(wl.z);
+            if (!(work = (void *) calloc(lwork, sizeof(double complex))))
+                return PyErr_NoMemory();
+            Py_BEGIN_ALLOW_THREADS
+            zgelqf_(&m, &n, MAT_BUFZ(A)+oA, &ldA, MAT_BUFZ(tau),
+                (double complex *) work, &lwork, &info);
+            Py_END_ALLOW_THREADS
+            free(work);
+	    break;
+
+        default:
+	    err_invalid_id;
+    }
+
+    if (info) err_lapack
+    else return Py_BuildValue("");
+}
+
+
+static char doc_ormlq[] =
+    "Product with a real orthogonal matrix.\n\n"
+    "ormlq(A, tau, C, side='L', trans='N', m=C.size[0], n=C.size[1],\n"
+    "      k=min(A.size), ldA=max(1,A.size[0]), ldC=max(1,C.size[0]),\n"
+    "      offsetA=0, offsetC=0)\n\n"
+    "PURPOSE\n"
+    "Computes\n"
+    "C := Q*C   if side = 'L' and trans = 'N'.\n"
+    "C := Q^T*C if side = 'L' and trans = 'T'.\n"
+    "C := C*Q   if side = 'R' and trans = 'N'.\n"
+    "C := C*Q^T if side = 'R' and trans = 'T'.\n"
+    "C is m by n and Q is a square orthogonal matrix computed by gelqf."
+    "\n"
+    "Q is defined as a product of k elementary reflectors, stored as\n"
+    "the first k rows of A and the first k entries of tau.\n\n"
+    "ARGUMENTS\n"
+    "A         'd' matrix\n\n"
+    "tau       'd' matrix of length at least k\n\n"
+    "C         'd' matrix\n\n"
+    "side      'L' or 'R'\n\n"
+    "trans     'N' or 'T'\n\n"
+    "m         integer.  If negative, the default value is used.\n\n"
+    "n         integer.  If negative, the default value is used.\n\n"
+    "k         integer.  k <= m if side = 'L' and k <= n if side = 'R'.\n"
+    "          If negative, the default value is used.\n\n"
+    "ldA       nonnegative integer.  ldA >= max(1,k).  If zero, the\n"
+    "          default value is used.\n\n"
+    "ldC       nonnegative integer.  ldC >= max(1,m).  If zero, the\n"
+    "          default value is used.\n\n"
+    "offsetA   nonnegative integer\n\n"
+    "offsetB   nonnegative integer";
+
+static PyObject* ormlq(PyObject *self, PyObject *args, PyObject *kwrds)
+{
+    matrix *A, *tau, *C;
+    int m=-1, n=-1, k=-1, ldA=0, ldC=0, oA=0, oC=0, info, lwork;
+    void *work;
+    number wl;
+#if PY_MAJOR_VERSION >= 3
+    int side_ = 'L', trans_ = 'N';
+#endif
+    char side = 'L', trans = 'N';
+    char *kwlist[] = {"A", "tau", "C", "side", "trans", "m", "n", "k",
+        "ldA", "ldC", "offsetA", "offsetC", NULL};
+
+#if PY_MAJOR_VERSION >= 3
+    if (!PyArg_ParseTupleAndKeywords(args, kwrds, "OOO|CCiiiiiii",
+        kwlist, &A, &tau, &C, &side_, &trans_, &m, &n, &k, &ldA, &ldC,
+        &oA, &oC)) 
+        return NULL;
+    side = (char) side_;
+    trans = (char) trans_;
+#else
+    if (!PyArg_ParseTupleAndKeywords(args, kwrds, "OOO|cciiiiiii",
+        kwlist, &A, &tau, &C, &side, &trans, &m, &n, &k, &ldA, &ldC,
+        &oA, &oC)) 
+        return NULL;
+#endif
+
+    if (!Matrix_Check(A)) err_mtrx("A");
+    if (!Matrix_Check(tau)) err_mtrx("tau");
+    if (!Matrix_Check(C)) err_mtrx("C");
+    if (MAT_ID(A) != MAT_ID(tau) || MAT_ID(A) != MAT_ID(C))
+        err_conflicting_ids;
+    if (side != 'L' && side != 'R') err_char("side", "'L', 'R'");
+    if (trans != 'N' && trans != 'T') err_char("trans", "'N', 'T'");
+    if (m < 0) m = C->nrows;
+    if (n < 0) n = C->ncols;
+    if (k < 0) k = MIN(A->nrows, A->ncols);
+    if (m == 0 || n == 0 || k == 0) return Py_BuildValue("");
+    if (k > ((side == 'L') ? m : n)) err_ld("k");
+    if (ldA == 0) ldA = MAX(1,A->nrows);
+    if (ldA < MAX(1,k)) err_ld("ldA");
+    if (ldC == 0) ldC = MAX(1,C->nrows);
+    if (ldC < MAX(1,m)) err_ld("ldC");
+    if (oA < 0) err_nn_int("offsetA");
+    if (oA + ldA * ((side == 'L') ? m : n) > len(A)) err_buf_len("A");
+    if (oC < 0) err_nn_int("offsetC");
+    if (oC + (n-1)*ldC + m > len(C)) err_buf_len("C");
+    if (len(tau) < k) err_buf_len("tau");
+
+    switch (MAT_ID(A)){
+        case DOUBLE:
+            lwork = -1;
+            Py_BEGIN_ALLOW_THREADS
+            dormlq_(&side, &trans, &m, &n, &k, NULL, &ldA, NULL, NULL,
+                &ldC, &wl.d, &lwork, &info);
+            Py_END_ALLOW_THREADS
+            lwork = (int) wl.d;
+            if (!(work = (void *) calloc(lwork, sizeof(double))))
+                return PyErr_NoMemory();
+            Py_BEGIN_ALLOW_THREADS
+            dormlq_(&side, &trans, &m, &n, &k, MAT_BUFD(A)+oA, &ldA,
+                MAT_BUFD(tau), MAT_BUFD(C)+oC, &ldC, (double *) work,
+                &lwork, &info);
+            Py_END_ALLOW_THREADS
+            free(work);
+	    break;
+
+        default:
+	    err_invalid_id;
+    }
+
+    if (info) err_lapack
+    else return Py_BuildValue("");
+}
+
+
+static char doc_unmlq[] =
+    "Product with a real or complex orthogonal matrix.\n\n"
+    "unmlq(A, tau, C, side='L', trans='N', m=C.size[0], n=C.size[1],\n"
+    "      k=min(A.size), ldA=max(1,A.size[0]), ldC=max(1,C.size[0]),\n"
+    "      offsetA=0, offsetC=0)\n\n"
+    "PURPOSE\n"
+    "Computes\n"
+    "C := Q*C   if side = 'L' and trans = 'N'.\n"
+    "C := Q^T*C if side = 'L' and trans = 'T'.\n"
+    "C := Q^H*C if side = 'L' and trans = 'C'.\n"
+    "C := C*Q   if side = 'R' and trans = 'N'.\n"
+    "C := C*Q^T if side = 'R' and trans = 'T'.\n"
+    "C := C*Q^H if side = 'R' and trans = 'C'.\n"
+    "C is m by n and Q is a square orthogonal/unitary matrix computed\n"
+    "by gelqf.  Q is defined as a product of k elementary reflectors,\n"
+    "stored as the first k rows of A and the first k entries of tau."
+    "\n\n"
+    "ARGUMENTS\n"
+    "A         'd' or 'z' matrix\n\n"
+    "tau       'd' or 'z' matrix of length at least k.  Must have the\n"
+    "          same type as A.\n\n"
+    "C         'd' or 'z' matrix.  Must have the same type as A.\n\n"
+    "side      'L' or 'R'\n\n"
+    "trans     'N', 'T', or 'C'n\n"
+    "m         integer.  If negative, the default value is used.\n\n"
+    "n         integer.  If negative, the default value is used.\n\n"
+    "k         integer.  k <= m if side = 'R' and k <= n if side = 'L'.\n"
+    "          If negative, the default value is used.\n\n"
+    "ldA       nonnegative integer.  ldA >= max(1,k).  If zero, the\n"
+    "          default value is used.\n\n"
+    "ldC       nonnegative integer.  ldC >= max(1,m).  If zero, the\n"
+    "          default value is used.\n\n"
+    "offsetA   nonnegative integer\n\n"
+    "offsetB   nonnegative integer";
+
+static PyObject* unmlq(PyObject *self, PyObject *args, PyObject *kwrds)
+{
+    matrix *A, *tau, *C;
+    int m=-1, n=-1, k=-1, ldA=0, ldC=0, oA=0, oC=0, info, lwork;
+    void *work;
+    number wl;
+#if PY_MAJOR_VERSION >= 3
+    int side_ = 'L', trans_ = 'N';
+#endif
+    char side = 'L', trans = 'N';
+    char *kwlist[] = {"A", "tau", "C", "side", "trans", "m", "n", "k",
+        "ldA", "ldC", "offsetA", "offsetC", NULL};
+
+#if PY_MAJOR_VERSION >= 3
+    if (!PyArg_ParseTupleAndKeywords(args, kwrds, "OOO|CCiiiiiii",
+        kwlist, &A, &tau, &C, &side_, &trans_, &m, &n, &k, &ldA, &ldC,
+        &oA, &oC)) 
+        return NULL;
+    side = (char) side_;
+    trans = (char) trans_;
+#else
+    if (!PyArg_ParseTupleAndKeywords(args, kwrds, "OOO|cciiiiiii",
+        kwlist, &A, &tau, &C, &side, &trans, &m, &n, &k, &ldA, &ldC,
+        &oA, &oC)) 
+        return NULL;
+#endif
+
+    if (!Matrix_Check(A)) err_mtrx("A");
+    if (!Matrix_Check(tau)) err_mtrx("tau");
+    if (!Matrix_Check(C)) err_mtrx("C");
+    if (MAT_ID(A) != MAT_ID(tau) || MAT_ID(A) != MAT_ID(C))
+        err_conflicting_ids;
+    if (side != 'L' && side != 'R') err_char("side", "'L', 'R'");
+    if (trans != 'N' && trans != 'T' && trans != 'C')
+        err_char("trans", "'N', 'T', 'C'");
+    if (m < 0) m = C->nrows;
+    if (n < 0) n = C->ncols;
+    if (k < 0) k = MIN(A->nrows, A->ncols);
+    if (m == 0 || n == 0 || k == 0) return Py_BuildValue("");
+    if (k > ((side == 'L') ? m : n)) err_ld("k");
+    if (ldA == 0) ldA = MAX(1,A->nrows);
+    if (ldA < MAX(1,k)) err_ld("ldA");
+    if (ldC == 0) ldC = MAX(1,C->nrows);
+    if (ldC < MAX(1,m)) err_ld("ldC");
+    if (oA < 0) err_nn_int("offsetA");
+    if (oA + ldA * ((side == 'L') ? m : n) > len(A)) err_buf_len("A");
+    if (oC < 0) err_nn_int("offsetC");
+    if (oC + (n-1)*ldC + m > len(C)) err_buf_len("C");
+    if (len(tau) < k) err_buf_len("tau");
+
+    switch (MAT_ID(A)){
+        case DOUBLE:
+            if (trans == 'C') trans = 'T';
+            lwork = -1;
+            Py_BEGIN_ALLOW_THREADS
+            dormlq_(&side, &trans, &m, &n, &k, NULL, &ldA, NULL, NULL,
+                &ldC, &wl.d, &lwork, &info);
+            Py_END_ALLOW_THREADS
+            lwork = (int) wl.d;
+            if (!(work = (void *) calloc(lwork, sizeof(double))))
+                return PyErr_NoMemory();
+            Py_BEGIN_ALLOW_THREADS
+            dormlq_(&side, &trans, &m, &n, &k, MAT_BUFD(A)+oA, &ldA,
+                MAT_BUFD(tau), MAT_BUFD(C)+oC, &ldC, (double *) work,
+                &lwork, &info);
+            Py_END_ALLOW_THREADS
+            free(work);
+	    break;
+
+        case COMPLEX:
+            if (trans == 'T') err_char("trans", "'N', 'C'");
+            lwork = -1;
+            Py_BEGIN_ALLOW_THREADS
+            zunmlq_(&side, &trans, &m, &n, &k, NULL, &ldA, NULL, NULL,
+                &ldC, &wl.z, &lwork, &info);
+            Py_END_ALLOW_THREADS
+            lwork = (int) creal(wl.z);
+            if (!(work = (void *) calloc(lwork, sizeof(double complex))))
+                return PyErr_NoMemory();
+            Py_BEGIN_ALLOW_THREADS
+            zunmlq_(&side, &trans, &m, &n, &k, MAT_BUFZ(A)+oA, &ldA,
+                MAT_BUFZ(tau), MAT_BUFZ(C)+oC, &ldC, 
+                (double complex *) work, &lwork, &info);
+            Py_END_ALLOW_THREADS
+            free(work);
+	    break;
+
+        default:
+	    err_invalid_id;
+    }
+
+    if (info) err_lapack
+    else return Py_BuildValue("");
+}
+
+
+static char doc_orglq[] =
+    "Generate the orthogonal matrix in an LQ factorization.\n\n"
+    "orglq(A, tau, m=min(A.size), n=A.size[1], k=len(tau), \n"
+    "      ldA=max(1,A.size[0]), offsetA=0)\n\n"
+    "PURPOSE\n"
+    "On entry, A and tau contain an n by n orthogonal matrix Q.\n"
+    "Q is defined as a product of k elementary reflectors, stored in the\n"
+    "first k rows of A and in tau, as computed by gelqf().  On exit,\n"
+    "the first m rows of Q are stored in the leading rows of A.\n\n"
+    "ARGUMENTS\n"
+    "A         'd' matrix\n\n"
+    "tau       'd' matrix of length at least k\n\n"
+    "m         integer.  If negative, the default value is used.\n\n"
+    "n         integer.  n >= m.  If negative, the default value is used."
+    "\n\n"
+    "k         integer.  k <= m.  If negative, the default value is \n"
+    "          used.\n\n"
+    "ldA       nonnegative integer.  ldA >= max(1,m).  If zero, the\n"
+    "          default value is used.\n\n"
+    "offsetA   nonnegative integer";
+
+static PyObject* orglq(PyObject *self, PyObject *args, PyObject *kwrds)
+{
+    matrix *A, *tau;
+    int m=-1, n=-1, k=-1, ldA=0, oA=0, info, lwork;
+    void *work;
+    number wl;
+    char *kwlist[] = {"A", "tau", "m", "n", "k", "ldA", "offsetA", NULL};
+
+    if (!PyArg_ParseTupleAndKeywords(args, kwrds, "OO|iiiii", kwlist, &A,
+        &tau, &m, &n, &k, &ldA, &oA)) return NULL;
+
+    if (!Matrix_Check(A)) err_mtrx("A");
+    if (!Matrix_Check(tau)) err_mtrx("tau");
+    if (MAT_ID(A) != MAT_ID(tau)) err_conflicting_ids;
+    if (m < 0) m = MIN(A->nrows, A->ncols);
+    if (n < 0) n = A->ncols;
+    if (m > n) err_ld("n");
+    if (k < 0) k = len(tau);
+    if (k > m) err_ld("k");
+    if (m == 0 || n == 0) return Py_BuildValue("");
+    if (ldA == 0) ldA = MAX(1, A->nrows);
+    if (ldA <  MAX(1, m)) err_ld("ldA");
+    if (oA < 0) err_nn_int("offsetA");
+    if (oA + n*ldA  > len(A)) err_buf_len("A");
+    if (len(tau) < k) err_buf_len("tau");
+
+    switch (MAT_ID(A)){
+        case DOUBLE:
+            lwork = -1;
+            Py_BEGIN_ALLOW_THREADS
+            dorglq_(&m, &n, &k, NULL, &ldA, NULL, &wl.d, &lwork, &info);
+            Py_END_ALLOW_THREADS
+            lwork = (int) wl.d;
+            if (!(work = (void *) calloc(lwork, sizeof(double))))
+                return PyErr_NoMemory();
+            Py_BEGIN_ALLOW_THREADS
+            dorglq_(&m, &n, &k, MAT_BUFD(A) + oA, &ldA, MAT_BUFD(tau),
+                (double *) work, &lwork, &info);
+            Py_END_ALLOW_THREADS
+            free(work);
+	    break;
+
+        default:
+	    err_invalid_id;
+    }
+
+    if (info) err_lapack
+    else return Py_BuildValue("");
+}
+
+
+static char doc_unglq[] =
+    "Generate the orthogonal or unitary matrix in an LQ factorization.\n\n"
+    "unglq(A, tau, m=min(A.size), n=A.size[1], k=len(tau), \n"
+    "      ldA=max(1,A.size[0]), offsetA=0)\n\n"
+    "PURPOSE\n"
+    "On entry, A and tau contain an n by n orthogonal/unitary matrix Q.\n"
+    "Q is defined as a product of k elementary reflectors, stored in the\n"
+    "first k rows of A and in tau, as computed by gelqf().  On exit,\n"
+    "the first m rows of Q are stored in the leading rows of A.\n\n"
+    "ARGUMENTS\n"
+    "A         'd' or 'z' matrix\n\n"
+    "tau       'd' or 'z' matrix of length at least k.  Must have the\n"
+    "          same type as A.\n\n"
+    "m         integer.  If negative, the default value is used.\n\n"
+    "n         integer.  n >= m.  If negative, the default value is used."
+    "\n\n"
+    "k         integer.  k <= m.  If negative, the default value is \n"
+    "          used.\n\n"
+    "ldA       nonnegative integer.  ldA >= max(1,m).  If zero, the\n"
+    "          default value is used.\n\n"
+    "offsetA   nonnegative integer";
+
+static PyObject* unglq(PyObject *self, PyObject *args, PyObject *kwrds)
+{
+    matrix *A, *tau;
+    int m=-1, n=-1, k=-1, ldA=0, oA=0, info, lwork;
+    void *work;
+    number wl;
+    char *kwlist[] = {"A", "tau", "m", "n", "k", "ldA", "offsetA", NULL};
+
+    if (!PyArg_ParseTupleAndKeywords(args, kwrds, "OO|iiiii",
+        kwlist, &A, &tau, &m, &n, &k, &ldA, &oA)) return NULL;
+
+    if (!Matrix_Check(A)) err_mtrx("A");
+    if (!Matrix_Check(tau)) err_mtrx("tau");
+    if (MAT_ID(A) != MAT_ID(tau)) err_conflicting_ids;
+    if (m < 0) m = MIN(A->nrows, A->ncols);
+    if (n < 0) n = A->ncols;
+    if (m > n) err_ld("n");
+    if (k < 0) k = len(tau);
+    if (k > m) err_ld("k");
+    if (m == 0 || n == 0) return Py_BuildValue("");
+    if (ldA == 0) ldA = MAX(1, A->nrows);
+    if (ldA <  MAX(1, m)) err_ld("ldA");
+    if (oA < 0) err_nn_int("offsetA");
+    if (oA + n*ldA  > len(A)) err_buf_len("A");
+    if (len(tau) < k) err_buf_len("tau");
+
+    switch (MAT_ID(A)){
+        case DOUBLE:
+            lwork = -1;
+            Py_BEGIN_ALLOW_THREADS
+            dorglq_(&m, &n, &k, NULL, &ldA, NULL, &wl.d, &lwork, &info);
+            Py_END_ALLOW_THREADS
+            lwork = (int) wl.d;
+            if (!(work = (void *) calloc(lwork, sizeof(double))))
+                return PyErr_NoMemory();
+            Py_BEGIN_ALLOW_THREADS
+            dorglq_(&m, &n, &k, MAT_BUFD(A) + oA, &ldA, MAT_BUFD(tau),
+                (double *) work, &lwork, &info);
+            Py_END_ALLOW_THREADS
+            free(work);
+	    break;
+
+        case COMPLEX:
+            lwork = -1;
+            Py_BEGIN_ALLOW_THREADS
+            zunglq_(&m, &n, &k, NULL, &ldA, NULL, &wl.z, &lwork, &info);
+            Py_END_ALLOW_THREADS
+            lwork = (int) creal(wl.z);
+            if (!(work = (void *) calloc(lwork, sizeof(double complex))))
+                return PyErr_NoMemory();
+            Py_BEGIN_ALLOW_THREADS
+            zunglq_(&m, &n, &k, MAT_BUFZ(A) + oA, &ldA, MAT_BUFZ(tau),
+                (double complex *) work, &lwork, &info);
+            Py_END_ALLOW_THREADS
+            free(work);
+	    break;
+
+        default:
+	    err_invalid_id;
+    }
+
+    if (info) err_lapack
+    else return Py_BuildValue("");
+}
+
+
+static char doc_geqp3[] =
+    "QR factorization with column pivoting.\n\n"
+    "geqp3(A, jpvt, tau, m=A.size[0], n=A.size[1], ldA=max(1,A.size[0]),\n"
+    "      offsetA=0)\n\n"
+    "PURPOSE\n"
+    "QR factorization with column pivoting of an m by n real or complex\n"
+    "matrix A:\n\n"
+    "A*P = Q*R = [Q1 Q2] * [R1; 0] if m >= n\n"
+    "A*P = Q*R = Q * [R1 R2] if m <= n,\n\n"
+    "where P is a permutation matrix, Q is m by m and orthogonal/unitary\n"
+    "and R is m by n with R1 upper triangular.  On exit, R is stored in\n"
+    "the upper triangular part of A.  Q is stored as a product of\n"
+    "k=min(m,n) elementary reflectors.  The parameters of the\n"
+    "reflectors are stored in the first k entries of tau and in the\n"
+    "lower triangular part of the first k columns of A.  On entry, if\n"
+    "jpvt[j] is nonzero, the jth column of A is permuted to the front of\n"
+    "A*P.  If jpvt[j] is zero, the jth column is a free column.  On exit\n"
+    "A*P = A[:, jpvt - 1].\n\n"
+    "ARGUMENTS\n"
+    "A         'd' or 'z' matrix\n\n"
+    "jpvt      'i' matrix of length n\n\n"
+    "tau       'd' or 'z' matrix of length min(m,n).  Must have the same\n"
+    "          type as A.\n\n"
+    "m         integer.  If negative, the default value is used.\n\n"
+    "n         integer.  If negative, the default value is used.\n\n"
+    "ldA       nonnegative integer.  ldA >= max(1,m).  If zero, the\n"
+    "          default value is used.\n\n"
+    "offsetA   nonnegative integer";
+
+static PyObject* geqp3(PyObject *self, PyObject *args, PyObject *kwrds)
+{
+    matrix *A, *tau, *jpvt;
+    int m=-1, n=-1, ldA=0, oA=0, info, lwork;
+    double *rwork = NULL;
+    void *work = NULL;
+    number wl;
+    char *kwlist[] = {"A", "jpvt", "tau", "m", "n", "ldA", "offsetA",
+        NULL};
+
+    if (!PyArg_ParseTupleAndKeywords(args, kwrds, "OOO|iiii", kwlist,
+        &A, &jpvt, &tau, &m, &n, &ldA, &oA))
+        return NULL;
+
+    if (!Matrix_Check(A)) err_mtrx("A");
+    if (!Matrix_Check(jpvt) || jpvt ->id != INT) err_int_mtrx("jpvt");
+    if (!Matrix_Check(tau)) err_mtrx("tau");
+    if (MAT_ID(A) != MAT_ID(tau)) err_conflicting_ids;
+    if (m < 0) m = A->nrows;
+    if (n < 0) n = A->ncols;
+    if (m == 0 || n == 0) return Py_BuildValue("");
+    if (ldA == 0) ldA = MAX(1, A->nrows);
+    if (ldA < MAX(1,m)) err_ld("ldA");
+    if (oA < 0) err_nn_int("offsetA");
+    if (oA + (n-1)*ldA + m > len(A)) err_buf_len("A");
+    if (len(jpvt) < n) err_buf_len("jpvt");
+    if (len(tau) < MIN(m,n)) err_buf_len("tau");
+
+    int i;
+#if (SIZEOF_INT < SIZEOF_SIZE_T)
+    int *jpvt_ptr = malloc(n*sizeof(int));
+    if (!jpvt_ptr) return PyErr_NoMemory();
+    for (i=0; i<n; i++) jpvt_ptr[i] = MAT_BUFI(jpvt)[i];
+#else
+    int *jpvt_ptr = MAT_BUFI(jpvt);
+#endif
+
+    switch (MAT_ID(A)){
+        case DOUBLE:
+            lwork = -1;
+            Py_BEGIN_ALLOW_THREADS
+            dgeqp3_(&m, &n, NULL, &ldA, NULL, NULL, &wl.d, &lwork, &info);
+            Py_END_ALLOW_THREADS
+            lwork = (int) wl.d;
+            if (!(work = (void *) calloc(lwork, sizeof(double))))
+                return PyErr_NoMemory();
+            Py_BEGIN_ALLOW_THREADS
+            dgeqp3_(&m, &n, MAT_BUFD(A)+oA, &ldA, jpvt_ptr, MAT_BUFD(tau),
+                (double *) work, &lwork, &info);
+            Py_END_ALLOW_THREADS
+            free(work);
+	    break;
+
+        case COMPLEX:
+            lwork = -1;
+            Py_BEGIN_ALLOW_THREADS
+            zgeqp3_(&m, &n, NULL, &ldA, NULL, NULL, &wl.z, &lwork, NULL,
+                &info);
+            Py_END_ALLOW_THREADS
+            lwork = (int) creal(wl.z);
+            if (!(work = (void *) calloc(lwork, sizeof(double complex))) ||
+                !(rwork = (double *) calloc(2*n, sizeof(double))))
+                return PyErr_NoMemory();
+            Py_BEGIN_ALLOW_THREADS
+            zgeqp3_(&m, &n, MAT_BUFZ(A)+oA, &ldA, jpvt_ptr, MAT_BUFZ(tau),
+                (double complex *) work, &lwork, rwork, &info);
+            Py_END_ALLOW_THREADS
+            free(work);
+            free(rwork);
+	    break;
+
+        default:
+#if (SIZEOF_INT < SIZEOF_SIZE_T)
+            free(jpvt_ptr);
+#endif
+            err_invalid_id;
+    }
+
+#if (SIZEOF_INT < SIZEOF_SIZE_T)
+    for (i=0; i<n; i++) MAT_BUFI(jpvt)[i] = jpvt_ptr[i];
+    free(jpvt_ptr);
+#endif
+
+    if (info) err_lapack
+    else return Py_BuildValue("");
+}
+
+
+
+static char doc_syev[] =
+    "Eigenvalue decomposition of a real symmetric matrix.\n\n"
+    "syev(A, W, jobz='N', uplo='L', n=A.size[0], "
+    "ldA = max(1,A.size[0]),\n"
+    "     offsetA=0, offsetW=0)\n\n"
+    "PURPOSE\n"
+    "Returns eigenvalues/vectors of a real symmetric nxn matrix A.\n"
+    "On exit, W contains the eigenvalues in ascending order.  If jobz\n"
+    "is 'V', the (normalized) eigenvectors are also computed and\n"
+    "returned in A.  If jobz is 'N', only the eigenvalues are\n"
+    "computed, and the content of A is destroyed.\n\n"
+    "ARGUMENTS\n"
+    "A         'd' matrix\n\n"
+    "W         'd' matrix of length at least n\n\n"
+    "jobz      'N' or 'V'\n\n"
+    "uplo      'L' or 'U'\n\n"
+    "n         integer.  If negative, the default value is used.\n\n"
+    "ldA       nonnegative integer.  ldA >= max(1,n).  If zero, the\n"
+    "          default value is used.\n\n"
+    "offsetA   nonnegative integer\n\n"
+    "offsetB   nonnegative integer";
+
+static PyObject* syev(PyObject *self, PyObject *args, PyObject *kwrds)
+{
+    matrix *A, *W;
+    int n=-1, ldA=0, oA=0, oW=0, info, lwork;
+    double *work;
+    number wl;
+#if PY_MAJOR_VERSION >= 3
+    int uplo_ = 'L', jobz_ = 'N';
+#endif
+    char uplo = 'L', jobz = 'N';
+    char *kwlist[] = {"A", "W", "jobz", "uplo", "n", "ldA", "offsetA",
+        "offsetW", NULL};
+
+#if PY_MAJOR_VERSION >= 3
+    if (!PyArg_ParseTupleAndKeywords(args, kwrds, "OO|CCiiii", kwlist,
+        &A, &W, &jobz_, &uplo_, &n, &ldA, &oA, &oW)) 
+        return NULL;
+    jobz = (char) jobz_;
+    uplo = (char) uplo_;
+#else
+    if (!PyArg_ParseTupleAndKeywords(args, kwrds, "OO|cciiii", kwlist,
+        &A, &W, &jobz, &uplo, &n, &ldA, &oA, &oW)) 
+        return NULL;
+#endif
+
+    if (!Matrix_Check(A)) err_mtrx("A");
+    if (!Matrix_Check(W) || MAT_ID(W) != DOUBLE) err_dbl_mtrx("W");
+    if (jobz != 'N' && jobz != 'V') err_char("jobz", "'N', 'V'");
+    if (uplo != 'L' && uplo != 'U') err_char("uplo", "'L', 'U'");
+    if (n < 0){
+        n = A->nrows;
+        if (n != A->ncols){
+            PyErr_SetString(PyExc_TypeError, "A must be square");
+            return NULL;
+        }
+    }
+    if (n == 0) return Py_BuildValue("i",0);
+    if (ldA == 0) ldA = MAX(1,A->nrows);
+    if (ldA < MAX(1,n)) err_ld("ldA");
+    if (oA < 0) err_nn_int("offsetA");
+    if (oA + (n-1)*ldA + n > len(A)) err_buf_len("A");
+    if (oW < 0) err_nn_int("offsetW");
+    if (oW + n > len(W)) err_buf_len("W");
+
+    switch (MAT_ID(A)){
+	case DOUBLE:
+	    lwork=-1;
+            Py_BEGIN_ALLOW_THREADS
+	    dsyev_(&jobz, &uplo, &n, NULL, &ldA, NULL, &wl.d, &lwork,
+                &info);
+            Py_END_ALLOW_THREADS
+	    lwork = (int) wl.d;
+	    if (!(work = calloc(lwork, sizeof(double))))
+		return PyErr_NoMemory();
+            Py_BEGIN_ALLOW_THREADS
+	    dsyev_(&jobz, &uplo, &n, MAT_BUFD(A)+oA, &ldA,
+                MAT_BUFD(W)+oW, work, &lwork, &info);
+            Py_END_ALLOW_THREADS
+	    free(work);
+	    break;
+
+        default:
+	    err_invalid_id;
+    }
+
+    if (info) err_lapack
+    else return Py_BuildValue("");
+}
+
+
+static char doc_heev[] =
+    "Eigenvalue decomposition of a real symmetric or complex Hermitian"
+    "\nmatrix.\n\n"
+    "heev(A, W, jobz='N', uplo='L', n=A.size[0], "
+    "ldA = max(1,A.size[0]),\n"
+    "     offsetA=0, offsetW=0)\n\n"
+    "PURPOSE\n"
+    "Returns eigenvalues/vectors of a real symmetric or complex\n"
+    "Hermitian nxn matrix A.  On exit, W contains the eigenvalues in\n"
+    "ascending order.  If jobz is 'V', the (normalized) eigenvectors\n"
+    "are also computed and returned in A.  If jobz is 'N', only the\n"
+    "eigenvalues are computed, and the content of A is destroyed.\n\n"
+    "ARGUMENTS\n"
+    "A         'd' or 'z' matrix\n\n"
+    "W         'd' matrix of length at least n\n\n"
+    "jobz      'N' or 'V'\n\n"
+    "uplo      'L' or 'U'\n\n"
+    "n         integer.  If negative, the default value is used.\n\n"
+    "ldA       nonnegative integer.  ldA >= max(1,n).  If zero, the\n"
+    "          default value is used.\n\n"
+    "offsetA   nonnegative integer\n\n"
+    "offsetB   nonnegative integer";
+
+static PyObject* heev(PyObject *self, PyObject *args, PyObject *kwrds)
+{
+    matrix *A, *W;
+    int n=-1, ldA=0, oA=0, oW=0, info, lwork;
+    double *rwork=NULL;
+    void *work=NULL;
+    number wl;
+#if PY_MAJOR_VERSION >= 3
+    int uplo_ = 'L', jobz_ = 'N';
+#endif
+    char uplo = 'L', jobz = 'N';
+    char *kwlist[] = {"A", "W", "jobz", "uplo", "n", "ldA", "offsetA",
+        "offsetW", NULL};
+
+#if PY_MAJOR_VERSION >= 3
+    if (!PyArg_ParseTupleAndKeywords(args, kwrds, "OO|CCiiii", kwlist,
+        &A, &W, &jobz_, &uplo_, &n, &ldA, &oA, &oW)) 
+        return NULL;
+    jobz = (char) jobz_;
+    uplo = (char) uplo_;
+#else
+    if (!PyArg_ParseTupleAndKeywords(args, kwrds, "OO|cciiii", kwlist,
+        &A, &W, &jobz, &uplo, &n, &ldA, &oA, &oW)) 
+        return NULL;
+#endif
+
+    if (!Matrix_Check(A)) err_mtrx("A");
+    if (!Matrix_Check(W) || MAT_ID(W) != DOUBLE) err_dbl_mtrx("W");
+    if (jobz != 'N' && jobz != 'V') err_char("jobz", "'N', 'V'");
+    if (uplo != 'L' && uplo != 'U') err_char("uplo", "'L', 'U'");
+    if (n < 0){
+        n = A->nrows;
+        if (n != A->ncols){
+            PyErr_SetString(PyExc_TypeError, "A must be square");
+            return NULL;
+        }
+    }
+    if (n == 0) return Py_BuildValue("");
+    if (ldA == 0) ldA = MAX(1,A->nrows);
+    if (ldA < MAX(1,n)) err_ld("ldA");
+    if (oA < 0) err_nn_int("offsetA");
+    if (oA + (n-1)*ldA + n > len(A)) err_buf_len("A");
+    if (oW < 0) err_nn_int("offsetW");
+    if (oW + n > len(W)) err_buf_len("W");
+    switch (MAT_ID(A)){
+	case DOUBLE:
+	    lwork=-1;
+            Py_BEGIN_ALLOW_THREADS
+	    dsyev_(&jobz, &uplo, &n, NULL, &ldA, NULL, &wl.d, &lwork,
+                &info);
+            Py_END_ALLOW_THREADS
+	    lwork = (int) wl.d;
+	    if (!(work = (void *) calloc(lwork, sizeof(double))))
+		return PyErr_NoMemory();
+            Py_BEGIN_ALLOW_THREADS
+	    dsyev_(&jobz, &uplo, &n, MAT_BUFD(A)+oA, &ldA,
+                MAT_BUFD(W)+oW, (double *) work, &lwork, &info);
+            Py_END_ALLOW_THREADS
+	    free(work);
+	    break;
+
+        case COMPLEX:
+	    lwork=-1;
+            Py_BEGIN_ALLOW_THREADS
+	    zheev_(&jobz, &uplo, &n, NULL, &ldA, NULL, &wl.z, &lwork,
+                NULL, &info);
+            Py_END_ALLOW_THREADS
+	    lwork = (int) creal(wl.z);
+	    work = (void *) calloc(lwork, sizeof(double complex));
+	    rwork = (double *) calloc(3*n-2, sizeof(double));
+	    if (!work || !rwork){
+		free(work);  free(rwork);
+		return PyErr_NoMemory();
+	    }
+            Py_BEGIN_ALLOW_THREADS
+	    zheev_(&jobz, &uplo, &n, MAT_BUFZ(A)+oA, &ldA,
+		MAT_BUFD(W)+oW,  (double complex *) work, &lwork, rwork,
+		&info);
+            Py_END_ALLOW_THREADS
+	    free(work);  free(rwork);
+	    break;
+
+        default:
+	    err_invalid_id;
+    }
+
+    if (info) err_lapack
+    else return Py_BuildValue("");
+}
+
+
+static char doc_syevx[] =
+    "Computes selected eigenvalues and eigenvectors of a real symmetric"
+    "\nmatrix (expert driver).\n\n"
+    "m = syevx(A, W, jobz='N', range='A', uplo='L', vl=0.0, vu=0.0, \n"
+    "          il=1, iu=1, Z=None, n=A.size[0], ldA=max(1,A.size[0]),\n"
+    "          ldZ=None, abstol=0.0, offsetA=0, offsetW=0,\n"
+    "          offsetZ=0)\n\n"
+    "PURPOSE\n"
+    "Computes selected eigenvalues/vectors of a real symmetric n by n\n"
+    "matrix A.\n"
+    "If range is 'A', all eigenvalues are computed.\n"
+    "If range is 'V', all eigenvalues in the interval (vl,vu] are\n"
+    "computed.\n"
+    "If range is 'I', all eigenvalues il through iu are computed\n"
+    "(sorted in ascending order with 1 <= il <= iu <= n).\n"
+    "If jobz is 'N', only the eigenvalues are returned in W.\n"
+    "If jobz is 'V', the eigenvectors are also returned in Z.\n"
+    "On exit, the content of A is destroyed.\n\n"
+    "ARGUMENTS\n"
+    "A         'd' matrix\n\n"
+    "W         'd' matrix of length at least n.  On exit, contains\n"
+    "          the computed eigenvalues in ascending order.\n\n"
+    "jobz      'N' or 'V'\n\n"
+    "range     'A', 'V' or 'I'\n\n"
+    "uplo      'L' or 'U'\n\n"
+    "vl,vu     doubles.  Only required when range is 'V'.\n\n"
+    "il,iu     integers.  Only required when range is 'I'.\n\n"
+    "n         integer.  If negative, the default value is used.\n\n"
+    "ldA       nonnegative integer.  ldA >= max(1,n).  If zero, the\n"
+    "          default value is used.\n\n"
+    "Z         'd' matrix.  Only required when jobz is 'V'.  If range\n"
+    "          is 'A' or 'V', Z must have at least n columns.  If\n"
+    "          range is 'I', Z must have at least iu-il+1 columns.\n"
+    "          On exit the first m columns of Z contain the computed\n"
+    "          (normalized) eigenvectors.\n\n"
+    "abstol    double.  Absolute error tolerance for eigenvalues.\n"
+    "          If nonpositive, the LAPACK default value is used.\n\n"
+    "ldZ       nonnegative integer.  ldZ >= 1 if jobz is 'N' and\n"
+    "          ldZ >= max(1,n) if jobz is 'V'.  The default value\n"
+    "          is 1 if jobz is 'N' and max(1,Z.size[0]) if jobz ='V'.\n"
+    "          If zero, the default value is used.\n\n"
+    "offsetA   nonnegative integer\n\n"
+    "offsetW   nonnegative integer\n\n"
+    "offsetZ   nonnegative integer\n\n"
+    "m         the number of eigenvalues computed";
+
+static PyObject* syevx(PyObject *self, PyObject *args, PyObject *kwrds)
+{
+    matrix *A, *W, *Z=NULL;
+    int n=-1, ldA=0, ldZ=0, il=1, iu=1, oA=0, oW=0, oZ=0, info, lwork,
+        *iwork, m, *ifail=NULL;
+    double *work, vl=0.0, vu=0.0, abstol=0.0;
+    double wl;
+#if PY_MAJOR_VERSION >= 3
+    int uplo_ = 'L', jobz_ = 'N', range_ = 'A';
+#endif
+    char uplo = 'L', jobz = 'N', range = 'A';
+    char *kwlist[] = {"A", "W", "jobz", "range", "uplo", "vl", "vu",
+	"il", "iu", "Z", "n", "ldA", "ldZ", "abstol", "offsetA",
+        "offsetW", "offsetZ", NULL};
+
+#if PY_MAJOR_VERSION >= 3
+    if (!PyArg_ParseTupleAndKeywords(args, kwrds, "OO|CCCddiiOiiidiii",
+        kwlist, &A, &W, &jobz_, &range_, &uplo_, &vl, &vu, &il, &iu, &Z,
+	&n, &ldA, &ldZ, &abstol, &oA, &oW, &oZ)) 
+        return NULL;
+    jobz = (char) jobz_;
+    range = (char) range_;
+    uplo = (char) uplo_;
+#else
+    if (!PyArg_ParseTupleAndKeywords(args, kwrds, "OO|cccddiiOiiidiii",
+        kwlist, &A, &W, &jobz, &range, &uplo, &vl, &vu, &il, &iu, &Z,
+	&n, &ldA, &ldZ, &abstol, &oA, &oW, &oZ)) 
+        return NULL;
+#endif
+
+    if (!Matrix_Check(A)) err_mtrx("A");
+    if (!Matrix_Check(W) || MAT_ID(W) != DOUBLE) err_dbl_mtrx("W");
+    if (jobz != 'N' && jobz != 'V') err_char("jobz", "'N', 'V'");
+    if (range != 'A' && range != 'V' && range != 'I')
+	err_char("range", "'A', 'V', 'I'");
+    if (uplo != 'L' && uplo != 'U') err_char("uplo", "'L', 'U'");
+    if (n < 0){
+        n = A->nrows;
+        if (n != A->ncols){
+            PyErr_SetString(PyExc_TypeError, "A must be square");
+            return NULL;
+        }
+    }
+    if (n == 0) return Py_BuildValue("i",0);
+    if (ldA == 0) ldA = MAX(1,A->nrows);
+    if (ldA < MAX(1,n)) err_ld("ldA");
+    if (range == 'V' && vl >= vu){
+        PyErr_SetString(PyExc_ValueError, "vl must be less than vu");
+        return NULL;
+    }
+    if (range == 'I' && (il < 1 || il > iu || iu > n)){
+        PyErr_SetString(PyExc_ValueError, "il and iu must satisfy "
+            "1 <= il <= iu <= n");
+        return NULL;
+    }
+    if (oA < 0) err_nn_int("offsetA");
+    if (oA + (n-1)*ldA + n > len(A)) err_buf_len("A");
+    if (oW < 0) err_nn_int("offsetW");
+    if (oW + n > len(W)) err_buf_len("W");
+    if (jobz == 'V'){
+        if (!Z || !Matrix_Check(Z) || MAT_ID(Z) != DOUBLE)
+            err_dbl_mtrx("Z");
+        if (ldZ == 0) ldZ = MAX(1,Z->nrows);
+        if (ldZ < MAX(1,n)) err_ld("ldZ");
+        if (oZ < 0) err_nn_int("offsetZ");
+        if (oZ + ((range == 'I') ? iu-il : n-1)*ldZ + n > len(Z))
+	    err_buf_len("Z");
+    } else {
+        if (ldZ == 0) ldZ = 1;
+        if (ldZ < 1) err_ld("ldZ");
+    }
+
+    switch (MAT_ID(A)){
+        case DOUBLE:
+	    lwork = -1;
+            Py_BEGIN_ALLOW_THREADS
+	    dsyevx_(&jobz, &range, &uplo, &n, NULL, &ldA, &vl, &vu, &il,
+                &iu, &abstol, &m, NULL, NULL, &ldZ, &wl, &lwork, NULL,
+	       	NULL, &info);
+            Py_END_ALLOW_THREADS
+	    lwork = (int) wl;
+	    work = (double *) calloc(lwork, sizeof(double));
+	    iwork = (int *) calloc(5*n, sizeof(int));
+	    if (jobz == 'V') ifail = (int *) calloc(n, sizeof(int));
+	    if (!work || !iwork || (jobz == 'V' && !ifail)){
+		free(work); free(iwork); free(ifail);
+	        return PyErr_NoMemory();
+	    }
+            Py_BEGIN_ALLOW_THREADS
+	    dsyevx_(&jobz, &range, &uplo, &n, MAT_BUFD(A)+oA, &ldA, &vl,
+                &vu, &il, &iu, &abstol, &m, MAT_BUFD(W)+oW,
+		(jobz == 'V') ? MAT_BUFD(Z)+oZ : NULL,  &ldZ, work,
+		&lwork, iwork, ifail, &info);
+            Py_END_ALLOW_THREADS
+	    free(work);   free(iwork);   free(ifail);
+            break;
+
+        default:
+	    err_invalid_id;
+    }
+
+    if (info) err_lapack
+    else return Py_BuildValue("i", m);
+}
+
+
+static char doc_heevx[] =
+    "Computes selected eigenvalues and eigenvectors of a real symmetric"
+    "\nor complex Hermitian matrix (expert driver).\n\n"
+    "m = syevx(A, W, jobz='N', range='A', uplo='L', vl=0.0, vu=0.0, \n"
+    "          il=1, iu=1, Z=None, n=A.size[0], \n"
+    "          ldA = max(1,A.size[0]), ldZ=None, abstol=0.0, \n"
+    "          offsetA=0, offsetW=0, offsetZ=0)\n\n"
+    "PURPOSE\n"
+    "Computes selected eigenvalues/vectors of a real symmetric or\n"
+    "complex Hermitian n by n matrix A.\n"
+    "If range is 'A', all eigenvalues are computed.\n"
+    "If range is 'V', all eigenvalues in the interval (vl,vu] are\n"
+    "computed.\n"
+    "If range is 'I', all eigenvalues il through iu are computed\n"
+    "(sorted in ascending order with 1 <= il <= iu <= n).\n"
+    "If jobz is 'N', only the eigenvalues are returned in W.\n"
+    "If jobz is 'V', the eigenvectors are also returned in Z.\n"
+    "On exit, the content of A is destroyed.\n\n"
+    "ARGUMENTS\n"
+    "A         'd' or 'z' matrix\n\n"
+    "W         'd' matrix of length at least n.  On exit, contains\n"
+    "          the computed eigenvalues in ascending order.\n\n"
+    "jobz      'N' or 'V'\n\n"
+    "range     'A', 'V' or 'I'\n\n"
+    "uplo      'L' or 'U'\n\n"
+    "vl,vu     doubles.  Only required when range is 'V'.\n\n"
+    "il,iu     integers.  Only required when range is 'I'.\n\n"
+    "Z         'd' or 'z' matrix.  Must have the same type as A.\n"
+    "          Z is only required when jobz is 'V'.  If range is 'A'\n"
+    "          or 'V', Z must have at least n columns.  If range is\n"
+    "          'I', Z must have at least iu-il+1 columns.  On exit\n"
+    "          the first m columns of Z contain the computed\n"
+    "          (normalized) eigenvectors.\n\n"
+    "n         integer.  If negative, the default value is used.\n\n"
+    "ldA       nonnegative integer.  ldA >= max(1,n).  If zero, the\n"
+    "          default value is used.\n\n"
+    "ldZ       nonnegative integer.  ldZ >= 1 if jobz is 'N' and\n"
+    "          ldZ >= max(1,n) if jobz is 'V'.  The default value\n"
+    "          is 1 if jobz is 'N' and max(1,Z.size[0]) if jobz ='V'.\n"
+    "          If zero, the default value is used.\n\n"
+    "abstol    double.  Absolute error tolerance for eigenvalues.\n"
+    "          If nonpositive, the LAPACK default value is used.\n\n"
+    "offsetA   nonnegative integer\n\n"
+    "offsetW   nonnegative integer\n\n"
+    "offsetZ   nonnegative integer\n\n"
+    "m         the number of eigenvalues computed";
+
+static PyObject* heevx(PyObject *self, PyObject *args, PyObject *kwrds)
+{
+    matrix *A, *W, *Z=NULL;
+    int n=-1, ldA=0, ldZ=0, il=1, iu=1, oA=0, oW=0, oZ=0, info, lwork,
+        *iwork, m, *ifail=NULL;
+    double vl=0.0, vu=0.0, abstol=0.0, *rwork;
+    number wl;
+    void *work;
+#if PY_MAJOR_VERSION >= 3
+    int uplo_ = 'L', jobz_ = 'N', range_ = 'A';
+#endif
+    char uplo = 'L', jobz = 'N', range = 'A';
+    char *kwlist[] = {"A", "W", "jobz", "range", "uplo", "vl", "vu",
+	"il", "iu", "Z", "n", "ldA", "ldZ", "abstol", "offsetA",
+        "offsetW", "offsetZ", NULL};
+
+#if PY_MAJOR_VERSION >= 3
+    if (!PyArg_ParseTupleAndKeywords(args, kwrds, "OO|CCCddiiOiiidiii",
+        kwlist, &A, &W, &jobz_, &range_, &uplo_, &vl, &vu, &il, &iu, &Z,
+	&n, &ldA, &ldZ, &abstol, &oA, &oW, &oZ)) 
+        return NULL;
+    jobz = (char) jobz_;
+    range = (char) range_;
+    uplo = (char) uplo_;
+#else
+    if (!PyArg_ParseTupleAndKeywords(args, kwrds, "OO|cccddiiOiiidiii",
+        kwlist, &A, &W, &jobz, &range, &uplo, &vl, &vu, &il, &iu, &Z,
+	&n, &ldA, &ldZ, &abstol, &oA, &oW, &oZ)) 
+        return NULL;
+#endif
+
+    if (!Matrix_Check(A)) err_mtrx("A");
+    if (!Matrix_Check(W) || MAT_ID(W) != DOUBLE) err_dbl_mtrx("W");
+    if (jobz != 'N' && jobz != 'V') err_char("jobz", "'N', 'V'");
+    if (range != 'A' && range != 'V' && range != 'I')
+	err_char("range", "'A', 'V', 'I'");
+    if (uplo != 'L' && uplo != 'U') err_char("uplo", "'L', 'U'");
+    if (n < 0){
+        n = A->nrows;
+        if (n != A->ncols){
+            PyErr_SetString(PyExc_TypeError, "A must be square");
+            return NULL;
+        }
+    }
+    if (n == 0) return Py_BuildValue("i",0);
+    if (ldA == 0) ldA = MAX(1,A->nrows);
+    if (ldA < MAX(1,n)) err_ld("ldA");
+    if (range == 'V' && vl >= vu){
+        PyErr_SetString(PyExc_ValueError, "vl must be less than vu");
+        return NULL;
+    }
+    if (range == 'I' && (il < 1 || il > iu || iu > n)){
+        PyErr_SetString(PyExc_ValueError, "il and iu must satisfy "
+            "1 <= il <= iu <= n");
+        return NULL;
+    }
+    if (oA < 0) err_nn_int("offsetA");
+    if (oA + (n-1)*ldA + n > len(A)) err_buf_len("A");
+    if (oW < 0) err_nn_int("offsetW");
+    if (oW + n > len(W)) err_buf_len("W");
+    if (jobz == 'V'){
+        if (!Z || !Matrix_Check(Z)) err_mtrx("Z");
+	if (MAT_ID(Z) != MAT_ID(A)) err_conflicting_ids;
+        if (ldZ == 0) ldZ = MAX(1,Z->nrows);
+        if (ldZ < MAX(1,n)) err_ld("ldZ");
+        if (oZ < 0) err_nn_int("offsetZ");
+        if (oZ + ((range == 'I') ? iu-il : n-1)*ldZ + n > len(Z))
+	    err_buf_len("Z");
+    } else {
+        if (ldZ == 0) ldZ = 1;
+        if (ldZ < 1) err_ld("ldZ");
+    }
+
+    switch (MAT_ID(A)){
+        case DOUBLE:
+	    lwork = -1;
+            Py_BEGIN_ALLOW_THREADS
+	    dsyevx_(&jobz, &range, &uplo, &n, NULL, &ldA, &vl, &vu, &il,
+                &iu, &abstol, &m, NULL, NULL, &ldZ, &wl.d, &lwork, NULL,
+	       	NULL, &info);
+            Py_END_ALLOW_THREADS
+	    lwork = (int) wl.d;
+	    work = (void *) calloc(lwork, sizeof(double));
+	    iwork = (int *) calloc(5*n, sizeof(int));
+	    if (jobz == 'V') ifail = (int *) calloc(n, sizeof(int));
+	    if (!work || !iwork || (jobz == 'V' && !ifail)){
+		free(work); free(iwork); free(ifail);
+	        return PyErr_NoMemory();
+	    }
+            Py_BEGIN_ALLOW_THREADS
+	    dsyevx_(&jobz, &range, &uplo, &n, MAT_BUFD(A)+oA, &ldA, &vl,
+                &vu, &il, &iu, &abstol, &m, MAT_BUFD(W)+oW,
+		(jobz == 'V') ? MAT_BUFD(Z)+oZ : NULL,  &ldZ,
+		(double *) work, &lwork, iwork, ifail, &info);
+            Py_END_ALLOW_THREADS
+	    free(work);  free(iwork);  free(ifail);
+            break;
+
+	case COMPLEX:
+	    lwork = -1;
+            Py_BEGIN_ALLOW_THREADS
+	    zheevx_(&jobz, &range, &uplo, &n, NULL, &ldA, &vl, &vu, &il,
+                &iu, &abstol, &m, NULL, NULL, &ldZ, &wl.z, &lwork, NULL,
+	       	NULL, NULL, &info);
+            Py_END_ALLOW_THREADS
+	    lwork = (int) creal(wl.z);
+	    work = (void *) calloc(lwork, sizeof(double complex));
+	    rwork = (double *) calloc(7*n, sizeof(double));
+	    iwork = (int *) calloc(5*n, sizeof(int));
+	    if (jobz == 'V') ifail = (int *) calloc(n, sizeof(int));
+	    if (!work || !rwork || !iwork || (jobz == 'V' && !ifail)){
+		free(work); free(rwork); free(iwork); free(ifail);
+	        return PyErr_NoMemory();
+	    }
+            Py_BEGIN_ALLOW_THREADS
+	    zheevx_(&jobz, &range, &uplo, &n, MAT_BUFZ(A)+oA, &ldA, &vl,
+                &vu, &il, &iu, &abstol, &m, MAT_BUFD(W)+oW,
+		(jobz == 'V') ? MAT_BUFZ(Z)+oZ : NULL,  &ldZ,
+		(double complex *) work, &lwork, rwork, iwork, ifail, 
+                &info);
+            Py_END_ALLOW_THREADS
+	    free(work);  free(rwork);  free(iwork);  free(ifail);
+            break;
+
+        default:
+	    err_invalid_id;
+    }
+
+    if (info) err_lapack
+    else return Py_BuildValue("i", m);
+}
+
+
+static char doc_syevd[] =
+    "Eigenvalue decomposition of a real symmetric matrix\n"
+    "(divide-and-conquer driver).\n\n"
+    "syevd(A, W, jobz='N', uplo='L', n=A.size[0], "
+    "ldA = max(1,A.size[0]),\n"
+    "      offsetA=0, offsetW=0)\n\n"
+    "PURPOSE\n"
+    "Returns  eigenvalues/vectors of a real symmetric nxn matrix A.\n"
+    "On exit, W contains the eigenvalues in ascending order.\n"
+    "If jobz is 'V', the (normalized) eigenvectors are also computed\n"
+    "and returned in A.  If jobz is 'N', only the eigenvalues are\n"
+    "computed, and the content of A is destroyed.\n"
+    "\n\nARGUMENTS\n"
+    "A         'd' matrix\n\n"
+    "W         'd' matrix of length at least n.  On exit, contains\n"
+    "          the computed eigenvalues in ascending order.\n\n"
+    "jobz      'N' or 'V'\n\n"
+    "uplo      'L' or 'U'\n\n"
+    "n         integer.  If negative, the default value is used.\n\n"
+    "ldA       nonnegative integer.  ldA >= max(1,n).  If zero, the\n"
+    "          default value is used.\n\n"
+    "offsetA   nonnegative integer\n\n"
+    "offsetB   nonnegative integer";
+
+static PyObject* syevd(PyObject *self, PyObject *args, PyObject *kwrds)
+{
+    matrix *A, *W;
+    int n=-1, ldA=0, oA=0, oW=0, info, lwork, liwork, *iwork, iwl;
+    double *work=NULL, wl;
+#if PY_MAJOR_VERSION >= 3
+    int uplo_ = 'L', jobz_ = 'N';
+#endif
+    char uplo = 'L', jobz = 'N';
+    char *kwlist[] = {"A", "W", "jobz", "uplo", "n", "ldA", "offsetA",
+        "offsetW", NULL};
+
+#if PY_MAJOR_VERSION >= 3
+    if (!PyArg_ParseTupleAndKeywords(args, kwrds, "OO|CCiiii", kwlist,
+        &A, &W, &jobz_, &uplo_, &n, &ldA, &oA, &oW)) 
+        return NULL;
+    uplo = (char) uplo_;
+    jobz = (char) jobz_;
+#else
+    if (!PyArg_ParseTupleAndKeywords(args, kwrds, "OO|cciiii", kwlist,
+        &A, &W, &jobz, &uplo, &n, &ldA, &oA, &oW)) 
+        return NULL;
+#endif
+
+    if (!Matrix_Check(A)) err_mtrx("A");
+    if (!Matrix_Check(W) || W->id != DOUBLE) err_dbl_mtrx("W");
+    if (jobz != 'N' && jobz != 'V') err_char("jobz", "'N', 'V'");
+    if (uplo != 'L' && uplo != 'U') err_char("uplo", "'L', 'U'");
+    if (n < 0){
+        n = A->nrows;
+        if (n != A->ncols){
+            PyErr_SetString(PyExc_TypeError, "A must be square");
+            return NULL;
+        }
+    }
+    if (n == 0) return Py_BuildValue("");
+    if (ldA == 0) ldA = MAX(1,A->nrows);
+    if (ldA < MAX(1,n)) err_ld("ldA");
+    if (oA < 0) err_nn_int("offsetA");
+    if (oA + (n-1)*ldA + n > len(A)) err_buf_len("A");
+    if (oW < 0) err_nn_int("offsetW");
+    if (oW + n > len(W)) err_buf_len("W");
+
+    switch (MAT_ID(A)){
+        case DOUBLE:
+            lwork = -1;
+            liwork = -1;
+            Py_BEGIN_ALLOW_THREADS
+            dsyevd_(&jobz, &uplo, &n, NULL, &ldA, NULL, &wl, &lwork,
+                &iwl, &liwork, &info);
+            Py_END_ALLOW_THREADS
+            lwork = (int) wl;
+            liwork = iwl;
+            work = (double *) calloc(lwork, sizeof(double));
+            iwork = (int *) calloc(liwork, sizeof(int));
+            if (!work || !iwork){
+                free(work);  free(iwork);
+                return PyErr_NoMemory();
+            }
+            Py_BEGIN_ALLOW_THREADS
+	    dsyevd_(&jobz, &uplo, &n, MAT_BUFD(A)+oA, &ldA,
+                MAT_BUFD(W)+oW, work, &lwork, iwork, &liwork, &info);
+            Py_END_ALLOW_THREADS
+            free(work);  free(iwork);
+            break;
+
+        default:
+            err_invalid_id;
+    }
+
+    if (info) err_lapack
+    else return Py_BuildValue("");
+}
+
+
+static char doc_heevd[] =
+    "Eigenvalue decomposition of a real symmetric or complex Hermitian"
+    "\nmatrix (divide-and-conquer driver).\n\n"
+    "heevd(A, W, jobz='N', uplo='L', n=A.size[0], "
+    "ldA = max(1,A.size[0]),\n"
+    "      offsetA=0, offsetW=0)\n\n"
+    "PURPOSE\n"
+    "Returns  eigenvalues/vectors of a real symmetric or complex\n"
+    "Hermitian n by n matrix A.  On exit, W contains the eigenvalues\n"
+    "in ascending order.  If jobz is 'V', the (normalized) eigenvectors"
+    "\nare also computed and returned in A.  If jobz is 'N', only the\n"
+    "eigenvalues are computed, and the content of A is destroyed.\n"
+    "\n\nARGUMENTS\n"
+    "A         'd' matrix\n\n"
+    "W         'd' matrix of length at least n.  On exit, contains\n"
+    "          the computed eigenvalues in ascending order.\n\n"
+    "jobz      'N' or 'V'\n\n"
+    "uplo      'L' or 'U'\n\n"
+    "n         integer.  If negative, the default value is used.\n\n"
+    "ldA       nonnegative integer.  ldA >= max(1,n).  If zero, the\n"
+    "          default value is used.\n\n"
+    "offsetA   nonnegative integer\n\n"
+    "offsetB   nonnegative integer";
+
+static PyObject* heevd(PyObject *self, PyObject *args, PyObject *kwrds)
+{
+    matrix *A, *W;
+    int n=-1, ldA=0, oA=0, oW=0, info, lwork, liwork, *iwork, iwl,
+	lrwork;
+    double *rwork, rwl;
+    number wl;
+    void *work;
+#if PY_MAJOR_VERSION >= 3
+    int uplo_ = 'L', jobz_ = 'N';
+#endif
+    char uplo = 'L', jobz = 'N';
+    char *kwlist[] = {"A", "W", "jobz", "uplo", "n", "ldA", "offsetA",
+        "offsetW", NULL};
+
+#if PY_MAJOR_VERSION >= 3
+    if (!PyArg_ParseTupleAndKeywords(args, kwrds, "OO|CCiiii", kwlist,
+        &A, &W, &jobz_, &uplo_, &n, &ldA, &oA, &oW)) 
+        return NULL;
+    jobz = (char) jobz_;
+    uplo = (char) uplo_;
+#else
+    if (!PyArg_ParseTupleAndKeywords(args, kwrds, "OO|cciiii", kwlist,
+        &A, &W, &jobz, &uplo, &n, &ldA, &oA, &oW)) 
+        return NULL;
+#endif
+
+    if (!Matrix_Check(A)) err_mtrx("A");
+    if (!Matrix_Check(W) || W->id != DOUBLE) err_dbl_mtrx("W");
+    if (jobz != 'N' && jobz != 'V') err_char("jobz", "'N', 'V'");
+    if (uplo != 'L' && uplo != 'U') err_char("uplo", "'L', 'U'");
+    if (n < 0){
+        n = A->nrows;
+        if (n != A->ncols){
+            PyErr_SetString(PyExc_TypeError, "A must be square");
+            return NULL;
+        }
+    }
+    if (n == 0) return Py_BuildValue("");
+    if (ldA == 0) ldA = MAX(1,A->nrows);
+    if (ldA < MAX(1,n)) err_ld("ldA");
+    if (oA < 0) err_nn_int("offsetA");
+    if (oA + (n-1)*ldA + n > len(A)) err_buf_len("A");
+    if (oW < 0) err_nn_int("offsetW");
+    if (oW + n > len(W)) err_buf_len("W");
+
+    switch (MAT_ID(A)){
+        case DOUBLE:
+            lwork = -1;
+            liwork = -1;
+            Py_BEGIN_ALLOW_THREADS
+            dsyevd_(&jobz, &uplo, &n, NULL, &ldA, NULL, &wl.d, &lwork,
+                &iwl, &liwork, &info);
+            Py_END_ALLOW_THREADS
+            lwork = (int) wl.d;
+            liwork = iwl;
+            work = (void *) calloc(lwork, sizeof(double));
+            iwork = (int *) calloc(liwork, sizeof(int));
+            if (!work || !iwork){
+                free(work);  free(iwork);
+                return PyErr_NoMemory();
+            }
+            Py_BEGIN_ALLOW_THREADS
+            dsyevd_(&jobz, &uplo, &n, MAT_BUFD(A)+oA, &ldA,
+                MAT_BUFD(W)+oW, (double *) work, &lwork, iwork, &liwork,
+                &info);
+            Py_END_ALLOW_THREADS
+            free(work);   free(iwork);
+            break;
+
+        case COMPLEX:
+            lwork = -1;
+            liwork = -1;
+            lrwork = -1;
+            Py_BEGIN_ALLOW_THREADS
+            zheevd_(&jobz, &uplo, &n, NULL, &ldA, NULL, &wl.z, &lwork,
+                &rwl, &lrwork, &iwl, &liwork, &info);
+            Py_END_ALLOW_THREADS
+            lwork = (int) wl.d;
+            lrwork = (int) rwl;
+            liwork = iwl;
+            work = (void *) calloc(lwork, sizeof(double complex));
+            rwork = (double *) calloc(lrwork, sizeof(double));
+            iwork = (int *) calloc(liwork, sizeof(int));
+            if (!work || !rwork || !iwork){
+                free(work);  free(rwork);  free(iwork);
+                return PyErr_NoMemory();
+            }
+            Py_BEGIN_ALLOW_THREADS
+            zheevd_(&jobz, &uplo, &n, MAT_BUFZ(A)+oA, &ldA,
+                MAT_BUFD(W)+oW, (double complex *) work, &lwork, rwork,
+                &lrwork, iwork, &liwork, &info);
+            Py_END_ALLOW_THREADS
+            free(work);  free(rwork);  free(iwork);
+            break;
+
+        default:
+            err_invalid_id;
+    }
+
+    if (info) err_lapack
+    else return Py_BuildValue("");
+}
+
+
+static char doc_syevr[] =
+    "Computes selected eigenvalues and eigenvectors of a real symmetric"
+    "\n"
+    "matrix (RRR driver).\n\n"
+    "m = syevr(A, W, jobz='N', range='A', uplo='L', vl=0.0, vu=0.0, \n"
+    "          il=1, iu=1, Z=None, n=A.size[0], ldA=max(1,A.size[0]),\n"
+    "          ldZ=None, abstol=0.0, offsetA=0, offsetW=0, offsetZ=0)\n"
+    "\n"
+    "PURPOSE\n"
+    "Computes selected eigenvalues/vectors of a real symmetric n by n\n"
+    "matrix A.\n"
+    "If range is 'A', all eigenvalues are computed.\n"
+    "If range is 'V', all eigenvalues in the interval (vl,vu] are\n"
+    "computed.\n"
+    "If range is 'I', all eigenvalues il through iu are computed\n"
+    "(sorted in ascending order with 1 <= il <= iu <= n).\n"
+    "If jobz is 'N', only the eigenvalues are returned in W.\n"
+    "If jobz is 'V', the eigenvectors are also returned in Z.\n"
+    "On exit, the content of A is destroyed.\n"
+    "syevr is usually the fastest of the four eigenvalue routines.\n\n"
+    "ARGUMENTS\n"
+    "A         'd' matrix\n\n"
+    "W         'd' matrix of length at least n.  On exit, contains\n"
+    "          the computed eigenvalues in ascending order.\n\n"
+    "jobz      'N' or 'V'\n\n"
+    "range     'A', 'V' or 'I'\n\n"
+    "uplo      'L' or 'U'\n\n"
+    "vl,vu     doubles.  Only required when range is 'V'.\n\n"
+    "il,iu     integers.  Only required when range is 'I'.\n\n"
+    "Z         'd' matrix.  Only required when jobz = 'V'.\n"
+    "          If range is 'A' or 'V', Z must have at least n columns."
+    "\n"
+    "          If range is 'I', Z must have at least iu-il+1 columns.\n"
+    "          On exit the first m columns of Z contain the computed\n"
+    "          (normalized) eigenvectors.\n\n"
+    "n         integer.  If negative, the default value is used.\n\n"
+    "ldA       nonnegative integer.  ldA >= max(1,n).\n"
+    "          If zero, the default value is used.\n\n"
+    "ldZ       nonnegative integer.  ldZ >= 1 if jobz is 'N' and\n"
+    "          ldZ >= max(1,n) if jobz is 'V'.  The default value\n"
+    "          is 1 if jobz is 'N' and max(1,Z.size[0]) if jobz ='V'.\n"
+    "          If zero, the default value is used.\n\n"
+    "abstol    double.  Absolute error tolerance for eigenvalues.\n"
+    "          If nonpositive, the LAPACK default value is used.\n\n"
+    "offsetA   nonnegative integer\n\n"
+    "offsetW   nonnegative integer\n\n"
+    "offsetZ   nonnegative integer\n\n"
+    "m         the number of eigenvalues computed";
+
+static PyObject* syevr(PyObject *self, PyObject *args, PyObject *kwrds)
+{
+    matrix *A, *W, *Z=NULL;
+    int n=-1, ldA=0, ldZ=0, il=1, iu=1, oA=0, oW=0, oZ=0, info, lwork,
+        *iwork=NULL, liwork, m, *isuppz=NULL, iwl;
+    double *work=NULL, vl=0.0, vu=0.0, abstol=0.0, wl;
+#if PY_MAJOR_VERSION >= 3
+    int uplo_ = 'L', jobz_ = 'N', range_ = 'A';
+#endif
+    char uplo = 'L', jobz = 'N', range = 'A';
+    char *kwlist[] = {"A", "W", "jobz", "range", "uplo", "vl", "vu",
+	"il", "iu", "Z", "n", "ldA", "ldZ", "abstol", "offsetA",
+        "offsetW", "offsetZ", NULL};
+
+#if PY_MAJOR_VERSION >= 3
+    if (!PyArg_ParseTupleAndKeywords(args, kwrds, "OO|CCCddiiOiiidiii",
+        kwlist, &A, &W, &jobz_, &range_, &uplo_, &vl, &vu, &il, &iu, &Z,
+	&n, &ldA, &ldZ, &abstol, &oA, &oW, &oZ)) 
+        return NULL;
+    jobz = (char) jobz_;
+    range = (char) range_;
+    uplo = (char) uplo_;
+#else
+    if (!PyArg_ParseTupleAndKeywords(args, kwrds, "OO|cccddiiOiiidiii",
+        kwlist, &A, &W, &jobz, &range, &uplo, &vl, &vu, &il, &iu, &Z,
+	&n, &ldA, &ldZ, &abstol, &oA, &oW, &oZ)) 
+        return NULL;
+#endif
+
+    if (!Matrix_Check(A)) err_mtrx("A");
+    if (!Matrix_Check(W) || MAT_ID(W) != DOUBLE) err_dbl_mtrx("W");
+    if (jobz != 'N' && jobz != 'V') err_char("jobz", "'N', 'V'");
+    if (range != 'A' && range != 'V' && range != 'I')
+	err_char("range", "'A', 'V', 'I'");
+    if (uplo != 'L' && uplo != 'U') err_char("uplo", "'L', 'U'");
+    if (n < 0){
+        n = A->nrows;
+        if (n != A->ncols){
+            PyErr_SetString(PyExc_TypeError, "A must be square");
+            return NULL;
+        }
+    }
+    if (n == 0) return Py_BuildValue("i",0);
+    if (ldA == 0) ldA = MAX(1,A->nrows);
+    if (ldA < MAX(1,n)) err_ld("ldA");
+    if (range == 'V' && vl >= vu){
+        PyErr_SetString(PyExc_ValueError, "vl must be less than vu");
+        return NULL;
+    }
+    if (range == 'I' && (il < 1 || il > iu || iu > n)){
+        PyErr_SetString(PyExc_ValueError, "il and iu must satisfy "
+            "1 <= il <= iu <= n");
+        return NULL;
+    }
+    if (jobz == 'V'){
+        if (!Z || !Matrix_Check(Z) || MAT_ID(Z) != DOUBLE)
+            err_dbl_mtrx("Z");
+        if (ldZ == 0) ldZ = MAX(1,Z->nrows);
+        if (ldZ < MAX(1,n)) err_ld("ldZ");
+    } else {
+        if (ldZ == 0) ldZ = 1;
+        if (ldZ < 1) err_ld("ldZ");
+    }
+    if (oA < 0) err_nn_int("offsetA");
+    if (oA + (n-1)*ldA + n > len(A)) err_buf_len("A");
+    if (oW < 0) err_nn_int("offsetW");
+    if (oW + n > len(W)) err_buf_len("W");
+    if (jobz == 'V'){
+        if (oZ < 0) err_nn_int("offsetZ");
+        if (oZ + ((range == 'I') ? iu-il : n-1)*ldZ + n > len(Z))
+	    err_buf_len("Z");
+    }
+
+    switch (MAT_ID(A)){
+        case DOUBLE:
+            lwork = -1;
+            liwork = -1;
+            Py_BEGIN_ALLOW_THREADS
+            dsyevr_(&jobz, &range, &uplo, &n, NULL, &ldA, &vl, &vu, &il,
+                &iu, &abstol, &m, NULL, NULL, &ldZ, NULL, &wl, &lwork,
+                &iwl, &liwork, &info);
+            Py_END_ALLOW_THREADS
+            lwork = (int) wl;
+            liwork = iwl;
+            work = (void *) calloc(lwork, sizeof(double));
+            iwork = (int *) calloc(liwork, sizeof(int));
+            if (jobz == 'V')
+                isuppz = (int *) calloc(2*MAX(1, (range == 'I') ?
+                   iu-il+1 : n), sizeof(int));
+            if (!work  || !iwork || (jobz == 'V' && !isuppz)){
+                free(work);  free(iwork);  free(isuppz);
+                return PyErr_NoMemory();
+            }
+            Py_BEGIN_ALLOW_THREADS
+            dsyevr_(&jobz, &range, &uplo, &n, MAT_BUFD(A)+oA, &ldA, &vl,
+                &vu, &il, &iu, &abstol, &m, MAT_BUFD(W)+oW,
+                (jobz == 'V') ? MAT_BUFD(Z)+oZ : NULL,  &ldZ,
+                (jobz == 'V') ? isuppz : NULL, work, &lwork, iwork,
+                &liwork, &info);
+            Py_END_ALLOW_THREADS
+            free(work);   free(iwork);   free(isuppz);
+            break;
+
+        default:
+            err_invalid_id;
+    }
+
+    if (info) err_lapack
+    else return Py_BuildValue("i",m);
+}
+
+
+static char doc_heevr[] =
+    "Computes selected eigenvalues and eigenvectors of a real symmetric"
+    "\nor complex Hermitian matrix (RRR driver).\n\n"
+    "m = syevr(A, W, jobz='N', range='A', uplo='L', vl=0.0, vu=0.0, \n"
+    "          il=1, iu=1, Z=None, n=A.size[0], ldA=max(1,A.size[0]),\n"
+    "          ldZ=None, abstol=0.0, offsetA=0, offsetW=0, offsetZ=0)\n"
+    "\n"
+    "PURPOSE\n"
+    "Computes selected eigenvalues/vectors of a real symmetric or\n"
+    "complex Hermitian n by n matrix A.\n"
+    "If range is 'A', all eigenvalues are computed.\n"
+    "If range is 'V', all eigenvalues in the interval (vl,vu] are\n"
+    "computed.\n"
+    "If range is 'I', all eigenvalues il through iu are computed\n"
+    "(sorted in ascending order with 1 <= il <= iu <= n).\n"
+    "If jobz is 'N', only the eigenvalues are returned in W.\n"
+    "If jobz is 'V', the eigenvectors are also returned in Z.\n"
+    "On exit, the content of A is destroyed.\n"
+    "syevr is usually the fastest of the four eigenvalue routines.\n\n"
+    "ARGUMENTS\n"
+    "A         'd' or 'z' matrix\n\n"
+    "W         'd' matrix of length at least n.  On exit, contains\n"
+    "          the computed eigenvalues in ascending order.\n\n"
+    "jobz      'N' or 'V'\n\n"
+    "range     'A', 'V' or 'I'\n\n"
+    "uplo      'L' or 'U'\n\n"
+    "vl,vu     doubles.  Only required when range is 'V'.\n\n"
+    "il,iu     integers.  Only required when range is 'I'.\n\n"
+    "Z         'd' or 'z' matrix.  Must have the same type as A.\n"
+    "          Only required when jobz = 'V'.  If range is 'A' or\n"
+    "          'V', Z must have at least n columns.  If range is 'I',\n"
+    "          Z must have at least iu-il+1 columns.  On exit the\n"
+    "          first m columns of Z contain the computed (normalized)\n"
+    "          eigenvectors.\n\n"
+    "n         integer.  If negative, the default value is used.\n\n"
+    "ldA       nonnegative integer.  ldA >= max(1,n).\n"
+    "          If zero, the default value is used.\n\n"
+    "ldZ       nonnegative integer.  ldZ >= 1 if jobz is 'N' and\n"
+    "          ldZ >= max(1,n) if jobz is 'V'.  The default value\n"
+    "          is 1 if jobz is 'N' and max(1,Z.size[0]) if jobz ='V'.\n"
+    "          If zero, the default value is used.\n\n"
+    "abstol    double.  Absolute error tolerance for eigenvalues.\n"
+    "          If nonpositive, the LAPACK default value is used.\n\n"
+    "offsetA   nonnegative integer\n\n"
+    "offsetW   nonnegative integer\n\n"
+    "offsetZ   nonnegative integer\n\n"
+    "m         the number of eigenvalues computed";
+
+static PyObject* heevr(PyObject *self, PyObject *args, PyObject *kwrds)
+{
+    matrix *A, *W, *Z=NULL;
+    int n=-1, ldA=0, ldZ=0, il=1, iu=1, oA=0, oW=0, oZ=0, info,
+        lwork, *iwork, liwork, lrwork, m, *isuppz=NULL, iwl;
+    double vl=0.0, vu=0.0, abstol=0.0, *rwork, rwl;
+    void *work;
+    number wl;
+#if PY_MAJOR_VERSION >= 3
+    int uplo_ = 'L', jobz_ = 'N', range_ = 'A';
+#endif
+    char uplo = 'L', jobz = 'N', range = 'A';
+    char *kwlist[] = {"A", "W", "jobz", "range", "uplo", "vl", "vu",
+	"il", "iu", "Z", "n", "ldA", "ldZ", "abstol", "offsetA",
+        "offsetW", "offsetZ", NULL};
+
+#if PY_MAJOR_VERSION >= 3
+    if (!PyArg_ParseTupleAndKeywords(args, kwrds, "OO|CCCddiiOiiidiii",
+        kwlist, &A, &W, &jobz_, &range_, &uplo_, &vl, &vu, &il, &iu, &Z,
+	&n, &ldA, &ldZ, &abstol, &oA, &oW, &oZ)) 
+        return NULL;
+    jobz = (char) jobz_;
+    range = (char) range_;
+    uplo = (char) uplo_;
+#else
+    if (!PyArg_ParseTupleAndKeywords(args, kwrds, "OO|cccddiiOiiidiii",
+        kwlist, &A, &W, &jobz, &range, &uplo, &vl, &vu, &il, &iu, &Z,
+	&n, &ldA, &ldZ, &abstol, &oA, &oW, &oZ)) 
+        return NULL;
+#endif
+
+    if (!Matrix_Check(A)) err_mtrx("A");
+    if (!Matrix_Check(W) || MAT_ID(W) != DOUBLE) err_dbl_mtrx("W");
+    if (jobz != 'N' && jobz != 'V') err_char("jobz", "'N', 'V'");
+    if (range != 'A' && range != 'V' && range != 'I')
+	err_char("range", "'A', 'V', 'I'");
+    if (uplo != 'L' && uplo != 'U') err_char("uplo", "'L', 'U'");
+    if (n < 0){
+        n = A->nrows;
+        if (n != A->ncols){
+            PyErr_SetString(PyExc_TypeError, "A must be square");
+            return NULL;
+        }
+    }
+    if (n == 0) return Py_BuildValue("i",0);
+    if (ldA == 0) ldA = MAX(1,A->nrows);
+    if (ldA < MAX(1,n)) err_ld("ldA");
+    if (range == 'V' && vl >= vu){
+        PyErr_SetString(PyExc_ValueError, "vl must be less than vu");
+        return NULL;
+    }
+    if (range == 'I' && (il < 1 || il > iu || iu > n)){
+        PyErr_SetString(PyExc_ValueError, "il and iu must satisfy "
+            "1 <= il <= iu <= n");
+        return NULL;
+    }
+    if (jobz == 'V'){
+        if (!Z || !Matrix_Check(Z)) err_mtrx("Z");
+	if (MAT_ID(Z) != MAT_ID(A)) err_conflicting_ids;
+        if (ldZ == 0) ldZ = MAX(1,Z->nrows);
+        if (ldZ < MAX(1,n)) err_ld("ldZ");
+    } else {
+        if (ldZ == 0) ldZ = 1;
+        if (ldZ < 1) err_ld("ldZ");
+    }
+    if (oA < 0) err_nn_int("offsetA");
+    if (oA + (n-1)*ldA + n > len(A)) err_buf_len("A");
+    if (oW < 0) err_nn_int("offsetW");
+    if (oW + n > len(W)) err_buf_len("W");
+    if (jobz == 'V'){
+        if (oZ < 0) err_nn_int("offsetZ");
+        if (oZ + ((range == 'I') ? iu-il : n-1)*ldZ + n > len(Z))
+	    err_buf_len("Z");
+    }
+
+    switch (MAT_ID(A)){
+        case DOUBLE:
+            lwork = -1;
+            liwork = -1;
+            Py_BEGIN_ALLOW_THREADS
+            dsyevr_(&jobz, &range, &uplo, &n, NULL, &ldA, &vl, &vu, &il,
+                &iu, &abstol, &m, NULL, NULL, &ldZ, NULL, &wl.d, &lwork,
+                &iwl, &liwork, &info);
+            Py_END_ALLOW_THREADS
+            lwork = (int) wl.d;
+            liwork = iwl;
+            work = (void *) calloc(lwork, sizeof(double));
+            iwork = (int *) calloc(liwork, sizeof(int));
+            if (jobz == 'V')
+                isuppz = (int *) calloc(2*MAX(1, (range == 'I') ?
+                   iu-il+1 : n), sizeof(int));
+            if (!work  || !iwork || (jobz == 'V' && !isuppz)){
+                free(work);  free(iwork);  free(isuppz);
+                return PyErr_NoMemory();
+            }
+            Py_BEGIN_ALLOW_THREADS
+            dsyevr_(&jobz, &range, &uplo, &n, MAT_BUFD(A)+oA, &ldA, &vl,
+                &vu, &il, &iu, &abstol, &m, MAT_BUFD(W)+oW,
+                (jobz == 'V') ? MAT_BUFD(Z)+oZ : NULL,  &ldZ,
+                (jobz == 'V') ? isuppz : NULL, (double *) work, &lwork,
+	       	iwork, &liwork, &info);
+            Py_END_ALLOW_THREADS
+            free(work);   free(iwork);   free(isuppz);
+            break;
+
+	case COMPLEX:
+            lwork = -1;
+            liwork = -1;
+	    lrwork = -1;
+            Py_BEGIN_ALLOW_THREADS
+            zheevr_(&jobz, &range, &uplo, &n, NULL, &ldA, &vl, &vu, &il,
+                &iu, &abstol, &m, NULL, NULL, &ldZ, NULL, &wl.z, &lwork,
+                &rwl, &lrwork, &iwl, &liwork, &info);
+            Py_END_ALLOW_THREADS
+            lwork = (int) creal(wl.z);
+	    lrwork = (int) rwl;
+            liwork = iwl;
+            work = (void *) calloc(lwork, sizeof(double complex));
+            rwork = (double *) calloc(lrwork, sizeof(double));
+            iwork = (int *) calloc(liwork, sizeof(int));
+            if (jobz == 'V')
+                isuppz = (int *) calloc(2*MAX(1, (range == 'I') ?
+                   iu-il+1 : n), sizeof(int));
+            if (!work  || !rwork || !iwork || (jobz == 'V' && !isuppz)){
+                free(work);  free(rwork);  free(iwork);  free(isuppz);
+                return PyErr_NoMemory();
+            }
+            Py_BEGIN_ALLOW_THREADS
+            zheevr_(&jobz, &range, &uplo, &n, MAT_BUFZ(A)+oA, &ldA, &vl,
+                &vu, &il, &iu, &abstol, &m, MAT_BUFD(W)+oW,
+                (jobz == 'V') ? MAT_BUFZ(Z)+oZ : NULL,  &ldZ,
+                (jobz == 'V') ? isuppz : NULL, (double complex *) work, 
+                &lwork, rwork, &lrwork, iwork, &liwork, &info);
+            Py_END_ALLOW_THREADS
+            free(work);   free(rwork); free(iwork);   free(isuppz);
+            break;
+
+        default:
+            err_invalid_id;
+    }
+
+    if (info) err_lapack
+    else return Py_BuildValue("i",m);
+}
+
+
+static char doc_sygv[] =
+    "Generalized symmetric-definite eigenvalue decomposition with real"
+    "\n"
+    "matrices.\n\n"
+    "sygv(A, B, W, itype=1, jobz='N', uplo='L', n=A.size[0], \n"
+    "     ldA = max(1,A.size[0]), ldB = max(1,B.size[0]), offsetA=0, \n"
+    "     offsetB=0, offsetW=0)\n\n"
+    "PURPOSE\n"
+    "Returns eigenvalues/vectors of a real generalized \n"
+    "symmetric-definite eigenproblem of order n, with B positive \n"
+    "definite. \n"
+    "1. If itype is 1: A*x = lambda*B*x.\n"
+    "2. If itype is 2: A*Bx = lambda*x.\n"
+    "3. If itype is 3: B*Ax = lambda*x.\n\n"
+    "On exit, W contains the eigenvalues in ascending order.  If jobz\n"
+    "is 'V', the matrix of eigenvectors Z is also computed and\n"
+    "returned in A, normalized as follows: \n"
+    "1. If itype is 1: Z^T*A*Z = diag(W), Z^T*B*Z = I\n"
+    "2. If itype is 2: Z^T*A^{-1}*Z = diag(W)^{-1}, Z^T*B*Z = I\n"
+    "3. If itype is 3: Z^T*A*Z = diag(W), Z^T*B^{-1}*Z = I.\n\n"
+    "If jobz is 'N', only the eigenvalues are computed, and the\n"
+    "contents of A is destroyed.   On exit, the matrix B is replaced\n"
+    "by its Cholesky factor.\n\n"
+    "ARGUMENTS\n"
+    "A         'd' matrix\n\n"
+    "B         'd' matrix\n\n"
+    "W         'd' matrix of length at least n\n\n"
+    "itype     integer 1, 2, or 3\n\n"
+    "jobz      'N' or 'V'\n\n"
+    "uplo      'L' or 'U'\n\n"
+    "n         integer.  If negative, the default value is used.\n\n"
+    "ldA       nonnegative integer.  ldA >= max(1,n).  If zero, the\n"
+    "          default value is used.\n\n"
+    "ldB       nonnegative integer.  ldB >= max(1,n).  If zero, the\n"
+    "          default value is used.\n\n"
+    "offsetA   nonnegative integer\n\n"
+    "offsetB   nonnegative integer";
+
+static PyObject* sygv(PyObject *self, PyObject *args, PyObject *kwrds)
+{
+    matrix *A, *B, *W;
+    int n=-1, itype=1, ldA=0, ldB=0, oA=0, oB=0, oW=0, info, lwork;
+    double *work;
+    number wl;
+#if PY_MAJOR_VERSION >= 3
+    int uplo_ = 'L', jobz_ = 'N';
+#endif
+    char uplo = 'L', jobz = 'N';
+    char *kwlist[] = {"A", "B", "W", "itype", "jobz", "uplo", "n",
+        "ldA", "ldB", "offsetA", "offsetB", "offsetW", NULL};
+
+#if PY_MAJOR_VERSION >= 3
+    if (!PyArg_ParseTupleAndKeywords(args, kwrds, "OOO|iCCiiiiii",
+        kwlist, &A, &B, &W, &itype, &jobz_, &uplo_, &n, &ldA, &ldB, &oA,
+        &oB, &oW)) 
+        return NULL;
+    jobz = (char) jobz_;
+    uplo = (char) uplo_;
+#else
+    if (!PyArg_ParseTupleAndKeywords(args, kwrds, "OOO|icciiiiii",
+        kwlist, &A, &B, &W, &itype, &jobz, &uplo, &n, &ldA, &ldB, &oA,
+        &oB, &oW)) 
+        return NULL;
+#endif
+
+    if (!Matrix_Check(A)) err_mtrx("A");
+    if (!Matrix_Check(B) || MAT_ID(B) != MAT_ID(A)) err_conflicting_ids;
+    if (!Matrix_Check(W) || MAT_ID(W) != DOUBLE) err_dbl_mtrx("W");
+    if (itype != 1 && itype != 2 && itype != 3)
+        err_char("itype", "1, 2, 3");
+    if (jobz != 'N' && jobz != 'V') err_char("jobz", "'N', 'V'");
+    if (uplo != 'L' && uplo != 'U') err_char("uplo", "'L', 'U'");
+    if (n < 0){
+        n = A->nrows;
+        if (n != A->ncols){
+            PyErr_SetString(PyExc_TypeError, "A must be square");
+            return NULL;
+        }
+        if (A->nrows != n || A->ncols != n){
+            PyErr_SetString(PyExc_TypeError, "B must have the same "
+                "dimension as A");
+            return NULL;
+	}
+    }
+    if (n == 0) return Py_BuildValue("");
+    if (ldA == 0) ldA = MAX(1,A->nrows);
+    if (ldA < MAX(1,n)) err_ld("ldA");
+    if (ldB == 0) ldB = MAX(1,B->nrows);
+    if (ldB < MAX(1,n)) err_ld("ldB");
+    if (oA < 0) err_nn_int("offsetA");
+    if (oA + (n-1)*ldA + n > len(A)) err_buf_len("A");
+    if (oB < 0) err_nn_int("offsetB");
+    if (oB + (n-1)*ldB + n > len(B)) err_buf_len("B");
+    if (oW < 0) err_nn_int("offsetW");
+    if (oW + n > len(W)) err_buf_len("W");
+
+    switch (MAT_ID(A)){
+	case DOUBLE:
+            lwork=-1;
+            Py_BEGIN_ALLOW_THREADS
+            dsygv_(&itype, &jobz, &uplo, &n, NULL, &ldA, NULL, &ldB,
+                NULL, &wl.d, &lwork, &info);
+            Py_END_ALLOW_THREADS
+            lwork = (int) wl.d;
+            if (!(work = calloc(lwork, sizeof(double))))
+                return PyErr_NoMemory();
+            Py_BEGIN_ALLOW_THREADS
+            dsygv_(&itype, &jobz, &uplo, &n, MAT_BUFD(A)+oA, &ldA,
+                MAT_BUFD(B)+oB, &ldB, MAT_BUFD(W)+oW, work, &lwork,
+                &info);
+            Py_END_ALLOW_THREADS
+            free(work);
+            break;
+
+        default:
+            err_invalid_id;
+    }
+
+    if (info) err_lapack
+    else return Py_BuildValue("");
+}
+
+
+static char doc_hegv[] =
+    "Generalized symmetric-definite eigenvalue decomposition with\n"
+    "real or complex matrices.\n\n"
+    "hegv(A, B, W, itype=1, jobz='N', uplo='L', n=A.size[0], \n"
+    "     ldA = max(1,A.size[0]), ldB = max(1,B.size[0]), offsetA=0, \n"
+    "     offsetB=0, offsetW=0)\n\n"
+    "PURPOSE\n"
+    "Returns eigenvalues/vectors of a real or complex generalized\n"
+    "symmetric-definite eigenproblem of order n, with B positive\n"
+    "definite. \n"
+    "1. If itype is 1: A*x = lambda*B*x.\n"
+    "2. If itype is 2: A*Bx = lambda*x.\n"
+    "3. If itype is 3: B*Ax = lambda*x.n\n\n"
+    "On exit, W contains the eigenvalues in ascending order.  If jobz\n"
+    "is 'V', the matrix of eigenvectors Z is also computed and \n"
+    "returned in A, normalized as follows: \n"
+    "1. If itype is 1: Z^H*A*Z = diag(W), Z^H*B*Z = I\n"
+    "2. If itype is 2: Z^H*A^{-1}*Z = diag(W), Z^H*B*Z = I\n"
+    "3. If itype is 3: Z^H*A*Z = diag(W), Z^H*B^{-1}*Z = I.\n\n"
+    "If jobz is 'N', only the eigenvalues are computed, and the \n"
+    "contents of A is destroyed.   On exit, the matrix B is replaced\n"
+    "by its Cholesky factor.\n\n"
+    "ARGUMENTS\n"
+    "A         'd' or 'z' matrix\n\n"
+    "B         'd' or 'z' matrix.  Must have the same type as A.\n\n"
+    "W         'd' matrix of length at least n\n\n"
+    "itype     integer 1, 2, or 3\n\n"
+    "jobz      'N' or 'V'\n\n"
+    "uplo      'L' or 'U'\n\n"
+    "n         integer.  If negative, the default value is used.\n\n"
+    "ldA       nonnegative integer.  ldA >= max(1,n).  If zero, the\n"
+    "          default value is used.\n\n"
+    "ldB       nonnegative integer.  ldB >= max(1,n).  If zero, the\n"
+    "          default value is used.\n\n"
+    "offsetA   nonnegative integer\n\n"
+    "offsetB   nonnegative integer";
+
+static PyObject* hegv(PyObject *self, PyObject *args, PyObject *kwrds)
+{
+    matrix *A, *B, *W;
+    int n=-1, itype=1, ldA=0, ldB=0, oA=0, oB=0, oW=0, info, lwork;
+    double *rwork=NULL;
+    void *work=NULL;
+    number wl;
+#if PY_MAJOR_VERSION >= 3
+    int uplo_ = 'L', jobz_ = 'N';
+#endif
+    char uplo = 'L', jobz = 'N';
+    char *kwlist[] = {"A", "B", "W", "itype", "jobz", "uplo", "n",
+        "ldA", "offsetA", "offsetB", "offsetW", NULL};
+#if 0
+    int ispec=1, n2=-1, n3=-1, n4=-1;
+    char *name = "zhetrd", *uplol = "L", *uplou = "U";
+#endif
+
+#if PY_MAJOR_VERSION >= 3
+    if (!PyArg_ParseTupleAndKeywords(args, kwrds, "OOO|iCCiiiii",
+        kwlist, &A, &B, &W, &itype, &jobz_, &uplo_, &n, &ldA, &ldB, &oA,
+        &oB, &oW)) 
+        return NULL;
+    uplo = (char) uplo_;
+    jobz = (char) jobz_;
+#else
+    if (!PyArg_ParseTupleAndKeywords(args, kwrds, "OOO|icciiiii",
+        kwlist, &A, &B, &W, &itype, &jobz, &uplo, &n, &ldA, &ldB, &oA,
+        &oB, &oW)) 
+        return NULL;
+#endif
+
+    if (!Matrix_Check(A)) err_mtrx("A");
+    if (!Matrix_Check(B) || MAT_ID(B) != MAT_ID(A)) err_conflicting_ids;
+    if (!Matrix_Check(W) || MAT_ID(W) != DOUBLE) err_dbl_mtrx("W");
+    if (itype != 1 && itype != 2 && itype != 3)
+        err_char("itype", "1, 2, 3");
+    if (jobz != 'N' && jobz != 'V') err_char("jobz", "'N', 'V'");
+    if (uplo != 'L' && uplo != 'U') err_char("uplo", "'L', 'U'");
+    if (n < 0){
+        n = A->nrows;
+        if (n != A->ncols){
+            PyErr_SetString(PyExc_TypeError, "A must be square");
+            return NULL;
+        }
+        if (A->nrows != n || A->ncols != n){
+            PyErr_SetString(PyExc_TypeError, "B must have the same "
+                "dimension as A");
+            return NULL;
+	}
+    }
+    if (n == 0) return Py_BuildValue("");
+    if (ldA == 0) ldA = MAX(1,A->nrows);
+    if (ldA < MAX(1,n)) err_ld("ldA");
+    if (ldB == 0) ldB = MAX(1,B->nrows);
+    if (ldB < MAX(1,n)) err_ld("ldB");
+    if (oA < 0) err_nn_int("offsetA");
+    if (oA + (n-1)*ldA + n > len(A)) err_buf_len("A");
+    if (oB < 0) err_nn_int("offsetB");
+    if (oB + (n-1)*ldB + n > len(B)) err_buf_len("B");
+    if (oW < 0) err_nn_int("offsetW");
+    if (oW + n > len(W)) err_buf_len("W");
+
+    switch (MAT_ID(A)){
+        case DOUBLE:
+            lwork=-1;
+            Py_BEGIN_ALLOW_THREADS
+            dsygv_(&itype, &jobz, &uplo, &n, NULL, &ldA, NULL, &ldB,
+                NULL, &wl.d, &lwork, &info);
+            Py_END_ALLOW_THREADS
+            lwork = (int) wl.d;
+            if (!(work = calloc(lwork, sizeof(double))))
+                return PyErr_NoMemory();
+            Py_BEGIN_ALLOW_THREADS
+            dsygv_(&itype, &jobz, &uplo, &n, MAT_BUFD(A)+oA, &ldA,
+                MAT_BUFD(B)+oB, &ldB, MAT_BUFD(W)+oW, work, &lwork,
+                &info);
+            Py_END_ALLOW_THREADS
+            free(work);
+            break;
+
+        case COMPLEX:
+#if 1
+            lwork=-1;
+            Py_BEGIN_ALLOW_THREADS
+            zhegv_(&itype, &jobz, &uplo, &n, NULL, &n, NULL, &n, NULL,
+                &wl.z, &lwork, NULL, &info);
+            Py_END_ALLOW_THREADS
+            lwork = (int) creal(wl.z);
+#endif
+#if 0
+            /* zhegv used to handle lwork=-1 incorrectly.
+               The following replaces the call to zhegv with lwork=-1 */
+            lwork = n * (1 + ilaenv_(&ispec, &name, (uplo == 'L') ?
+                &uplol : &uplou, &n, &n2, &n3, &n4));
+#endif
+
+            work = (void *) calloc(lwork, sizeof(double complex));
+            rwork = (double *) calloc(3*n-2, sizeof(double));
+            if (!work || !rwork){
+                free(work);  free(rwork);
+                return PyErr_NoMemory();
+            }
+            Py_BEGIN_ALLOW_THREADS
+            zhegv_(&itype, &jobz, &uplo, &n, MAT_BUFZ(A)+oA, &ldA,
+                MAT_BUFZ(B)+oB, &ldB, MAT_BUFD(W)+oW, 
+                (double complex *) work, &lwork, rwork, &info);
+            Py_END_ALLOW_THREADS
+            free(work);  free(rwork);
+            break;
+
+        default:
+	    err_invalid_id;
+    }
+
+    if (info) err_lapack
+    else return Py_BuildValue("");
+}
+
+
+static char doc_gesvd[] =
+    "Singular value decomposition of a real or complex matrix.\n\n"
+    "gesvd(A, S, jobu='N', jobvt='N', U=None, Vt=None, m=A.size[0],\n"
+    "      n=A.size[1], ldA=max(1,A.size[0]), ldU=None, ldVt=None,\n"
+    "      offsetA=0, offsetS=0, offsetU=0, offsetVt=0)\n\n"
+    "PURPOSE\n"
+    "Computes singular values and, optionally, singular vectors of a \n"
+    "real or complex m by n matrix A.\n\n"
+    "The argument jobu controls how many left singular vectors are\n"
+    "computed: \n\n"
+    "'N': no left singular vectors are computed.\n"
+    "'A': all left singular vectors are computed and returned as\n"
+    "     columns of U.\n"
+    "'S': the first min(m,n) left singular vectors are computed and\n"
+    "     returned as columns of U.\n"
+    "'O': the first min(m,n) left singular vectors are computed and\n"
+    "     returned as columns of A.\n\n"
+    "The argument jobvt controls how many right singular vectors are\n"
+    "computed:\n\n"
+    "'N': no right singular vectors are computed.\n"
+    "'A': all right singular vectors are computed and returned as\n"
+    "     rows of Vt.\n"
+    "'S': the first min(m,n) right singular vectors are computed and\n"
+    "     returned as rows of Vt.\n"
+    "'O': the first min(m,n) right singular vectors are computed and\n"
+    "     returned as rows of A.\n"
+    "Note that the (conjugate) transposes of the right singular \n"
+    "vectors are returned in Vt or A.\n\n"
+    "On exit (in all cases), the contents of A are destroyed.\n\n"
+    "ARGUMENTS\n"
+    "A         'd' or 'z' matrix\n\n"
+    "S         'd' matrix of length at least min(m,n).  On exit, \n"
+    "          contains the computed singular values in descending\n"
+    "          order.\n\n"
+    "jobu      'N', 'A', 'S' or 'O'\n\n"
+    "jobvt     'N', 'A', 'S' or 'O'\n\n"
+    "U         'd' or 'z' matrix.  Must have the same type as A.\n"
+    "          Not referenced if jobu is 'N' or 'O'.  If jobu is 'A',\n"
+    "          a matrix with at least m columns.   If jobu is 'S', a\n"
+    "          matrix with at least min(m,n) columns.\n"
+    "          On exit (with jobu 'A' or 'S'), the columns of U\n"
+    "          contain the computed left singular vectors.\n\n"
+    "Vt        'd' or 'z' matrix.  Must have the same type as A.\n"
+    "          Not referenced if jobvt is 'N' or 'O'.  If jobvt is \n"
+    "          'A' or 'S', a matrix with at least n columns.\n"
+    "          On exit (with jobvt 'A' or 'S'), the rows of Vt\n"
+    "          contain the computed right singular vectors, or, in\n"
+    "          the complex case, their complex conjugates.\n\n"
+    "m         integer.  If negative, the default value is used.\n\n"
+    "n         integer.  If negative, the default value is used.\n\n"
+    "ldA       nonnegative integer.  ldA >= max(1,m).\n"
+    "          If zero, the default value is used.\n\n"
+    "ldU       nonnegative integer.\n"
+    "          ldU >= 1 if jobu is 'N' or 'O'.\n"
+    "          ldU >= max(1,m) if jobu is 'A' or 'S'.\n"
+    "          The default value is max(1,U.size[0]) if jobu is 'A' \n"
+    "          or 'S', and 1 otherwise.\n"
+    "          If zero, the default value is used.\n\n"
+    "ldVt      nonnegative integer.\n"
+    "          ldVt >= 1 if jobvt is 'N' or 'O'.\n"
+    "          ldVt >= max(1,n) if jobvt is 'A'.  \n"
+    "          ldVt >= max(1,min(m,n)) if ldVt is 'S'.\n"
+    "          The default value is max(1,Vt.size[0]) if jobvt is 'A'\n"
+    "          or 'S', and 1 otherwise.\n"
+    "          If zero, the default value is used.\n\n"
+    "offsetA   nonnegative integer\n\n"
+    "offsetS   nonnegative integer\n\n"
+    "offsetU   nonnegative integer\n\n"
+    "offsetVt  nonnegative integer";
+
+static PyObject* gesvd(PyObject *self, PyObject *args, PyObject *kwrds)
+{
+    matrix *A, *S, *U=NULL, *Vt=NULL;
+    int m=-1, n=-1, ldA=0, ldU=0, ldVt=0, oA=0, oS=0, oU=0, oVt=0, info,
+       	lwork;
+    double *rwork=NULL;
+    void *work=NULL;
+    number wl;
+#if PY_MAJOR_VERSION >= 3
+    int jobu_ = 'N', jobvt_ = 'N';
+#endif
+    char jobu = 'N', jobvt = 'N';
+    char *kwlist[] = {"A", "S", "jobu", "jobvt", "U", "Vt", "m", "n",
+	"ldA", "ldU", "ldVt", "offsetA", "offsetS", "offsetU",
+        "offsetVt", NULL};
+
+#if PY_MAJOR_VERSION >= 3
+    if (!PyArg_ParseTupleAndKeywords(args, kwrds, "OO|CCOOiiiiiiiii",
+        kwlist, &A, &S, &jobu_, &jobvt_, &U, &Vt, &m, &n, &ldA, &ldU,
+        &ldVt, &oA, &oS, &oU, &oVt)) 
+        return NULL;
+    jobu = (char) jobu_;
+    jobvt = (char) jobvt_;
+#else
+    if (!PyArg_ParseTupleAndKeywords(args, kwrds, "OO|ccOOiiiiiiiii",
+        kwlist, &A, &S, &jobu, &jobvt, &U, &Vt, &m, &n, &ldA, &ldU,
+        &ldVt, &oA, &oS, &oU, &oVt)) 
+        return NULL;
+#endif
+
+    if (!Matrix_Check(A)) err_mtrx("A");
+    if (!Matrix_Check(S) || MAT_ID(S) != DOUBLE) err_dbl_mtrx("S");
+    if (jobu != 'N' && jobu != 'A' && jobu != 'O' && jobu != 'S')
+        err_char("jobu", "'N', 'A', 'S', 'O'");
+    if (jobvt != 'N' && jobvt != 'A' && jobvt != 'O' && jobvt != 'S')
+        err_char("jobvt", "'N', 'A', 'S', 'O'");
+    if (jobu == 'O' && jobvt == 'O') {
+        PyErr_SetString(PyExc_ValueError, "'jobu' and 'jobvt' cannot "
+            "both be 'O'");
+        return NULL;
+    }
+    if (m < 0) m = A->nrows;
+    if (n < 0) n = A->ncols;
+    if (m == 0 || n == 0) return Py_BuildValue("");
+    if (ldA == 0) ldA = MAX(1,A->nrows);
+    if (ldA < MAX(1,m)) err_ld("ldA");
+    if (jobu == 'A' || jobu == 'S'){
+        if (!U || !Matrix_Check(U)) err_mtrx("U");
+        if (MAT_ID(U) != MAT_ID(A)) err_conflicting_ids;
+        if (ldU == 0) ldU = MAX(1,U->nrows);
+        if (ldU < MAX(1,m)) err_ld("ldU");
+    } else {
+        if (ldU == 0) ldU = 1;
+        if (ldU < 1) err_ld("ldU");
+    }
+    if (jobvt == 'A' || jobvt == 'S'){
+        if (!Vt || !Matrix_Check(Vt)) err_mtrx("Vt");
+	if (MAT_ID(Vt) != MAT_ID(A)) err_conflicting_ids;
+        if (ldVt == 0) ldVt = MAX(1,Vt->nrows);
+        if (ldVt < ((jobvt == 'A') ?  MAX(1,n) : MAX(1,MIN(m,n))))
+            err_ld("ldVt");
+    } else {
+        if (ldVt == 0) ldVt = 1;
+        if (ldVt < 1) err_ld("ldVt");
+    }
+    if (oA < 0) err_nn_int("offsetA");
+    if (oA + (n-1)*ldA + m > len(A)) err_buf_len("A");
+    if (oS < 0) err_nn_int("offsetS");
+    if (oS + MIN(m,n) > len(S)) err_buf_len("S");
+    if (jobu == 'A' || jobu == 'S'){
+        if (oU < 0) err_nn_int("offsetU");
+        if (oU + ((jobu == 'A') ? m-1 : MIN(m,n)-1)*ldU + m > len(U))
+            err_buf_len("U");
+    }
+    if (jobvt == 'A' || jobvt == 'S'){
+        if (oVt < 0) err_nn_int("offsetVt");
+        if (oVt + (n-1)*ldVt + ((jobvt == 'A') ? n : MIN(m,n)) >
+            len(Vt)) err_buf_len("Vt");
+    }
+
+    switch (MAT_ID(A)){
+        case DOUBLE:
+            lwork = -1;
+             Py_BEGIN_ALLOW_THREADS
+            dgesvd_(&jobu, &jobvt, &m, &n, NULL, &ldA, NULL, NULL,
+                &ldU, NULL, &ldVt, &wl.d, &lwork, &info);
+            Py_END_ALLOW_THREADS
+            lwork = (int) wl.d;
+            if (!(work = (void *) calloc(lwork, sizeof(double)))){
+                free(work);
+                return PyErr_NoMemory();
+            }
+            Py_BEGIN_ALLOW_THREADS
+            dgesvd_(&jobu, &jobvt, &m, &n, MAT_BUFD(A)+oA, &ldA,
+                MAT_BUFD(S)+oS,  (jobu == 'A' || jobu == 'S') ?
+		MAT_BUFD(U)+oU : NULL, &ldU, (jobvt == 'A' ||
+                jobvt == 'S') ?  MAT_BUFD(Vt)+oVt : NULL, &ldVt,
+		(double *) work, &lwork, &info);
+            Py_END_ALLOW_THREADS
+            free(work);
+            break;
+
+	case COMPLEX:
+            lwork = -1;
+            Py_BEGIN_ALLOW_THREADS
+            zgesvd_(&jobu, &jobvt, &m, &n, NULL, &ldA, NULL, NULL,
+                &ldU, NULL, &ldVt, &wl.z, &lwork, NULL, &info);
+            Py_END_ALLOW_THREADS
+            lwork = (int) creal(wl.z);
+            work = (void *) calloc(lwork, sizeof(double complex));
+            rwork = (double *) calloc(5*MIN(m,n), sizeof(double));
+	    if (!work || !rwork){
+                free(work);  free(rwork);
+                return PyErr_NoMemory();
+            }
+            Py_BEGIN_ALLOW_THREADS
+            zgesvd_(&jobu, &jobvt, &m, &n, MAT_BUFZ(A)+oA, &ldA,
+                MAT_BUFD(S)+oS, (jobu == 'A' || jobu == 'S') ?
+                MAT_BUFZ(U)+oU : NULL,  &ldU, (jobvt == 'A' ||
+                jobvt == 'S') ? MAT_BUFZ(Vt)+oVt : NULL, &ldVt,
+                (double complex *) work, &lwork, rwork, &info);
+            Py_END_ALLOW_THREADS
+            free(work);   free(rwork);
+            break;
+
+        default:
+            err_invalid_id;
+    }
+
+    if (info) err_lapack
+    else return Py_BuildValue("");
+}
+
+
+static char doc_gesdd[] =
+    "Singular value decomposition of a real or complex matrix\n"
+    "(divide-and-conquer driver).\n\n"
+    "gesdd(A, S, jobz='N', U=None, V=None, m=A.size[0], n=A.size[1], \n"
+    "      ldA=max(1,A.size[0]), ldU=None, ldVt=None, offsetA=0, \n"
+    "      offsetS=0, offsetU=0, offsetVt=0)\n\n"
+    "PURPOSE\n"
+    "Computes singular values and, optionally, singular vectors of a \n"
+    "real or complex m by n matrix A.  The argument jobz controls how\n"
+    "many singular vectors are computed:\n\n"
+    "'N': no singular vectors are computed.\n"
+    "'A': all m left singular vectors are computed and returned as\n"
+    "     columns of U;  all n right singular vectors are computed \n"
+    "     and returned as rows of Vt.\n"
+    "'S': the first min(m,n) left and right singular vectors are\n"
+    "     computed and returned as columns of U and rows of Vt.\n"
+    "'O': if m>=n, the first n left singular vectors are returned as\n"
+    "     columns of A and the n right singular vectors are returned\n"
+    "     as rows of Vt.  If m<n, the m left singular vectors are\n"
+    "     returned as columns of U and the first m right singular\n"
+    "     vectors are returned as rows of A.\n\n"
+    "Note that the (conjugate) transposes of the right singular \n"
+    "vectors are returned in Vt or A.\n\n"
+    "On exit (in all cases), the contents of A are destroyed.\n\n"
+    "ARGUMENTS\n"
+    "A         'd' or 'z' matrix\n\n"
+    "S         'd' matrix of length at least min(m,n).  On exit, \n"
+    "          contains the computed singular values in descending\n"
+    "          order.\n\n"
+    "jobz      'N', 'A', 'S' or 'O'\n\n"
+    "U         'd' or 'z' matrix.  Must have the same type as A.\n"
+    "          Not referenced if jobz is 'N' or jobz is 'O' and m>=n.\n"
+    "          If jobz is 'A' or jobz is 'O' and m<n, a matrix with\n"
+    "          at least m columns.   If jobz is 'S', a matrix with at\n"
+    "          least min(m,n) columns.  On exit (except when jobz is\n"
+    "          'N' or jobz is 'O' and m>=n), contains the computed\n"
+    "          left singular vectors stored columnwise.\n\n"
+    "Vt        'd' or 'z' matrix.  Must have the same type as A.\n"
+    "          Not referenced if jobz is 'N' or jobz is 'O' and m<n.\n"
+    "          If jobz is 'A' or 'S' or jobz is 'O' and m>=n, a\n"
+    "          matrix with at least n columns.   On exit (except when\n"
+    "          jobz is 'N' or jobz is 'O' and m<n), the rows of Vt\n"
+    "          contain the computed right singular vectors, or, in\n"
+    "          the complex case, their complex conjugates.\n\n"
+    "m         integer.  If negative, the default value is used.\n\n"
+    "n         integer.  If negative, the default value is used.\n\n"
+    "ldA       nonnegative integer.  ldA >= max(1,m).\n"
+    "          If zero, the default value is used.\n\n"
+    "ldU       nonnegative integer.\n"
+    "          ldU >= 1 if jobz is 'N' or 'O'.\n"
+    "          ldU >= max(1,m) if jobz is 'S' or 'A' or jobz is 'O'\n"
+    "          and m<n.  The default value is max(1,U.size[0]) if\n"
+    "          jobz is 'S' or 'A' or jobz is'O' and m<n, and 1\n"
+    "          otherwise.\n\n"
+    "ldVt      nonnegative integer.\n"
+    "          ldVt >= 1 if jobz is 'N'.\n"
+    "          ldVt >= max(1,n) if jobz is 'A' or jobz is 'O' and \n"
+    "          m>=n.  \n"
+    "          ldVt >= max(1,min(m,n)) if ldVt is 'S'.\n"
+    "          The default value is max(1,Vt.size[0]) if jobvt is 'A'\n"
+    "          or 'S' or jobvt is 'O' and m>=n, and 1 otherwise.\n"
+    "          If zero, the default value is used.\n\n"
+    "offsetA   nonnegative integer\n\n"
+    "offsetS   nonnegative integer\n\n"
+    "offsetU   nonnegative integer\n\n"
+    "offsetVt  nonnegative integer";
+
+static PyObject* gesdd(PyObject *self, PyObject *args, PyObject *kwrds)
+{
+    matrix *A, *S, *U=NULL, *Vt=NULL;
+    int m=-1, n=-1, ldA=0, ldU=0, ldVt=0, oA=0, oS=0, oU=0, oVt=0, info,
+       	*iwork=NULL, lwork;
+    double *rwork=NULL;
+    void *work=NULL;
+    number wl;
+#if PY_MAJOR_VERSION >= 3
+    int jobz_ = 'N';
+#endif
+    char jobz = 'N';
+    char *kwlist[] = {"A", "S", "jobz", "U", "Vt", "m", "n", "ldA",
+	"ldU", "ldVt", "offsetA", "offsetS", "offsetU", "offsetVt",
+        NULL};
+
+#if PY_MAJOR_VERSION >= 3
+    if (!PyArg_ParseTupleAndKeywords(args, kwrds, "OO|COOiiiiiiiii",
+        kwlist, &A, &S, &jobz_, &U, &Vt, &m, &n, &ldA, &ldU, &ldVt, &oA,
+       	&oS, &oU, &oVt)) 
+        return NULL;
+    jobz = (char) jobz_;
+#else
+    if (!PyArg_ParseTupleAndKeywords(args, kwrds, "OO|cOOiiiiiiiii",
+        kwlist, &A, &S, &jobz, &U, &Vt, &m, &n, &ldA, &ldU, &ldVt, &oA,
+       	&oS, &oU, &oVt)) 
+        return NULL;
+#endif
+
+    if (!Matrix_Check(A)) err_mtrx("A");
+    if (!Matrix_Check(S) || MAT_ID(S) != DOUBLE) err_dbl_mtrx("S");
+    if (jobz != 'A' && jobz != 'S' && jobz != 'O' && jobz != 'N')
+        err_char("jobz", "'A', 'S', 'O', 'N'");
+    if (m < 0) m = A->nrows;
+    if (n < 0) n = A->ncols;
+    if (m == 0 || n == 0) return Py_BuildValue("");
+    if (ldA == 0) ldA = MAX(1,A->nrows);
+    if (ldA < MAX(1,m)) err_ld("ldA");
+    if (jobz == 'A' || jobz == 'S' || (jobz == 'O' && m<n)){
+        if (!U || !Matrix_Check(U)) err_mtrx("U");
+        if (MAT_ID(U) != MAT_ID(A)) err_conflicting_ids;
+        if (ldU == 0) ldU = MAX(1,U->nrows);
+        if (ldU < MAX(1,m)) err_ld("ldU");
+    } else {
+        if (ldU == 0) ldU = 1;
+        if (ldU < 1) err_ld("ldU");
+    }
+    if (jobz == 'A' || jobz == 'S' || (jobz == 'O' && m>=n)){
+        if (!Vt || !Matrix_Check(Vt)) err_mtrx("Vt");
+	if (MAT_ID(Vt) != MAT_ID(A)) err_conflicting_ids;
+        if (ldVt == 0) ldVt = MAX(1,Vt->nrows);
+        if (ldVt < ((jobz == 'A' || jobz == 'O') ?  MAX(1,n) :
+            MAX(1,MIN(m,n)))) err_ld("ldVt");
+    } else {
+        if (ldVt == 0) ldVt = 1;
+        if (ldVt < 1) err_ld("ldVt");
+    }
+    if (oA < 0) err_nn_int("offsetA");
+    if (oA + (n-1)*ldA + m > len(A)) err_buf_len("A");
+    if (oS < 0) err_nn_int("offsetS");
+    if (oS + MIN(m,n) > len(S)) err_buf_len("S");
+    if (jobz == 'A' || jobz == 'S' || (jobz == 'O' && m<n)){
+        if (oU < 0) err_nn_int("offsetU");
+        if (oU + ((jobz == 'A' || jobz == 'O') ? m-1 : MIN(m,n)-1)*ldU
+            + m > len(U))
+	    err_buf_len("U");
+    }
+    if (jobz == 'A' || jobz == 'S' || (jobz == 'O' && m>=n)){
+        if (oVt < 0) err_nn_int("offsetVt");
+        if (oVt + (n-1)*ldVt + ((jobz == 'A' || jobz == 'O') ? n :
+            MIN(m,n)) > len(Vt)) err_buf_len("Vt");
+    }
+
+    switch (MAT_ID(A)){
+        case DOUBLE:
+            lwork = -1;
+            Py_BEGIN_ALLOW_THREADS
+            dgesdd_(&jobz, &m, &n, NULL, &ldA, NULL, NULL, &ldU, NULL,
+                &ldVt, &wl.d, &lwork, NULL, &info);
+            Py_END_ALLOW_THREADS
+            lwork = (int) wl.d;
+            work = (void *) calloc(lwork, sizeof(double));
+            iwork = (int *) calloc(8*MIN(m,n), sizeof(int));
+	    if (!work || !iwork){
+                free(work);  free(iwork);
+                return PyErr_NoMemory();
+            }
+            Py_BEGIN_ALLOW_THREADS
+            dgesdd_(&jobz, &m, &n, MAT_BUFD(A)+oA, &ldA, MAT_BUFD(S)+oS,
+                (jobz == 'A' || jobz == 'S' || (jobz == 'O' && m<n)) ?
+                MAT_BUFD(U)+oU : NULL, &ldU, (jobz == 'A' ||
+                jobz == 'S' || (jobz == 'O'  && m>=n)) ?
+                MAT_BUFD(Vt)+oVt : NULL, &ldVt, (double *) work, &lwork,
+                iwork, &info);
+            Py_END_ALLOW_THREADS
+            free(work);   free(iwork);
+            break;
+
+	case COMPLEX:
+            lwork = -1;
+            Py_BEGIN_ALLOW_THREADS
+            zgesdd_(&jobz, &m, &n, NULL, &ldA, NULL, NULL, &ldU, NULL,
+                &ldVt, &wl.z, &lwork, NULL, NULL, &info);
+            Py_END_ALLOW_THREADS
+            lwork = (int) creal(wl.z);
+            work = (void *) calloc(lwork, sizeof(double complex));
+            iwork = (int *) calloc(8*MIN(m,n), sizeof(int));
+            rwork = (double *) calloc( (jobz == 'N') ? 7*MIN(m,n) :
+                5*MIN(m,n)*(MIN(m,n)+1), sizeof(double));
+	    if (!work || !iwork || !rwork){
+                free(work);  free(iwork); free(rwork);
+                return PyErr_NoMemory();
+            }
+            Py_BEGIN_ALLOW_THREADS
+            zgesdd_(&jobz, &m, &n, MAT_BUFZ(A)+oA, &ldA, MAT_BUFD(S)+oS,
+                (jobz == 'A' || jobz == 'S' || (jobz == 'O' && m<n)) ?
+		MAT_BUFZ(U)+oU : NULL,  &ldU, (jobz == 'A' ||
+                jobz == 'S' || (jobz == 'O' && m>=n)) ?
+                MAT_BUFZ(Vt)+oVt : NULL, &ldVt, (double complex *) work,
+                &lwork, rwork, iwork, &info);
+            Py_END_ALLOW_THREADS
+            free(work);  free(iwork); free(rwork);
+            break;
+
+        default:
+            err_invalid_id;
+    }
+
+    if (info) err_lapack
+    else return Py_BuildValue("");
+}
+
+
+static char doc_gees[] =
+    "Schur factorization of a real of complex matrix.\n\n"
+    "sdim = gees(A, w=None, V=None, select=None, n=A.size[0],\n"
+    "            ldA=max(1,A.size[0]), ldV=max(1,Vs.size[0]), offsetA=0,\n"
+    "            offsetw=0, offsetV=0)\n\n"
+    "PURPOSE\n"
+    "Computes the real Schur form A = V * S * V^T or the complex Schur\n"
+    "form A = V * S * V^H, the eigenvalues, and, optionally, the matrix\n"
+    "of Schur vectors of an n by n matrix A.  The real Schur form is \n"
+    "computed if A is real, and the conmplex Schur form is computed if \n"
+    "A is complex.  On exit, A is replaced with S.  If the argument w is\n"
+    "provided, the eigenvalues are returned in w.  If V is provided, the\n"
+    "Schur vectors are computed and returned in V.  The argument select\n"
+    "can be used to obtain an ordered Schur factorization.  It must be a\n"
+    "Python function that can be called as f(s) with s complex, and \n"
+    "returns 0 or 1.  The eigenvalues s for which f(s) is 1 will be \n"
+    "placed first in the Schur factorization.   For the real case, \n"
+    "eigenvalues s for which f(s) or f(conj(s)) is 1, are placed first.\n"
+    "If select is provided, gees() returns the number of eigenvalues \n"
+    "that satisfy the selection criterion.   Otherwise, it returns 0.\n\n"
+    "ARGUMENTS\n"
+    "A         'd' or 'z' matrix\n\n"
+    "w         'z' matrix of length at least n\n\n"
+    "V         'd' or 'z' matrix.  Must have the same type as A.\n\n"
+    "select    Python function that takes a complex number as argument\n"
+    "          and returns True or False.\n\n"
+    "n         integer.  If negative, the default value is used.\n\n"
+    "ldA       nonnegative integer.  ldA >= max(1,n).\n"
+    "          If zero, the default value is used.\n\n"
+    "ldV       nonnegative integer.  ldV >= 1 and ldV >= n if V is\n"
+    "          present.  If zero, the default value is used (with \n"
+    "          V.size[0] replaced by 0 if V is None).\n\n"
+    "offsetA   nonnegative integer\n\n"
+    "offsetW   nonnegative integer\n\n"
+    "offsetV   nonnegative integer\n\n"
+    "sdim      number of eigenvalues that satisfy the selection\n"
+    "          criterion specified by select.";
+
+static PyObject *py_select_r;
+static PyObject *py_select_c;
+
+extern int fselect_c(double complex *w)
+{
+    PyObject *wpy, *result;
+    int a = 0;
+
+    wpy = PyComplex_FromDoubles(creal(*w), cimag(*w));
+    if (!(result = PyObject_CallFunctionObjArgs(py_select_c, wpy, NULL))) {
+        Py_XDECREF(wpy);
+        return -1;
+    }
+#if PY_MAJOR_VERSION >= 3
+    if PyLong_Check(result) a = (int) PyLong_AsLong(result);
+#else
+    if PyInt_Check(result) a = (int) PyInt_AsLong(result);
+#endif
+    else
+        PyErr_SetString(PyExc_TypeError, "select() must return an integer "
+            "argument");
+    Py_XDECREF(wpy);  Py_XDECREF(result);
+    return a;
+}
+
+extern int fselect_r(double *wr, double *wi)
+{
+    PyObject *wpy, *result;
+    int a = 0;
+
+    wpy = PyComplex_FromDoubles(*wr, *wi);
+    if (!(result = PyObject_CallFunctionObjArgs(py_select_r, wpy, NULL))) {
+        Py_XDECREF(wpy);
+        return -1;
+    }
+#if PY_MAJOR_VERSION >= 3
+    if PyLong_Check(result) a = (int) PyLong_AsLong(result);
+#else
+    if PyInt_Check(result) a = (int) PyInt_AsLong(result);
+#endif
+    else
+        PyErr_SetString(PyExc_TypeError, "select() must return an integer "
+           "argument");
+    Py_XDECREF(wpy);  Py_XDECREF(result);
+    return a;
+}
+
+static PyObject* gees(PyObject *self, PyObject *args, PyObject *kwrds)
+{
+    PyObject *F=NULL;
+    matrix *A, *W=NULL, *Vs=NULL;
+    int n=-1, ldA=0, ldVs=0, oA=0, oVs=0, oW=0, info, lwork, sdim, k,
+        *bwork=NULL;
+    double *wr=NULL, *wi=NULL, *rwork=NULL;
+    double complex *w=NULL;
+    void *work=NULL;
+    number wl;
+    char *kwlist[] = {"A", "w", "V", "select", "n", "ldA", "ldV",
+        "offsetA", "offsetw", "offsetV", NULL};
+
+    if (!PyArg_ParseTupleAndKeywords(args, kwrds, "O|OOOiiiiii",
+        kwlist, &A, &W, &Vs, &F, &n, &ldA, &ldVs, &oA, &oW, &oVs))
+        return NULL;
+
+    if (!Matrix_Check(A)) err_mtrx("A");
+    if (n < 0){
+        n = A->nrows;
+        if (n != A->ncols){
+            PyErr_SetString(PyExc_TypeError, "A must be square");
+            return NULL;
+        }
+    }
+    if (ldA == 0) ldA = MAX(1,A->nrows);
+    if (ldA < MAX(1,n)) err_ld("ldA");
+    if (oA < 0) err_nn_int("offsetA");
+    if (oA + (n-1)*ldA + n > len(A)) err_buf_len("A");
+
+    if (W){
+        if (!Matrix_Check(W) || MAT_ID(W) != COMPLEX)
+            PY_ERR_TYPE("W must be a matrix with typecode 'z'")
+        if (oW < 0) err_nn_int("offsetW");
+        if (oW + n > len(W)) err_buf_len("W");
+    }
+
+    if (Vs){
+        if (!Matrix_Check(Vs)) err_mtrx("Vs");
+        if (MAT_ID(Vs) != MAT_ID(A)) err_conflicting_ids;
+        if (ldVs == 0) ldVs = MAX(1, Vs->nrows);
+        if (ldVs < MAX(1,n)) err_ld("ldVs");
+        if (oVs < 0) err_nn_int("offsetVs");
+        if (oVs + (n-1)*ldVs + n > len(Vs)) err_buf_len("Vs");
+    } else {
+        if (ldVs == 0) ldVs = 1;
+        if (ldVs < 1) err_ld("ldVs");
+    }
+
+    if (F && !PyFunction_Check(F))
+        PY_ERR_TYPE("select must be a Python function")
+
+
+    switch (MAT_ID(A)){
+        case DOUBLE:
+            lwork = -1;
+            dgees_(Vs ? "V" : "N", F ? "S" : "N", NULL, &n, NULL, &ldA,
+                &sdim, NULL, NULL, NULL, &ldVs, &wl.d, &lwork, NULL,
+                &info);
+            lwork = (int) wl.d;
+            work = (void *) calloc(lwork, sizeof(double));
+            wr = (double *) calloc(n, sizeof(double));
+            wi = (double *) calloc(n, sizeof(double));
+            if (F) bwork = (int *) calloc(n, sizeof(int));
+            if (!work || !wr || !wi || (F && !bwork)){
+                free(work);  free(wr);  free(wi);  free(bwork);
+                return PyErr_NoMemory();
+            }
+            py_select_r = F;
+            dgees_(Vs ? "V": "N", F ? "S" : "N", F ? &fselect_r : NULL,
+                &n, MAT_BUFD(A) + oA, &ldA, &sdim, wr, wi,
+                Vs ? MAT_BUFD(Vs) + oVs : NULL, &ldVs, (double *) work,
+                &lwork, bwork, &info);
+            if (W) for (k=0; k<n; k++)
+                MAT_BUFZ(W)[oW + k] = wr[k] + I * wi[k];
+            free(work);  free(wr);  free(wi);  free(bwork);
+            break;
+
+	case COMPLEX:
+            lwork = -1;
+            zgees_(Vs ? "V" : "N", F ? "S": "N", NULL, &n, NULL, &ldA,
+                &sdim, NULL, NULL, &ldVs, &wl.z, &lwork, NULL, NULL,
+                &info);
+            lwork = (int) creal(wl.z);
+            work = (void *) calloc(lwork, sizeof(double complex));
+            rwork = (double *) calloc(n, sizeof(double complex));
+            if (F) bwork = (int *) calloc(n, sizeof(int));
+            if (!W) 
+                w = (double complex *) calloc(n, sizeof(double complex));
+	    if (!work || !rwork || (F && !bwork) || (!W && !w) ){
+                free(work);  free(rwork); free(bwork);  free(w);
+                return PyErr_NoMemory();
+            }
+            py_select_c = F;
+            zgees_(Vs ? "V": "N", F ? "S" : "N", F ? &fselect_c : NULL,
+                &n, MAT_BUFZ(A) + oA, &ldA, &sdim,
+                W ? MAT_BUFZ(W) + oW : w, Vs ? MAT_BUFZ(Vs) + oVs : NULL,
+                &ldVs, (double complex *) work, &lwork, 
+                (double complex *) rwork,  bwork, &info);
+            free(work);  free(rwork); free(bwork);  free(w);
+            break;
+
+        default:
+            err_invalid_id;
+    }
+
+    if (PyErr_Occurred()) return NULL;
+
+    if (info) err_lapack
+    else return Py_BuildValue("i", F ? sdim : 0);
+}
+
+
+static char doc_gges[] =
+    "Generalized Schur factorization of real or complex matrices.\n\n"
+    "sdim = gges(A, B, a=None, b=None, Vl=None, Vr=None, select=None,\n"
+    "            n=A.size[0], ldA=max(1,A.size[0]),\n"
+    "            ldB=max(1,B.size[0]), ldVl=max(1,Vl.size[0]),\n"
+    "            ldVr=max(1,Vr.size[0]), offsetA=0, offestB=0, \n"
+    "            offseta=0, offsetb=0, offsetVl=0, offsetVr=0)\n\n"
+    "PURPOSE\n"
+    "Computes the real generalized Schur form A = Vl * S * Vr^T, \n"
+    "B = Vl * T * Vr^T, or the complex generalized Schur form \n"
+    "A = Vl * S * Vr^H, B = Vl * T * Vr^H of the square matrices A, B,\n"
+    "the generalized eigenvalues, and, optionally, the matrices of left \n"
+    "and right Schur vectors.  The real form is computed if A and B are \n"
+    "real, and the complex Schur form is computed if A and B are\n"
+    "complex.  On exit, A is replaced with S and B is replaced with T.\n"
+    "If the arguments a and b are provided, then on return a[i] / b[i] \n"
+    "is the ith generalized eigenvalue.  If Vl is provided, then the \n"
+    "left Schur vectors are computed and returned in Vl.  If Vr is \n"
+    "provided then the right Schur vectors are computed and returned \n"
+    "in Vr.  The argument select can be used to obtain an ordered Schur\n"
+    "factorization.  It must be a Python function that can be called as\n"
+    "f(u,v) with u complex, and v real, and returns 0 or 1.  The \n"
+    "eigenvalues u/v for which f(u, v) is 1 will be placed first on the\n"
+    "diagonal of S and T.  For the real case, eigenvalues u/v for which\n"
+    "f(u, v) or f(conj(u), v) is 1, are placed first.  If select is \n"
+    "provided, gges() returns the number of eigenvalues that satisfy the\n"
+    "selection criterion.  Otherwise, it returns 0.\n\n"
+    "ARGUMENTS\n"
+    "A         'd' or 'z' matrix\n\n"
+    "B         'd' or 'z' matrix.  Must have the same type as A.\n\n"
+    "a         'z' matrix of length at least n\n\n"
+    "b         'd' matrix of length at least n\n\n"
+    "Vl        'd' or 'z' matrix.  Must have the same type as A.\n\n"
+    "Vr        'd' or 'z' matrix.  Must have the same type as A.\n\n"
+    "select    Python function that takes a complex and a real number \n"
+    "          as argument and returns True or False.\n\n"
+    "n         integer.  If negative, the default value is used.\n\n"
+    "ldA       nonnegative integer.  ldA >= max(1,n).\n"
+    "          If zero, the default value is used.\n\n"
+    "ldB       nonnegative integer.  ldB >= max(1,n).\n"
+    "          If zero, the default value is used.\n\n"
+    "ldVl      nonnegative integer.  ldVl >= 1 and ldVl >= n if Vl \n"
+    "          is present.  If zero, the default value is used (with \n"
+    "          Vl.size[0] replaced by 0 if Vl is None).\n\n"
+    "ldVr      nonnegative integer.  ldVr >= 1 and ldVr >= n if Vr \n"
+    "          is present.  If zero, the default value is used (with \n"
+    "          Vr.size[0] replaced by 0 if Vr is None).\n\n"
+    "offsetA   nonnegative integer\n\n"
+    "offsetB   nonnegative integer\n\n"
+    "offseta   nonnegative integer\n\n"
+    "offsetb   nonnegative integer\n\n"
+    "offsetVl  nonnegative integer\n\n"
+    "offsetVr  nonnegative integer\n\n"
+    "sdim      number of eigenvalues that satisfy the selection\n"
+    "          criterion specified by select.";
+
+static PyObject *py_select_gr;
+static PyObject *py_select_gc;
+
+extern int fselect_gc(double complex *w, double *v)
+{
+   PyObject *wpy, *vpy, *result;
+   int a = 0;
+
+   wpy = PyComplex_FromDoubles(creal(*w), cimag(*w));
+   vpy = PyFloat_FromDouble(*v);
+   if (!(result = PyObject_CallFunctionObjArgs(py_select_gc, wpy, vpy,
+       NULL))) {
+       Py_XDECREF(wpy); Py_XDECREF(vpy);
+       return -1;
+   }
+#if PY_MAJOR_VERSION >= 3
+   if PyLong_Check(result) a = (int) PyLong_AsLong(result);
+#else
+   if PyInt_Check(result) a = (int) PyInt_AsLong(result);
+#endif
+   else
+       PyErr_SetString(PyExc_TypeError, "select() must return an integer "
+           "argument");
+   Py_XDECREF(wpy);  Py_XDECREF(vpy);  Py_XDECREF(result);
+   return a;
+}
+
+extern int fselect_gr(double *wr, double *wi, double *v)
+{
+   PyObject *wpy, *vpy, *result;
+   int a = 0;
+
+   wpy = PyComplex_FromDoubles(*wr, *wi);
+   vpy = PyFloat_FromDouble(*v);
+   if (!(result = PyObject_CallFunctionObjArgs(py_select_gr, wpy, vpy,
+       NULL))) {
+       Py_XDECREF(wpy); Py_XDECREF(vpy);
+       return -1;
+   }
+#if PY_MAJOR_VERSION >= 3
+   if PyLong_Check(result) a = (int) PyLong_AsLong(result);
+#else
+   if PyInt_Check(result) a = (int) PyInt_AsLong(result);
+#endif
+   else
+       PyErr_SetString(PyExc_TypeError, "select() must return an integer "
+           "argument");
+   Py_XDECREF(wpy);  Py_XDECREF(vpy);  Py_XDECREF(result);
+   return a;
+}
+
+static PyObject* gges(PyObject *self, PyObject *args, PyObject *kwrds)
+{
+    PyObject *F=NULL;
+    matrix *A, *B, *a=NULL, *b=NULL, *Vsl=NULL, *Vsr=NULL;
+    int n=-1, ldA=0, ldB=0, ldVsl=0, ldVsr=0, oA=0, oB=0, oa=0, ob=0,
+        oVsl=0, oVsr=0, info, lwork, sdim, k, *bwork=NULL;
+    double *ar=NULL, *ai=NULL, *rwork=NULL;
+    double complex *ac=NULL;
+    void *work=NULL, *bc=NULL;
+    number wl;
+
+    char *kwlist[] = {"A", "B", "a", "b", "Vl", "Vr", "select", "n",
+        "ldA", "ldB", "ldVl", "ldVr", "offsetA", "offsetB", "offseta",
+        "offsetb", "offsetVl", "offsetVr", NULL};
+
+    if (!PyArg_ParseTupleAndKeywords(args, kwrds, "OO|OOOOOiiiiiiiiiii",
+        kwlist, &A, &B, &a, &b, &Vsl, &Vsr, &F, &n, &ldA, &ldB, &ldVsl,
+        &ldVsr, &oA, &oB, &oa, &ob, &oVsl, &oVsr)) return NULL;
+
+    if (!Matrix_Check(A)) err_mtrx("A");
+    if (!Matrix_Check(B)) err_mtrx("B");
+    if (MAT_ID(B) != MAT_ID(A)) err_conflicting_ids;
+    if (n < 0){
+        n = A->nrows;
+        if (n != A->ncols){
+            PyErr_SetString(PyExc_TypeError, "A must be square");
+            return NULL;
+        }
+        if (n != B->nrows || n != B->ncols){
+            PyErr_SetString(PyExc_TypeError, "B must be square and of the "
+                "same order as A");
+            return NULL;
+        }
+    }
+    if (ldA == 0) ldA = MAX(1,A->nrows);
+    if (ldA < MAX(1,n)) err_ld("ldA");
+    if (oA < 0) err_nn_int("offsetA");
+    if (oA + (n-1)*ldA + n > len(A)) err_buf_len("A");
+    if (ldB == 0) ldB = MAX(1, B->nrows);
+    if (ldB < MAX(1,n)) err_ld("ldB");
+    if (oB < 0) err_nn_int("offsetB");
+    if (oB + (n-1)*ldB + n > len(B)) err_buf_len("B");
+
+    if (a){
+        if (!Matrix_Check(a) || MAT_ID(a) != COMPLEX)
+            PY_ERR_TYPE("a must be a matrix with typecode 'z'")
+        if (oa < 0) err_nn_int("offseta");
+        if (oa + n > len(a)) err_buf_len("a");
+        if (!b){
+            PyErr_SetString(PyExc_ValueError, "'b' must be provided if "
+                "'a' is provided");
+            return NULL;
+        }
+    }
+    if (b){
+        if (!Matrix_Check(b) || MAT_ID(b) != DOUBLE)
+            PY_ERR_TYPE("b must be a matrix with typecode 'd'")
+        if (ob < 0) err_nn_int("offsetb");
+        if (ob + n > len(b)) err_buf_len("b");
+        if (!a){
+            PyErr_SetString(PyExc_ValueError, "'a' must be provided if "
+                "'b' is provided");
+            return NULL;
+        }
+    }
+
+    if (Vsl){
+        if (!Matrix_Check(Vsl)) err_mtrx("Vsl");
+        if (MAT_ID(Vsl) != MAT_ID(A)) err_conflicting_ids;
+        if (ldVsl == 0) ldVsl = MAX(1, Vsl->nrows);
+        if (ldVsl < MAX(1,n)) err_ld("ldVsl");
+        if (oVsl < 0) err_nn_int("offsetVsl");
+        if (oVsl + (n-1)*ldVsl + n > len(Vsl)) err_buf_len("Vsl");
+    } else {
+        if (ldVsl == 0) ldVsl = 1;
+        if (ldVsl < 1) err_ld("ldVsl");
+    }
+
+    if (Vsr){
+        if (!Matrix_Check(Vsr)) err_mtrx("Vsr");
+        if (MAT_ID(Vsr) != MAT_ID(A)) err_conflicting_ids;
+        if (ldVsr == 0) ldVsr = MAX(1, Vsr->nrows);
+        if (ldVsr < MAX(1,n)) err_ld("ldVsr");
+        if (oVsr < 0) err_nn_int("offsetVsr");
+        if (oVsr + (n-1)*ldVsr + n > len(Vsr)) err_buf_len("Vsr");
+    } else {
+        if (ldVsr == 0) ldVsr = 1;
+        if (ldVsr < 1) err_ld("ldVsr");
+    }
+
+    if (F && !PyFunction_Check(F))
+        PY_ERR_TYPE("select must be a Python function")
+
+    switch (MAT_ID(A)){
+        case DOUBLE:
+            lwork = -1;
+            dgges_(Vsl ? "V" : "N", Vsr ? "V" : "N", F ? "S" : "N", NULL,
+                &n, NULL, &ldA, NULL, &ldB, &sdim, NULL, NULL, NULL, NULL,
+                &ldVsl, NULL, &ldVsr, &wl.d, &lwork, NULL, &info);
+            lwork = (int) wl.d;
+            work = (void *) calloc(lwork, sizeof(double));
+            ar = (double *) calloc(n, sizeof(double));
+            ai = (double *) calloc(n, sizeof(double));
+            if (!b) bc = (double *) calloc(n, sizeof(double));
+            if (F) bwork = (int *) calloc(n, sizeof(int));
+            if (!work || !ar || !ai || (!b && !bc) || (F && !bwork)){
+                free(work);  free(ar);  free(ai);  free(b);  free(bwork);
+                return PyErr_NoMemory();
+            }
+            py_select_gr = F;
+            dgges_(Vsl ? "V" : "N", Vsr ? "V" : "N", F ? "S" : "N",
+                F ? &fselect_gr : NULL, &n, MAT_BUFD(A) + oA, &ldA,
+                MAT_BUFD(B) + oB, &ldB, &sdim, ar, ai,
+                b ? MAT_BUFD(b) + ob : (double *) bc,
+                Vsl ? MAT_BUFD(Vsl) + oVsl : NULL, &ldVsl,
+                Vsr ? MAT_BUFD(Vsr) + oVsr : NULL, &ldVsr,
+                (double *) work, &lwork, bwork, &info);
+            if (a) for (k=0; k<n; k++)
+                MAT_BUFZ(a)[oa + k] = ar[k] + I * ai[k];
+            free(work);  free(ar);  free(ai);  free(bc); free(bwork);
+            break;
+
+	case COMPLEX:
+            lwork = -1;
+            zgges_(Vsl ? "V" : "N", Vsr ? "V" : "N", F ? "S" : "N", NULL,
+                &n, NULL, &ldA, NULL, &ldB, &sdim, NULL, NULL, NULL,
+                &ldVsl, NULL, &ldVsr, &wl.z, &lwork, NULL, NULL, &info);
+            lwork = (int) creal(wl.z);
+            work = (void *) calloc(lwork, sizeof(double complex));
+            rwork = (double *) calloc(8*n, sizeof(double));
+            if (F) bwork = (int *) calloc(n, sizeof(int));
+            if (!a) 
+                ac = (double complex *) calloc(n, sizeof(double complex));
+            bc = (double complex *) calloc(n, sizeof(double complex));
+	    if (!work || !rwork || (F && !bwork) || (!a && !ac) || !bc){
+                free(work);  free(rwork); free(bwork); free(ac); free(bc);
+                return PyErr_NoMemory();
+            }
+            py_select_gc = F;
+            zgges_(Vsl ? "V": "N", Vsr ? "V" : "N", F ? "S" : "N",
+                F ? &fselect_gc : NULL, &n, MAT_BUFZ(A) + oA, &ldA,
+                MAT_BUFZ(B) + oB, &ldB, &sdim, a ? MAT_BUFZ(a) + oa : ac,
+                (double complex *) bc, 
+                Vsl ? MAT_BUFZ(Vsl) + oVsl : NULL, &ldVsl,
+                Vsr ? MAT_BUFZ(Vsr) + oVsr : NULL, &ldVsr,
+                (double complex *) work, &lwork, rwork,  bwork, &info);
+            if (b) for (k=0; k<n; k++)
+                MAT_BUFD(b)[ob + k] = 
+                    (double) creal(((double complex *) bc)[k]);
+
+            free(work);  free(rwork); free(bwork); free(ac);  free(bc);
+            break;
+
+        default:
+            err_invalid_id;
+    }
+
+    if (PyErr_Occurred()) return NULL;
+
+    if (info) err_lapack
+    else return Py_BuildValue("i", F ? sdim : 0);
+}
+
+
+static char doc_lacpy[] =
+    "Copy all or part of a matrix.\n\n"
+    "lacpy(A, B, uplo='N', m=A.size[0], n=A.size[1], \n"
+    "      ldA=max(1,A.size[0]), ldB=max(1,B.size[0]), offsetA=0, \n"
+    "      offsetB=0)\n\n"
+    "PURPOSE\n"
+    "Copy the m x n matrix A to B.  If uplo is 'U', the upper\n"
+    "trapezoidal part of A is copied.  If uplo is 'L', the lower \n"
+    "trapezoidal part is copied.  if uplo is 'N', the entire matrix is\n"
+    "copied.\n\n"
+    "ARGUMENTS\n"
+    "A         'd' or 'z' matrix\n\n"
+    "B         'd' or 'z' matrix.  Must have the same type as A.\n\n"
+    "uplo      'N', 'L' or 'U'\n\n"
+    "m         nonnegative integer.  If negative, the default value is\n"
+    "          used.\n\n"
+    "n         nonnegative integer.  If negative, the default value is\n"
+    "          used.\n\n"
+    "ldA       positive integer.  ldA >= max(1,m).  If zero, the default\n"
+    "          value is used.\n\n"
+    "ldB       positive integer.  ldB >= max(1,m).  If zero, the default\n"
+    "          value is used.\n\n"
+    "offsetA   nonnegative integer\n\n"
+    "offsetB   nonnegative integer";
+
+static PyObject* lacpy(PyObject *self, PyObject *args, PyObject *kwrds)
+{
+    matrix *A, *B;
+    int m = -1, n = -1, ldA = 0, ldB = 0, oA = 0, oB = 0;
+#if PY_MAJOR_VERSION >= 3
+    int uplo_ = 'N';
+#endif
+    char uplo = 'N';
+    char *kwlist[] = {"A", "B", "uplo", "m", "n", "ldA", "ldB", "offsetA",
+        "offsetB", NULL};
+
+#if PY_MAJOR_VERSION >= 3
+    if (!PyArg_ParseTupleAndKeywords(args, kwrds, "OO|Ciiiiii", kwlist,
+        &A, &B, &uplo_, &m, &n, &ldA, &ldB, &oA, &oB))
+        return NULL;
+    uplo = (char) uplo_;
+#else
+    if (!PyArg_ParseTupleAndKeywords(args, kwrds, "OO|ciiiiii", kwlist,
+        &A, &B, &uplo, &m, &n, &ldA, &ldB, &oA, &oB))
+        return NULL;
+#endif
+
+    if (!Matrix_Check(A)) err_mtrx("A");
+    if (!Matrix_Check(B)) err_mtrx("B");
+    if (MAT_ID(A) != MAT_ID(B)) err_conflicting_ids;
+    if (uplo != 'N' && uplo != 'L' && uplo != 'U')
+        err_char("trans", "'N', 'L', 'U'");
+    if (m < 0) m = A->nrows;
+    if (n < 0) n = A->ncols;
+    if (ldA == 0) ldA = MAX(1, A->nrows);
+    if (ldA < MAX(1, m)) err_ld("ldA");
+    if (ldB == 0) ldB = MAX(1, B->nrows);
+    if (ldB < MAX(1, m)) err_ld("ldB");
+    if (oA < 0) err_nn_int("offsetA");
+    if (oA + (n-1)*ldA + m > len(A)) err_buf_len("A");
+    if (oB < 0) err_nn_int("offsetB");
+    if (oB + (n-1)*ldB + m > len(B)) err_buf_len("B");
+
+    switch (MAT_ID(A)){
+        case DOUBLE:
+            dlacpy_(&uplo, &m, &n, MAT_BUFD(A)+oA, &ldA, MAT_BUFD(B)+oB,
+                &ldB);
+            break;
+
+        case COMPLEX:
+            zlacpy_(&uplo, &m, &n, MAT_BUFZ(A)+oA, &ldA, MAT_BUFZ(B)+oB,
+                &ldB);
+            break;
+
+	default:
+            err_invalid_id;
+    }
+
+    return Py_BuildValue("");
+}
+
+
+static char doc_larfg[] =
+    "Generate an elementary Householder reflector.\n\n"
+    "tau = larfg(alpha, x, n=None, offseta=0, offsetx=0)\n\n"
+    "PURPOSE\n"
+    "Generates a Householder reflector\n\n"
+    "    H = I - tau * [1; v] * [1; v]^H\n\n"
+    "such that\n\n"
+    "    H^H * [alpha; x] = [beta; 0].\n\n"
+    "In other words,\n\n"
+    "    (I - tau.conjugate() * [1; v] * [1; v]^H) * [alpha; x] = "
+    "[beta; 0].\n\n"
+    "The matrix H is unitary, so\n\n"
+    "    2 * tau.real = abs(tau)**2 * ( 1.0 + ||v||**2).\n\n"
+    "On exit x contains the vector v and alpha is overwritten with beta.\n"
+    "The parameter tau is returned as the output value of the function."
+    "\n\n"
+    "ARGUMENTS\n"
+    "alpha     'd' or 'z' matrix.  On exit, contains beta.\n\n"
+    "x         'd' or 'z' matrix.  Must have the same type as alpha.\n"
+    "          On exit, contains v. \n\n"
+    "n         postive integer.  The dimension of the vector [alpha; x].\n"
+    "          If n <= 0, the default value is used, which is equal to\n"
+    "          1 + ( (len(x) - offsetx >= 1) ? len(x) - ox : 0 ).\n\n"
+    "offseta   nonnegative integer \n\n"
+    "offsetx   nonnegative integer \n\n"
+    "tau       scalar of the same type as alpha and x";
+
+static PyObject* larfg(PyObject *self, PyObject *args, PyObject *kwrds)
+{
+    matrix *a, *x;
+    number tau;
+    int n = 0, oa = 0, ox = 0, ix = 1; 
+    char *kwlist[] = {"alpha", "x", "n", "offseta", "offsetx", NULL};
+
+    if (!PyArg_ParseTupleAndKeywords(args, kwrds, "OO|iii", kwlist,
+        &a, &x, &n, &oa, &ox)) return NULL;
+
+    if (!Matrix_Check(a)) err_mtrx("alpha");
+    if (!Matrix_Check(x)) err_mtrx("x");
+    if (MAT_ID(a) != MAT_ID(x)) err_conflicting_ids;
+    if (oa < 0) err_nn_int("offseta");
+    if (ox < 0) err_nn_int("offsetx");
+    if (n <= 0) n = 1 + ((len(x) >= ox + 1) ? len(x) - ox : 0);
+    if (len(x) < ox + n - 1) err_buf_len("x");
+    if (len(a) < oa + 1) err_buf_len("alpha");
+
+    switch (MAT_ID(a)){
+        case DOUBLE:
+            Py_BEGIN_ALLOW_THREADS
+            dlarfg_(&n, MAT_BUFD(a)+oa, MAT_BUFD(x)+ox, &ix, &tau.d);
+            Py_END_ALLOW_THREADS
+            return Py_BuildValue("d", tau.d);
+            break;
+
+        case COMPLEX:
+            Py_BEGIN_ALLOW_THREADS
+            zlarfg_(&n, MAT_BUFZ(a)+oa, MAT_BUFZ(x)+ox, &ix, &tau.z);
+            Py_END_ALLOW_THREADS
+            return PyComplex_FromDoubles(creal(tau.z), cimag(tau.z));
+            break;
+
+	default:
+            err_invalid_id;
+    }
+
+    return Py_BuildValue("");
+}
+
+
+static char doc_larfx[] =
+    "Apply an elementary Householder reflector to a matrix.\n\n"
+    "larfx(v, tau, C, side='L', m=C.size[0], n=C.size[1],\n" 
+    "      ldC=max(1,C.size[0]), offsetv=0, offsetC=0)\n\n"
+    "PURPOSE\n"
+    "Computes H*C (side is 'L') or C*H (side is 'R') where\n\n"
+    "    H = I - tau * v * v^H.\n\n"
+    "On exit C is overwritten with the result.\n\n"
+    "ARGUMENTS\n"
+    "v         'd' or 'z' matrix\n\n"
+    "tau       number.  Can only be complex if v is complex.\n\n"
+    "C         'd' or 'z' matrix of the same type as v\n\n"
+    "side      'L' or 'R'\n\n"
+    "m         nonnegative integer.  If negative, the default value is \n"
+    "          used.\n\n" 
+    "n         nonnegative integer.  If negative, the default value is \n"
+    "          used.\n\n" 
+    "ldC       nonnegative integer.  ldC >= max(1,m).  If zero, the\n"
+    "          default value is used.\n\n"
+    "offsetv   nonnegative integer \n\n"
+    "offsetC   nonnegative integer";
+
+static PyObject* larfx(PyObject *self, PyObject *args, PyObject *kwrds)
+{
+    matrix *v, *C;
+    PyObject *tauo=NULL;
+    number tau;
+    int m = -1, n = -1, ov = 0, oC = 0, ldC = 0; 
+    void *work = NULL;
+#if PY_MAJOR_VERSION >= 3
+    int side_ = 'L';
+#endif
+    char side = 'L';
+    char *kwlist[] = {"v", "tau", "C", "side", "m", "n", "ldC", "offsetv",
+        "offsetC", NULL};
+
+#if PY_MAJOR_VERSION >= 3 
+    if (!PyArg_ParseTupleAndKeywords(args, kwrds, "OOO|Ciiiii", kwlist, 
+        &v, &tauo, &C, &side_, &m, &n, &ldC, &ov, &oC))
+        return NULL;
+    side = (char) side_;
+#else
+    if (!PyArg_ParseTupleAndKeywords(args, kwrds, "OOO|ciiiii", kwlist, 
+        &v, &tauo, &C, &side, &m, &n, &ldC, &ov, &oC))
+        return NULL;
+#endif
+ 
+    if (!Matrix_Check(v)) err_mtrx("v");
+    if (!Matrix_Check(C)) err_mtrx("C");
+    if (MAT_ID(v) != MAT_ID(C)) err_conflicting_ids;
+    if (tauo && number_from_pyobject(tauo, &tau, MAT_ID(v)))
+        err_type("tau")
+
+    if (side != 'L' && side != 'R') err_char("side", "'L', 'R'");
+
+    if (m < 0) m = C->nrows;
+    if (n < 0) n = C->ncols;
+    
+    if (ov < 0) err_nn_int("offsetv");
+    if ((side == 'L' && len(v) - ov < m) ||
+        (side == 'R' && len(v) - ov < n)) err_buf_len("v")
+
+    if (ldC == 0) ldC = MAX(1, C->nrows);
+    if (ldC < MAX(1,m)) err_ld("ldC");
+    if (oC < 0) err_nn_int("offsetC");
+    if (oC + (n-1)*ldC + m > len(C)) err_buf_len("C");
+
+
+    switch (MAT_ID(v)){
+        case DOUBLE:
+            if (!(work = (void *) calloc((side == 'L') ? n : m, 
+                sizeof(double))))
+                return PyErr_NoMemory();
+            Py_BEGIN_ALLOW_THREADS
+            dlarfx_(&side, &m, &n, MAT_BUFD(v)+ov, &tau.d, 
+                MAT_BUFD(C) + oC, &ldC, (double *) work);
+            Py_END_ALLOW_THREADS
+            free(work);
+            break;
+
+        case COMPLEX:
+            if (!(work = (void *) calloc((side == 'L') ? n : m,
+                sizeof(double complex))))
+                return PyErr_NoMemory();
+            Py_BEGIN_ALLOW_THREADS
+            zlarfx_(&side, &m, &n, MAT_BUFZ(v)+ov, &tau.z,
+                MAT_BUFZ(C) + oC, &ldC, (double complex *) work);
+            Py_END_ALLOW_THREADS
+            free(work);
+            break;
+
+	default:
+            err_invalid_id;
+    }
+
+    return Py_BuildValue("");
+}
+
+
+
+static PyMethodDef lapack_functions[] = {
+{"getrf", (PyCFunction) getrf, METH_VARARGS|METH_KEYWORDS, doc_getrf},
+{"getrs", (PyCFunction) getrs, METH_VARARGS|METH_KEYWORDS, doc_getrs},
+{"getri", (PyCFunction) getri, METH_VARARGS|METH_KEYWORDS, doc_getri},
+{"gesv",  (PyCFunction) gesv,  METH_VARARGS|METH_KEYWORDS, doc_gesv},
+{"gbtrf", (PyCFunction) gbtrf, METH_VARARGS|METH_KEYWORDS, doc_gbtrf},
+{"gbtrs", (PyCFunction) gbtrs, METH_VARARGS|METH_KEYWORDS, doc_gbtrs},
+{"gbsv",  (PyCFunction) gbsv,  METH_VARARGS|METH_KEYWORDS, doc_gbsv},
+{"gttrf", (PyCFunction) gttrf, METH_VARARGS|METH_KEYWORDS, doc_gttrf},
+{"gttrs", (PyCFunction) gttrs, METH_VARARGS|METH_KEYWORDS, doc_gttrs},
+{"gtsv",  (PyCFunction) gtsv,  METH_VARARGS|METH_KEYWORDS, doc_gtsv},
+{"potrf", (PyCFunction) potrf, METH_VARARGS|METH_KEYWORDS, doc_potrf},
+{"potrs", (PyCFunction) potrs, METH_VARARGS|METH_KEYWORDS, doc_potrs},
+{"potri", (PyCFunction) potri, METH_VARARGS|METH_KEYWORDS, doc_potri},
+{"posv",  (PyCFunction) posv,  METH_VARARGS|METH_KEYWORDS, doc_posv},
+{"pbtrf", (PyCFunction) pbtrf, METH_VARARGS|METH_KEYWORDS, doc_pbtrf},
+{"pbtrs", (PyCFunction) pbtrs, METH_VARARGS|METH_KEYWORDS, doc_pbtrs},
+{"pbsv",  (PyCFunction) pbsv,  METH_VARARGS|METH_KEYWORDS, doc_pbsv},
+{"pttrf", (PyCFunction) pttrf, METH_VARARGS|METH_KEYWORDS, doc_pttrf},
+{"pttrs", (PyCFunction) pttrs, METH_VARARGS|METH_KEYWORDS, doc_pttrs},
+{"ptsv",  (PyCFunction) ptsv,  METH_VARARGS|METH_KEYWORDS, doc_ptsv},
+{"sytrs", (PyCFunction) sytrs, METH_VARARGS|METH_KEYWORDS, doc_sytrs},
+{"hetrs", (PyCFunction) hetrs, METH_VARARGS|METH_KEYWORDS, doc_hetrs},
+{"sytrf", (PyCFunction) sytrf, METH_VARARGS|METH_KEYWORDS, doc_sytrf},
+{"hetrf", (PyCFunction) hetrf, METH_VARARGS|METH_KEYWORDS, doc_hetrf},
+{"sytri", (PyCFunction) sytri, METH_VARARGS|METH_KEYWORDS, doc_sytri},
+{"sysv",  (PyCFunction) sysv,  METH_VARARGS|METH_KEYWORDS, doc_sysv},
+{"hetri", (PyCFunction) hetri, METH_VARARGS|METH_KEYWORDS, doc_hetri},
+{"hesv",  (PyCFunction) hesv,  METH_VARARGS|METH_KEYWORDS, doc_hesv},
+{"trtrs", (PyCFunction) trtrs, METH_VARARGS|METH_KEYWORDS, doc_trtrs},
+{"trtri", (PyCFunction) trtri, METH_VARARGS|METH_KEYWORDS, doc_trtri},
+{"tbtrs", (PyCFunction) tbtrs, METH_VARARGS|METH_KEYWORDS, doc_tbtrs},
+{"gels",  (PyCFunction) gels,  METH_VARARGS|METH_KEYWORDS, doc_gels},
+{"geqrf", (PyCFunction) geqrf, METH_VARARGS|METH_KEYWORDS, doc_geqrf},
+{"ormqr", (PyCFunction) ormqr, METH_VARARGS|METH_KEYWORDS, doc_ormqr},
+{"unmqr", (PyCFunction) unmqr, METH_VARARGS|METH_KEYWORDS, doc_unmqr},
+{"orgqr", (PyCFunction) orgqr, METH_VARARGS|METH_KEYWORDS, doc_orgqr},
+{"ungqr", (PyCFunction) ungqr, METH_VARARGS|METH_KEYWORDS, doc_ungqr},
+{"gelqf", (PyCFunction) gelqf, METH_VARARGS|METH_KEYWORDS, doc_gelqf},
+{"ormlq", (PyCFunction) ormlq, METH_VARARGS|METH_KEYWORDS, doc_ormlq},
+{"unmlq", (PyCFunction) unmlq, METH_VARARGS|METH_KEYWORDS, doc_unmlq},
+{"orglq", (PyCFunction) orglq, METH_VARARGS|METH_KEYWORDS, doc_orglq},
+{"unglq", (PyCFunction) unglq, METH_VARARGS|METH_KEYWORDS, doc_unglq},
+{"syev",  (PyCFunction) syev,  METH_VARARGS|METH_KEYWORDS, doc_syev},
+{"heev",  (PyCFunction) heev,  METH_VARARGS|METH_KEYWORDS, doc_heev},
+{"syevx", (PyCFunction) syevx, METH_VARARGS|METH_KEYWORDS, doc_syevx},
+{"heevx", (PyCFunction) heevx, METH_VARARGS|METH_KEYWORDS, doc_heevx},
+{"sygv",  (PyCFunction) sygv,  METH_VARARGS|METH_KEYWORDS, doc_sygv},
+{"hegv",  (PyCFunction) hegv,  METH_VARARGS|METH_KEYWORDS, doc_hegv},
+{"syevd", (PyCFunction) syevd, METH_VARARGS|METH_KEYWORDS, doc_syevd},
+{"heevd", (PyCFunction) heevd, METH_VARARGS|METH_KEYWORDS, doc_heevd},
+{"syevr", (PyCFunction) syevr, METH_VARARGS|METH_KEYWORDS, doc_syevr},
+{"heevr", (PyCFunction) heevr, METH_VARARGS|METH_KEYWORDS, doc_heevr},
+{"gesvd", (PyCFunction) gesvd, METH_VARARGS|METH_KEYWORDS, doc_gesvd},
+{"gesdd", (PyCFunction) gesdd, METH_VARARGS|METH_KEYWORDS, doc_gesdd},
+{"gees", (PyCFunction) gees, METH_VARARGS|METH_KEYWORDS, doc_gees},
+{"gges", (PyCFunction) gges, METH_VARARGS|METH_KEYWORDS, doc_gges},
+{"lacpy", (PyCFunction) lacpy, METH_VARARGS|METH_KEYWORDS, doc_lacpy},
+{"geqp3", (PyCFunction) geqp3, METH_VARARGS|METH_KEYWORDS, doc_geqp3},
+{"larfg", (PyCFunction) larfg, METH_VARARGS|METH_KEYWORDS, doc_larfg},
+{"larfx", (PyCFunction) larfx, METH_VARARGS|METH_KEYWORDS, doc_larfx},
+{NULL}  /* Sentinel */
+};
+
+
+#if PY_MAJOR_VERSION >= 3
+
+static PyModuleDef lapack_module = {
+    PyModuleDef_HEAD_INIT,
+    "lapack",
+    lapack__doc__,
+    -1,
+    lapack_functions,
+    NULL, NULL, NULL, NULL
+};
+
+PyMODINIT_FUNC PyInit_lapack(void)
+{
+    PyObject *m;
+    if (!(m = PyModule_Create(&lapack_module))) return NULL;
+    if (import_cvxopt() < 0) return NULL;
+    return m;
+}
+
+#else
+
+PyMODINIT_FUNC initlapack(void)
+{
+    PyObject *m;
+    m = Py_InitModule3("cvxopt.lapack", lapack_functions, lapack__doc__);
+    if (import_cvxopt() < 0) return;
+}
+
+#endif