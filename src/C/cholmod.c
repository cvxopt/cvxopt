--- conflicted
+++ resolved
@@ -1,2242 +1,1119 @@
-<<<<<<< HEAD
-/*
- * Copyright 2012-2015 M. Andersen and L. Vandenberghe.
- * Copyright 2010-2011 L. Vandenberghe.
- * Copyright 2004-2009 J. Dahl and L. Vandenberghe.
- *
- * This file is part of CVXOPT version 1.1.8.
- *
- * CVXOPT is free software; you can redistribute it and/or modify
- * it under the terms of the GNU General Public License as published by
- * the Free Software Foundation; either version 3 of the License, or
- * (at your option) any later version.
- *
- * CVXOPT is distributed in the hope that it will be useful,
- * but WITHOUT ANY WARRANTY; without even the implied warranty of
- * MERCHANTABILITY or FITNESS FOR A PARTICULAR PURPOSE.  See the
- * GNU General Public License for more details.
- *
- * You should have received a copy of the GNU General Public License
- * along with this program.  If not, see <http://www.gnu.org/licenses/>.
- */
-
-#define NO_ANSI99_COMPLEX
-
-#include "cvxopt.h"
-#include "misc.h"
-#include "cholmod.h"
-#include "complex.h"
-
-const int E_SIZE[] = { sizeof(int_t), sizeof(double), sizeof(double complex) };
-
-
-#if (SIZEOF_INT < SIZEOF_LONG) || defined(MS_WIN64)
-#define CHOL(name) cholmod_l_ ## name
-#else
-#define CHOL(name) cholmod_ ## name
-#endif
-
-
-PyDoc_STRVAR(cholmod__doc__, "Interface to the CHOLMOD library.\n\n"
-"Routines for sparse Cholesky factorization.\n\n"
-"The default values of the control parameters in the CHOLMOD 'Common'\n"
-"object are used, except Common->print, which is set to 0, and \n"
-"Common->supernodal, which is set to 2.\n"
-"The parameters Common->supernodal, Common->print, Common->nmethods, \n"
-"Common->postorder and Common->dbound can be modified by making an\n"
-"entry in the dictionary cholmod.options, with key value 'supernodal', "
-"\n'print', 'nmethods', 'postorder', or 'dbound', respectively.\n \n"
-"These parameters have the following meaning.\n\n"
-"options['supernodal']: If equal to 0, an LDL^T or LDL^H factorization\n"
-"    is computed using a simplicial algorithm.  If equal to 2, an\n"
-"    LL^T or LL^H factorization is computed using a supernodal\n"
-"    algorithm.  If equal to 1, the most efficient of the two\n"
-"    factorizations is selected, based on the sparsity pattern.\n\n"
-"options['print']:  A nonnegative integer that controls the amount of\n"
-"    output printed to the screen.\n\n"
-"options['nmethods']: A nonnegative integer that specifies how many\n"
-"    orderings are attempted prior to factorization.  If equal to 2,\n"
-"    the user-provided ordering and the AMD ordering are compared, and \n"
-"    the best ordering is used. (If the user does not provide an \n"
-"    ordering the AMD ordering is used.)  If nmethods is equal to 1, \n"
-"    the user-provided ordering is used. (In this case, the user must \n" 
-"    provide an ordering.   If nmethods is equal to 0, the user-provided\n"
-"    ordering (if any), the AMD ordering, and (if installed during the \n"
-"    the CHOLMOD installation) a number of other orderings are compared,\n"
-"    and the best ordering is used.  Default: 0.\n\n"
-"noptions['postorder']: True or False.  If True the symbolic\n"
-"    analysis is followed by a postordering.  Default: True.\n\n"
-"options['dbound']: Smallest absolute value for the diagonal\n"
-"    elements of D in an LDL^T factorization, or the diagonal\n"
-"    elements of L in a Cholesky factorization.  Default: 0.0.\n\n"
-"CHOLMOD is available from www.suitesparse.com.");
-
-static PyObject *cholmod_module;
-static cholmod_common Common;
-
-static int set_options(void)
-{
-    int_t pos=0;
-    PyObject *param, *key, *value;
-    char err_str[100];
-#if PY_MAJOR_VERSION < 3
-    char *keystr; 
-#endif
-
-    CHOL(defaults)(&Common);
-    Common.print = 0;
-    Common.supernodal = 2;
-
-    if (!(param = PyObject_GetAttrString(cholmod_module, "options")) ||
-        ! PyDict_Check(param)) {
-        PyErr_SetString(PyExc_AttributeError, "missing cholmod.options"
-            "dictionary");
-        return 0;
-    }
-    while (PyDict_Next(param, &pos, &key, &value))
-#if PY_MAJOR_VERSION >= 3
-        if (PyUnicode_Check(key)) {
-            const char *keystr = _PyUnicode_AsString(key);
-            if (!strcmp("supernodal", keystr) && PyLong_Check(value))
-                Common.supernodal = (int) PyLong_AsLong(value);
-            else if (!strcmp("print", keystr) && PyLong_Check(value))
-                Common.print = (int) PyLong_AsLong(value);
-            else if (!strcmp("nmethods", keystr) && PyLong_Check(value))
-                Common.nmethods = (int) PyLong_AsLong(value);
-            else if (!strcmp("postorder", keystr) &&
-                PyBool_Check(value))
-                Common.postorder = (int) PyLong_AsLong(value);
-            else if (!strcmp("dbound", keystr) && PyFloat_Check(value))
-                Common.dbound = (double) PyFloat_AsDouble(value);
-            else {
-                sprintf(err_str, "invalid value for CHOLMOD parameter:" \
-                   " %-.20s", keystr);
-                PyErr_SetString(PyExc_ValueError, err_str);
-                Py_DECREF(param);
-                return 0;
-            }
-        }
-#else
-        if ((keystr = PyString_AsString(key))) {
-            if (!strcmp("supernodal", keystr) && PyInt_Check(value))
-                Common.supernodal = (int) PyInt_AsLong(value);
-            else if (!strcmp("print", keystr) && PyInt_Check(value))
-                Common.print = (int) PyInt_AsLong(value);
-            else if (!strcmp("nmethods", keystr) && PyInt_Check(value))
-                Common.nmethods = (int) PyInt_AsLong(value);
-            else if (!strcmp("postorder", keystr) &&
-                PyBool_Check(value))
-                Common.postorder = (int) PyInt_AsLong(value);
-            else if (!strcmp("dbound", keystr) && PyFloat_Check(value))
-                Common.dbound = (double) PyFloat_AsDouble(value);
-            else {
-                sprintf(err_str, "invalid value for CHOLMOD parameter:" \
-                   " %-.20s", keystr);
-                PyErr_SetString(PyExc_ValueError, err_str);
-                Py_DECREF(param);
-                return 0;
-            }
-        }
-#endif
-    Py_DECREF(param);
-    return 1;
-}
-
-
-static cholmod_sparse *pack(spmatrix *A, char uplo)
-{
-    int j, k, n = SP_NROWS(A), nnz = 0, cnt = 0;
-    cholmod_sparse *B;
-
-    if (uplo == 'L'){
-        for (j=0; j<n; j++){
-            for (k=SP_COL(A)[j]; k<SP_COL(A)[j+1] && SP_ROW(A)[k] < j;
-                k++);
-            nnz += SP_COL(A)[j+1] - k;
-        }
-        if (!(B = CHOL(allocate_sparse)(n, n, nnz, 1, 1, -1,
-            (SP_ID(A) == DOUBLE ? CHOLMOD_REAL : CHOLMOD_COMPLEX),
-            &Common))) return 0;
-        for (j=0; j<n; j++){
-            for (k=SP_COL(A)[j]; k<SP_COL(A)[j+1] && SP_ROW(A)[k] < j;
-                k++);
-       	    for (; k<SP_COL(A)[j+1]; k++) {
-                if (SP_ID(A) == DOUBLE)
-                    ((double *)B->x)[cnt] = SP_VALD(A)[k];
-                else
-                    ((double complex *)B->x)[cnt] = SP_VALZ(A)[k];
-                ((int_t *)B->p)[j+1]++;
-                ((int_t *)B->i)[cnt++] = SP_ROW(A)[k];
-	    }
-        }
-    }
-    else {
-        for (j=0; j<n; j++)
-            for (k=SP_COL(A)[j]; k<SP_COL(A)[j+1] && SP_ROW(A)[k] <= j;
-                k++)
-                nnz++;
-        if (!(B = CHOL(allocate_sparse)(n, n, nnz, 1, 1, 1,
-            (SP_ID(A) == DOUBLE ? CHOLMOD_REAL : CHOLMOD_COMPLEX),
-            &Common))) return 0;
-
-        for (j=0; j<n; j++)
-            for (k=SP_COL(A)[j]; k<SP_COL(A)[j+1] && SP_ROW(A)[k] <= j;
-                k++) {
-                if (SP_ID(A) == DOUBLE)
-                    ((double *)B->x)[cnt] = SP_VALD(A)[k];
-                else
-                    ((double complex *)B->x)[cnt] = SP_VALZ(A)[k];
-            ((int_t *)B->p)[j+1]++;
-            ((int_t *)B->i)[cnt++] = SP_ROW(A)[k];
-        }
-    }
-    for (j=0; j<n; j++) ((int_t *)B->p)[j+1] += ((int_t *)B->p)[j];
-    return B;
-}
-
-
-static cholmod_sparse * create_matrix(spmatrix *A)
-{
-    cholmod_sparse *B;
-
-    if (!(B = CHOL(allocate_sparse)(SP_NROWS(A), SP_NCOLS(A), 0,
-        1, 0, 0, (SP_ID(A) == DOUBLE ? CHOLMOD_REAL : CHOLMOD_COMPLEX),
-        &Common))) return NULL;
-
-    int i;
-    for (i=0; i<SP_NCOLS(A); i++)
-        ((int_t *)B->nz)[i] = SP_COL(A)[i+1] - SP_COL(A)[i];
-    B->x = SP_VAL(A);
-    B->i = SP_ROW(A);
-    B->nzmax = SP_NNZ(A);
-    memcpy(B->p, SP_COL(A), (SP_NCOLS(A)+1)*sizeof(int_t));
-    return B;
-}
-
-
-static void free_matrix(cholmod_sparse *A)
-{
-    A->x = NULL;
-    A->i = NULL;
-    CHOL(free_sparse)(&A, &Common);
-}
-
-#if PY_MAJOR_VERSION >= 3
-static void cvxopt_free_cholmod_factor(void *L)
-{
-   void *Lptr = PyCapsule_GetPointer(L, PyCapsule_GetName(L));   
-   CHOL(free_factor) ((cholmod_factor **) &Lptr, &Common);
-}
-#else
-static void cvxopt_free_cholmod_factor(void *L, void *descr)
-{
-    CHOL(free_factor) ((cholmod_factor **) &L, &Common) ;
-}
-#endif
-
-
-static char doc_symbolic[] =
-    "Symbolic Cholesky factorization of a real symmetric or Hermitian\n"
-    "sparse matrix.\n\n"
-    "F = symbolic(A, p=None, uplo='L')\n\n"
-    "PURPOSE\n"
-    "If cholmod.options['supernodal'] = 2, factors A as\n"
-    "P*A*P^T = L*L^T or P*A*P^T = L*L^H.  This is the default value.\n"
-    "If cholmod.options['supernodal'] = 0, factors A as\n"
-    "P*A*P^T = L*D*L^T or P*A*P^T = L*D*L^H with D diagonal and \n"
-    "possibly nonpositive.\n"
-    "If cholmod.options['supernodal'] = 1, the most efficient of the\n"
-    "two factorizations is used.\n\n"
-    "ARGUMENTS\n"
-    "A         square sparse matrix of order n.\n\n"
-    "p         None, or an 'i' matrix of length n that contains a \n"
-    "          permutation vector.  If p is not provided, CHOLMOD\n"
-    "          uses a permutation from the AMD library.\n\n"
-    "uplo      'L' or 'U'.  If uplo is 'L', only the lower triangular\n"
-    "          part of A is used and the upper triangular part is\n"
-    "          ignored.  If uplo is 'U', only the upper triangular\n"
-    "          part of A is used and the lower triangular part is\n"
-    "          ignored.\n\n"
-    "F         the symbolic factorization, including the permutation,\n"
-    "          as an opaque C object that can be passed to\n"
-    "          cholmod.numeric\n\n";
-
-static PyObject* symbolic(PyObject *self, PyObject *args,
-    PyObject *kwrds)
-{
-    spmatrix *A;
-    cholmod_sparse *Ac = NULL;
-    cholmod_factor *L;
-    matrix *P=NULL;
-#if PY_MAJOR_VERSION >= 3
-    int uplo_='L';
-#endif
-    char uplo='L';
-    int n;
-    char *kwlist[] = {"A", "p", "uplo", NULL};
-
-    if (!set_options()) return NULL;
-
-#if PY_MAJOR_VERSION >= 3
-    if (!PyArg_ParseTupleAndKeywords(args, kwrds, "O|OC", kwlist, &A,
-        &P, &uplo_)) return NULL;
-    uplo = (char) uplo_;
-#else
-    if (!PyArg_ParseTupleAndKeywords(args, kwrds, "O|Oc", kwlist, &A,
-        &P, &uplo)) return NULL;
-#endif
-    if (!SpMatrix_Check(A) || SP_NROWS(A) != SP_NCOLS(A))
-        PY_ERR_TYPE("A is not a square sparse matrix");
-    n = SP_NROWS(A);
-
-    if (P) {
-        if (!Matrix_Check(P) || MAT_ID(P) != INT) err_int_mtrx("p");
-        if (MAT_LGT(P) != n) err_buf_len("p");
-        if (!CHOL(check_perm)(P->buffer, n, n, &Common))
-            PY_ERR(PyExc_ValueError, "p is not a valid permutation");
-    }
-    if (uplo != 'U' && uplo != 'L') err_char("uplo", "'L', 'U'");
-    if (!(Ac = pack(A, uplo))) return PyErr_NoMemory();
-    L = CHOL(analyze_p)(Ac, P ? MAT_BUFI(P): NULL, NULL, 0, &Common);
-    CHOL(free_sparse)(&Ac, &Common);
-
-    if (Common.status != CHOLMOD_OK){
-        if (Common.status == CHOLMOD_OUT_OF_MEMORY)
-            return PyErr_NoMemory();
-        else{
-            PyErr_SetString(PyExc_ValueError, "symbolic factorization "
-                "failed");
-            return NULL;
-        }
-    }
-#if PY_MAJOR_VERSION >= 3
-    return (PyObject *) PyCapsule_New((void *) L, SP_ID(A)==DOUBLE ?  
-        (uplo == 'L' ?  "CHOLMOD FACTOR D L" : "CHOLMOD FACTOR D U") :
-        (uplo == 'L' ?  "CHOLMOD FACTOR Z L" : "CHOLMOD FACTOR Z U"),
-        (PyCapsule_Destructor) &cvxopt_free_cholmod_factor); 
-#else
-    return (PyObject *) PyCObject_FromVoidPtrAndDesc((void *) L,
-        SP_ID(A)==DOUBLE ?  
-        (uplo == 'L' ?  "CHOLMOD FACTOR D L" : "CHOLMOD FACTOR D U") :
-        (uplo == 'L' ?  "CHOLMOD FACTOR Z L" : "CHOLMOD FACTOR Z U"),
-	cvxopt_free_cholmod_factor);
-#endif
-}
-
-
-static char doc_numeric[] =
-    "Numeric Cholesky factorization of a real symmetric or Hermitian\n"
-    "sparse matrix.\n\n"
-    "numeric(A, F)\n\n"
-    "PURPOSE\n"
-    "If cholmod.options['supernodal'] = 2, factors A as\n"
-    "P*A*P^T = L*L^T or P*A*P^T = L*L^H.  This is the default value.\n"
-    "If cholmod.options['supernodal'] = 0, factors A as\n"
-    "P*A*P^T = L*D*L^T or P*A*P^T = L*D*L^H with D diagonal and \n"
-    "possibly nonpositive.\n"
-    "If cholmod.options['supernodal'] = 1, the most efficient of the\n"
-    "two factorizations is used. \n"
-    "On entry, F is the symbolic factorization computed by \n"
-    "cholmod.symbolic.  On exit, F contains the numeric\n"
-    "factorization.  If the matrix is singular, an ArithmeticError\n"
-    "exception is raised, with as its first argument the index of the\n"
-    "column at which the factorization failed.\n\n"
-    "ARGUMENTS\n"
-    "A         square sparse matrix.  If F was created by calling\n"
-    "          cholmod.symbolic with uplo='L', then only the lower\n"
-    "          triangular part of A is used.  If F was created with\n"
-    "          uplo='U', then only the upper triangular part is used.\n"
-    "\n"
-    "F         symbolic factorization computed by cholmod.symbolic\n"
-    "          applied to a matrix with the same sparsity patter and\n"
-    "          type as A.  After a successful call, F contains the\n"
-    "          numeric factorization.";
-
-static PyObject* numeric(PyObject *self, PyObject *args)
-{
-    spmatrix *A;
-    PyObject *F;
-    cholmod_factor *Lc;
-    cholmod_sparse *Ac = NULL;
-    char uplo;
-#if PY_MAJOR_VERSION >= 3
-    const char *descr; 
-#else
-    char *descr; 
-#endif
-
-    if (!set_options()) return NULL;
-
-    if (!PyArg_ParseTuple(args, "OO", &A, &F)) return NULL;
-
-    if (!SpMatrix_Check(A) || SP_NROWS(A) != SP_NCOLS(A))
-        PY_ERR_TYPE("A is not a sparse matrix");
-
-#if PY_MAJOR_VERSION >= 3
-    if (!PyCapsule_CheckExact(F) || !(descr = PyCapsule_GetName(F)))
-        err_CO("F");
-#else
-    if (!PyCObject_Check(F)) err_CO("F");
-    descr = PyCObject_GetDesc(F);
-    if (!descr) PY_ERR_TYPE("F is not a CHOLMOD factor");
-#endif
-    if (SP_ID(A) == DOUBLE){
-        if (!strcmp(descr, "CHOLMOD FACTOR D L"))
-	    uplo = 'L';
-	else if (!strcmp(descr, "CHOLMOD FACTOR D U"))
-	    uplo = 'U';
-        else
-	    PY_ERR_TYPE("F is not the CHOLMOD factor of a 'd' matrix");
-    } else {
-        if (!strcmp(descr, "CHOLMOD FACTOR Z L"))
-	    uplo = 'L';
-	else if (!strcmp(descr, "CHOLMOD FACTOR Z U"))
-	    uplo = 'U';
-        else
-	    PY_ERR_TYPE("F is not the CHOLMOD factor of a 'z' matrix");
-    }
-#if PY_MAJOR_VERSION >= 3
-    Lc = (cholmod_factor *) PyCapsule_GetPointer(F, descr);
-#else
-    Lc = (cholmod_factor *) PyCObject_AsVoidPtr(F);
-#endif
-    if (!(Ac = pack(A, uplo))) return PyErr_NoMemory();
-    CHOL(factorize) (Ac, Lc, &Common);
-    CHOL(free_sparse)(&Ac, &Common);
-
-    if (Common.status < 0) switch (Common.status) {
-        case CHOLMOD_OUT_OF_MEMORY:
-            return PyErr_NoMemory();
-
-        default:
-            PyErr_SetString(PyExc_ValueError, "factorization failed");
-            return NULL;
-    }
-
-    if (Common.status > 0) switch (Common.status) {
-        case CHOLMOD_NOT_POSDEF:
-            PyErr_SetObject(PyExc_ArithmeticError, Py_BuildValue("i",
-                Lc->minor));
-            return NULL;
-            break;
-
-        case CHOLMOD_DSMALL:
-            /* This never happens unless we change the default value
-             * of Common.dbound (0.0).  */
-            if (Lc->is_ll)
-                PyErr_Warn(PyExc_RuntimeWarning, "tiny diagonal "\
-                    "elements in L");
-            else
-                PyErr_Warn(PyExc_RuntimeWarning, "tiny diagonal "\
-                    "elements in D");
-            break;
-
-        default:
-            PyErr_Warn(PyExc_UserWarning, "");
-    }
-
-    return Py_BuildValue("");
-}
-
-
-static char doc_solve[] =
-    "Solves a sparse set of linear equations with a factored\n"
-    "coefficient matrix and an dense matrix as right-hand side.\n\n"
-    "solve(F, B, sys=0, nrhs=B.size[1], ldB=max(1,B.size[0], "
-    "offsetB=0)\n\n"
-    "PURPOSE\n"
-    "Solves one of the following systems using the factorization\n"
-    "computed by cholmod.numeric:\n\n"
-    "   sys   System              sys   System\n"
-    "   0     A*X = B             5     L'*X = B\n"
-    "   1     L*D*L'*X = B        6     D*X = B\n"
-    "   2     L*D*X = B           7     P'*X = B\n"
-    "   3     D*L'*X = B          8     P*X = B\n"
-    "   4     L*X = B\n\n"
-    "If A was factored as P*A*P' = L*L', then D = I in this table.\n"
-    "B is stored using the LAPACK and BLAS conventions.  On exit it\n"
-    "is overwritten with the solution.\n\n"
-    "ARGUMENTS\n"
-    "F         the factorization object of A computed by\n"
-    "          cholmod.numeric\n\n"
-    "B         dense 'd' or 'z' matrix.  Must have the same type\n"
-    "          as A.\n\n"
-    "sys       integer (0 <= sys <= 8)\n\n"
-    "nrhs      integer.  If negative, the default value is used.\n\n"
-    "ldB       nonnegative integer.  ldB >= max(1,n).  If zero, the\n"
-    "          default value is used.\n\n"
-    "offsetB   nonnegative integer";
-
-static PyObject* solve(PyObject *self, PyObject *args, PyObject *kwrds)
-{
-    matrix *B;
-    PyObject *F;
-    int i, n, oB=0, ldB=0, nrhs=-1, sys=0;
-#if PY_MAJOR_VERSION >= 3
-    const char *descr;
-#else
-    char *descr;
-#endif
-    char *kwlist[] = {"F", "B", "sys", "nrhs", "ldB", "offsetB", NULL};
-    int sysvalues[] = { CHOLMOD_A, CHOLMOD_LDLt, CHOLMOD_LD,
-        CHOLMOD_DLt, CHOLMOD_L, CHOLMOD_Lt, CHOLMOD_D, CHOLMOD_P,
-        CHOLMOD_Pt };
-
-    if (!set_options()) return NULL;
-
-    if (!PyArg_ParseTupleAndKeywords(args, kwrds, "OO|iiii", kwlist,
-        &F, &B, &sys, &nrhs, &ldB, &oB)) return NULL;
-
-#if PY_MAJOR_VERSION >= 3
-    if (!PyCapsule_CheckExact(F) || !(descr = PyCapsule_GetName(F)))
-        err_CO("F");
-    if (strncmp(descr, "CHOLMOD FACTOR", 14))
-        PY_ERR_TYPE("F is not a CHOLMOD factor");
-    cholmod_factor *L = (cholmod_factor *) PyCapsule_GetPointer(F, descr);
-#else
-    if (!PyCObject_Check(F)) err_CO("F");
-    descr = PyCObject_GetDesc(F);
-    if (!descr || strncmp(descr, "CHOLMOD FACTOR", 14))
-        PY_ERR_TYPE("F is not a CHOLMOD factor");
-    cholmod_factor *L = (cholmod_factor *) PyCObject_AsVoidPtr(F);
-#endif
-    if (L->xtype == CHOLMOD_PATTERN)
-        PY_ERR(PyExc_ValueError, "called with symbolic factor");
-
-    n = L->n;
-    if (L->minor<n) PY_ERR(PyExc_ArithmeticError, "singular matrix");
-
-    if (sys < 0 || sys > 8)
-         PY_ERR(PyExc_ValueError, "invalid value for sys");
-
-    if (!Matrix_Check(B) || MAT_ID(B) == INT ||
-        (MAT_ID(B) == DOUBLE && L->xtype == CHOLMOD_COMPLEX) ||
-        (MAT_ID(B) == COMPLEX && L->xtype == CHOLMOD_REAL))
-            PY_ERR_TYPE("B must a dense matrix of the same numerical "
-                "type as F");
-
-    if (nrhs < 0) nrhs = MAT_NCOLS(B);
-    if (n == 0 || nrhs == 0) return Py_BuildValue("");
-    if (ldB == 0) ldB = MAX(1,MAT_NROWS(B));
-    if (ldB < MAX(1,n)) err_ld("ldB");
-    if (oB < 0) err_nn_int("offsetB");
-    if (oB + (nrhs-1)*ldB + n > MAT_LGT(B)) err_buf_len("B");
-
-    cholmod_dense *x;
-    cholmod_dense *b = CHOL(allocate_dense)(n, 1, n,
-        (MAT_ID(B) == DOUBLE ? CHOLMOD_REAL : CHOLMOD_COMPLEX),
-        &Common);
-    if (Common.status == CHOLMOD_OUT_OF_MEMORY) return PyErr_NoMemory();
-
-    void *b_old = b->x;
-    for (i=0; i<nrhs; i++){
-      b->x = ((char*)MAT_BUF(B)) + (i*ldB + oB)*E_SIZE[MAT_ID(B)];
-        x = CHOL(solve) (sysvalues[sys], L, b, &Common);
-        if (Common.status != CHOLMOD_OK){
-            PyErr_SetString(PyExc_ValueError, "solve step failed");
-            CHOL(free_dense)(&x, &Common);
-            CHOL(free_dense)(&b, &Common);
-	    return NULL;
-	}
-	memcpy(b->x, x->x, n*E_SIZE[MAT_ID(B)]);
-        CHOL(free_dense)(&x, &Common);
-    }
-    b->x = b_old;
-    CHOL(free_dense)(&b, &Common);
-
-    return Py_BuildValue("");
-}
-
-
-static char doc_spsolve[] =
-    "Solves a sparse set of linear equations with a factored\n"
-    "coefficient matrix and sparse righthand side.\n\n"
-    "X = spsolve(F, B, sys=0)\n\n"
-    "PURPOSE\n"
-    "Solves one of the following systems using the factorization F\n"
-    "computed by cholmod.numeric:\n\n"
-    "   sys   System              sys   System\n"
-    "   0     A*X = B             5     L'*X = B\n"
-    "   1     L*D*L'*X = B        6     D*X = B\n"
-    "   2     L*D*X = B           7     P'*X = B\n"
-    "   3     D*L'*X = B          8     P*X = B\n"
-    "   4     L*X = B\n\n"
-    "If A was factored as P*A*P^T = L*L^T, then D = I in this table.\n"
-    "On exit B is overwritten with the solution.\n\n"
-    "ARGUMENTS\n"
-    "F         the factorization object of A computed by\n"
-    "          cholmod.numeric\n\n"
-    "B         sparse unsymmetric matrix\n\n"
-    "sys       integer (0 <= sys <= 8)\n\n"
-    "X         sparse unsymmetric matrix";
-
-static PyObject* spsolve(PyObject *self, PyObject *args,
-    PyObject *kwrds)
-{
-    spmatrix *B, *X=NULL;
-    cholmod_sparse *Bc=NULL, *Xc=NULL;
-    PyObject *F;
-    cholmod_factor *L;
-    int n, sys=0;
-#if PY_MAJOR_VERSION >= 3
-    const char *descr;
-#else
-    char *descr;
-#endif
-    char *kwlist[] = {"F", "B", "sys", NULL};
-    int sysvalues[] = {CHOLMOD_A, CHOLMOD_LDLt, CHOLMOD_LD,
-        CHOLMOD_DLt, CHOLMOD_L, CHOLMOD_Lt, CHOLMOD_D, CHOLMOD_P,
-        CHOLMOD_Pt };
-
-    if (!set_options()) return NULL;
-
-    if (!PyArg_ParseTupleAndKeywords(args, kwrds, "OO|i", kwlist, &F,
-        &B, &sys)) return NULL;
-
-#if PY_MAJOR_VERSION >= 3
-    if (!PyCapsule_CheckExact(F) || !(descr = PyCapsule_GetName(F)))
-        err_CO("F");
-    if (strncmp(descr, "CHOLMOD FACTOR", 14))
-        PY_ERR_TYPE("F is not a CHOLMOD factor");
-    L = (cholmod_factor *) PyCapsule_GetPointer(F, descr);
-#else
-    if (!PyCObject_Check(F)) err_CO("F");
-    descr = PyCObject_GetDesc(F);
-    if (!descr || strncmp(descr, "CHOLMOD FACTOR", 14))
-        PY_ERR_TYPE("F is not a CHOLMOD factor");
-    L = (cholmod_factor *) PyCObject_AsVoidPtr(F);
-#endif
-    if (L->xtype == CHOLMOD_PATTERN)
-        PY_ERR(PyExc_ValueError, "called with symbolic factor");
-    n = L->n;
-    if (L->minor<n) PY_ERR(PyExc_ArithmeticError, "singular matrix");
-
-    if (sys < 0 || sys > 8)
-         PY_ERR(PyExc_ValueError, "invalid value for sys");
-
-    if (!SpMatrix_Check(B) ||
-        (SP_ID(B) == DOUBLE  && L->xtype == CHOLMOD_COMPLEX) ||
-        (SP_ID(B) == COMPLEX && L->xtype == CHOLMOD_REAL))
-            PY_ERR_TYPE("B must a sparse matrix of the same "
-                "numerical type as F");
-    if (SP_NROWS(B) != n)
-        PY_ERR(PyExc_ValueError, "incompatible dimensions for B");
-
-    if (!(Bc = create_matrix(B))) return PyErr_NoMemory();
-    Xc = CHOL(spsolve)(sysvalues[sys], L, Bc, &Common);
-    free_matrix(Bc);
-    if (Common.status == CHOLMOD_OUT_OF_MEMORY) return PyErr_NoMemory();
-    if (Common.status != CHOLMOD_OK)
-        PY_ERR(PyExc_ValueError, "solve step failed");
-
-    if (!(X = SpMatrix_New(Xc->nrow, Xc->ncol,
-        ((int_t*)Xc->p)[Xc->ncol], (L->xtype == CHOLMOD_REAL ? DOUBLE :
-        COMPLEX)))) {
-        CHOL(free_sparse)(&Xc, &Common);
-        return PyErr_NoMemory();
-    }
-    memcpy(SP_COL(X), Xc->p, (Xc->ncol+1)*sizeof(int_t));
-    memcpy(SP_ROW(X), Xc->i, ((int_t *)Xc->p)[Xc->ncol]*sizeof(int_t));
-    memcpy(SP_VAL(X), Xc->x,
-        ((int_t *) Xc->p)[Xc->ncol]*E_SIZE[SP_ID(X)]);
-    CHOL(free_sparse)(&Xc, &Common);
-    return (PyObject *) X;
-}
-
-
-static char doc_linsolve[] =
-    "Solves a sparse positive definite set of linear equations.\n\n"
-    "linsolve(A, B, p=None, uplo='L', nrhs=B.size[1], \n"
-    "         ldB=max(1,B.size[0]), offsetB=0)\n\n"
-    "PURPOSE\n"
-    "Solves A*X = B using a sparse Cholesky factorization.  On exit\n"
-    "B is overwritten with the solution.  The argument p specifies\n"
-    "an optional permutation matrix.  If it is not provided, CHOLMOD\n"
-    "uses a permutation from the AMD library.  An ArithmeticError\n"
-    "exception is raised if the matrix is singular, with as its first\n"
-    "argument the index of the column at which the factorization\n"
-    "failed.\n\n"
-    "ARGUMENTS\n"
-    "A         square sparse matrix\n\n"
-    "B         dense 'd' or 'z' matrix.  Must have the same type\n"
-    "          as A.\n\n"
-    "p         None, or an 'i' matrix of length n that contains\n"
-    "          a permutation vector\n\n"
-    "uplo      'L' or 'U'.  If uplo is 'L', only the lower triangular\n"
-    "          part of A is used and the upper triangular part is\n"
-    "          ignored.  If uplo is 'U', only the upper triangular\n"
-    "          part is used, and the lower triangular part is ignored."
-    "\n\n"
-    "nrhs      integer.  If negative, the default value is used.\n\n"
-    "ldB       nonnegative integer.  ldB >= max(1,n).  If zero, the\n"
-    "          default value is used.\n\n"
-    "offsetB   nonnegative integer";
-
-static PyObject* linsolve(PyObject *self, PyObject *args,
-    PyObject *kwrds)
-{
-    spmatrix *A;
-    matrix *B, *P=NULL;
-    int i, n, nnz, oB=0, ldB=0, nrhs=-1;
-    cholmod_sparse *Ac=NULL;
-    cholmod_factor *L=NULL;
-    cholmod_dense *x=NULL, *b=NULL;
-    void *b_old;
-#if PY_MAJOR_VERSION >= 3
-    int uplo_ = 'L';
-#endif
-    char uplo='L';
-    char *kwlist[] = {"A", "B", "p", "uplo", "nrhs", "ldB", "offsetB",
-        NULL};
-
-    if (!set_options()) return NULL;
-#if PY_MAJOR_VERSION >= 3
-    if (!PyArg_ParseTupleAndKeywords(args, kwrds, "OO|OCiii", kwlist,
-        &A,  &B, &P, &uplo_, &nrhs, &ldB, &oB)) return NULL;
-    uplo = (char) uplo_;
-#else
-    if (!PyArg_ParseTupleAndKeywords(args, kwrds, "OO|Ociii", kwlist,
-        &A,  &B, &P, &uplo, &nrhs, &ldB, &oB)) return NULL;
-#endif
-
-    if (!SpMatrix_Check(A) || SP_NROWS(A) != SP_NCOLS(A))
-        PY_ERR_TYPE("A is not a sparse matrix");
-    n = SP_NROWS(A);
-    nnz = SP_NNZ(A);
-
-    if (!Matrix_Check(B) || MAT_ID(B) != SP_ID(A))
-        PY_ERR_TYPE("B must be a dense matrix of the same numerical "
-            "type as A");
-    if (nrhs < 0) nrhs = MAT_NCOLS(B);
-    if (n == 0 || nrhs == 0) return Py_BuildValue("");
-    if (ldB == 0) ldB = MAX(1,MAT_NROWS(B));
-    if (ldB < MAX(1,n)) err_ld("ldB");
-    if (oB < 0) err_nn_int("offsetB");
-    if (oB + (nrhs-1)*ldB + n > MAT_LGT(B)) err_buf_len("B");
-
-    if (P) {
-        if (!Matrix_Check(P) || MAT_ID(P) != INT) err_int_mtrx("p");
-        if (MAT_LGT(P) != n) err_buf_len("p");
-        if (!CHOL(check_perm)(P->buffer, n, n, &Common))
-            PY_ERR(PyExc_ValueError, "not a valid permutation");
-    }
-    if (uplo != 'U' && uplo != 'L') err_char("uplo", "'L', 'U'");
-
-    if (!(Ac = pack(A, uplo))) return PyErr_NoMemory();
-    L = CHOL(analyze_p)(Ac, P ? MAT_BUFI(P): NULL, NULL, 0, &Common);
-    if (Common.status != CHOLMOD_OK){
-        free_matrix(Ac);
-        CHOL(free_sparse)(&Ac, &Common);
-        CHOL(free_factor)(&L, &Common);
-        if (Common.status == CHOLMOD_OUT_OF_MEMORY)
-            return PyErr_NoMemory();
-        else {
-            PyErr_SetString(PyExc_ValueError, "symbolic factorization "
-                "failed");
-            return NULL;
-        }
-    }
-
-    CHOL(factorize) (Ac, L, &Common);
-    CHOL(free_sparse)(&Ac, &Common);
-    if (Common.status < 0) {
-        CHOL(free_factor)(&L, &Common);
-        switch (Common.status) {
-            case CHOLMOD_OUT_OF_MEMORY:
-                return PyErr_NoMemory();
-
-            default:
-                PyErr_SetString(PyExc_ValueError, "factorization "
-                    "failed");
-                return NULL;
-        }
-    }
-    if (Common.status > 0) switch (Common.status) {
-        case CHOLMOD_NOT_POSDEF:
-            PyErr_SetObject(PyExc_ArithmeticError,
-                Py_BuildValue("i", L->minor));
-            CHOL(free_factor)(&L, &Common);
-            return NULL;
-            break;
-
-        case CHOLMOD_DSMALL:
-            /* This never happens unless we change the default value
-             * of Common.dbound (0.0).  */
-            if (L->is_ll)
-                PyErr_Warn(PyExc_RuntimeWarning, "tiny diagonal "
-                    "elements in L");
-            else
-                PyErr_Warn(PyExc_RuntimeWarning, "tiny diagonal "
-                    "elements in D");
-            break;
-
-        default:
-            PyErr_Warn(PyExc_UserWarning, "");
-    }
-
-    if (L->minor<n) {
-        CHOL(free_factor)(&L, &Common);
-        PY_ERR(PyExc_ArithmeticError, "singular matrix");
-    }
-    b = CHOL(allocate_dense)(n, 1, n, (MAT_ID(B) == DOUBLE ?
-        CHOLMOD_REAL : CHOLMOD_COMPLEX) , &Common);
-    if (Common.status == CHOLMOD_OUT_OF_MEMORY) {
-        CHOL(free_factor)(&L, &Common);
-        CHOL(free_dense)(&b, &Common);
-        return PyErr_NoMemory();
-    }
-    b_old = b->x;
-    for (i=0; i<nrhs; i++) {
-      b->x = ((char*)MAT_BUF(B)) + (i*ldB + oB)*E_SIZE[MAT_ID(B)];
-        x = CHOL(solve) (CHOLMOD_A, L, b, &Common);
-        if (Common.status != CHOLMOD_OK){
-            PyErr_SetString(PyExc_ValueError, "solve step failed");
-            CHOL(free_factor)(&L, &Common);
-            b->x = b_old;
-            CHOL(free_dense)(&b, &Common);
-            CHOL(free_dense)(&x, &Common);
-            return NULL;
-        }
-        memcpy(b->x, x->x, SP_NROWS(A)*E_SIZE[MAT_ID(B)]);
-        CHOL(free_dense)(&x, &Common);
-    }
-    b->x = b_old;
-    CHOL(free_dense)(&b, &Common);
-    CHOL(free_factor)(&L, &Common);
-    return Py_BuildValue("");
-}
-
-
-
-static char doc_splinsolve[] =
-    "Solves a sparse positive definite set of linear equations with\n"
-    "sparse righthand side.\n\n"
-    "X = splinsolve(A, B, p=None, uplo='L')\n\n"
-    "PURPOSE\n"
-    "Solves A*X = B using a sparse Cholesky factorization.\n"
-    "The argument p specifies an optional permutation matrix.  If it\n"
-    "is not provided, CHOLMOD uses a permutation from the AMD\n"
-    "library.  An ArithmeticError exception is raised if the\n"
-    "factorization does not exist.\n\n"
-    "ARGUMENTS\n"
-    "A         square sparse matrix.  Only the lower triangular part\n"
-    "          of A is used; the upper triangular part is ignored.\n\n"
-    "B         sparse matrix of the same type as A\n\n"
-    "p         None, or an 'i' matrix of length n that contains\n"
-    "          a permutation vector";
-
-static PyObject* splinsolve(PyObject *self, PyObject *args,
-    PyObject *kwrds)
-{
-    spmatrix *A, *B, *X;
-    matrix *P=NULL;
-    int n, nnz;
-    cholmod_sparse *Ac=NULL, *Bc=NULL, *Xc=NULL;
-    cholmod_factor *L=NULL;
-#if PY_MAJOR_VERSION >= 3
-    int uplo_='L';
-#endif
-    char uplo='L';
-    char *kwlist[] = {"A", "B", "p", "uplo", NULL};
-
-    if (!set_options()) return NULL;
-#if PY_MAJOR_VERSION >= 3
-    if (!PyArg_ParseTupleAndKeywords(args, kwrds, "OO|OC", kwlist, &A,
-        &B, &P, &uplo_)) return NULL;
-    uplo = (char) uplo_;
-#else
-    if (!PyArg_ParseTupleAndKeywords(args, kwrds, "OO|Oc", kwlist, &A,
-        &B, &P, &uplo)) return NULL;
-#endif
-
-    if (!SpMatrix_Check(A) || SP_NROWS(A) != SP_NCOLS(A))
-        PY_ERR_TYPE("A is not a square sparse matrix");
-    n = SP_NROWS(A);
-    nnz = SP_NNZ(A);
-
-    if (!SpMatrix_Check(B) || SP_ID(A) != SP_ID(B))
-        PY_ERR_TYPE("B must be a sparse matrix of the same type as A");
-    if (SP_NROWS(B) != n)
-        PY_ERR(PyExc_ValueError, "incompatible dimensions for B");
-
-    if (P) {
-        if (!Matrix_Check(P) || MAT_ID(P) != INT) err_int_mtrx("p");
-        if (MAT_LGT(P) != n) err_buf_len("p");
-        if (!CHOL(check_perm)(P->buffer, n, n, &Common))
-            PY_ERR(PyExc_ValueError, "not a valid permutation");
-    }
-
-    if (uplo != 'U' && uplo != 'L') err_char("uplo", "'L', 'U'");
-    if (!(Ac = pack(A, uplo))) return PyErr_NoMemory();
-
-    L = CHOL(analyze_p) (Ac, P ? MAT_BUFI(P): NULL, NULL, 0, &Common);
-    if (Common.status != CHOLMOD_OK){
-        CHOL(free_factor)(&L, &Common);
-        CHOL(free_sparse)(&Ac, &Common);
-        if (Common.status == CHOLMOD_OUT_OF_MEMORY)
-            return PyErr_NoMemory();
-        else {
-            PyErr_SetString(PyExc_ValueError, "symbolic factorization "
-                "failed");
-            return NULL;
-        }
-    }
-
-    CHOL(factorize) (Ac, L, &Common);
-    CHOL(free_sparse)(&Ac, &Common);
-    if (Common.status > 0) switch (Common.status) {
-        case CHOLMOD_NOT_POSDEF:
-            PyErr_SetObject(PyExc_ArithmeticError, Py_BuildValue("i",
-                L->minor));
-            CHOL(free_factor)(&L, &Common);
-            return NULL;
-            break;
-
-        case CHOLMOD_DSMALL:
-            /* This never happens unless we change the default value
-             * of Common.dbound (0.0).  */
-            if (L->is_ll)
-                PyErr_Warn(PyExc_RuntimeWarning, "tiny diagonal "
-                    "elements in L");
-            else
-                PyErr_Warn(PyExc_RuntimeWarning, "tiny diagonal "
-                    "elements in D");
-            break;
-
-        default:
-            PyErr_Warn(PyExc_UserWarning, "");
-    }
-
-    if (L->minor<n) {
-        CHOL(free_factor)(&L, &Common);
-        PY_ERR(PyExc_ArithmeticError, "singular matrix");
-    }
-    if (!(Bc = create_matrix(B))) {
-      CHOL(free_factor)(&L, &Common);
-      return PyErr_NoMemory();
-    }
-
-    Xc = CHOL(spsolve)(0, L, Bc, &Common);
-    free_matrix(Bc);
-    CHOL(free_factor)(&L, &Common);
-    if (Common.status != CHOLMOD_OK){
-        CHOL(free_sparse)(&Xc, &Common);
-        if (Common.status == CHOLMOD_OUT_OF_MEMORY)
-            return PyErr_NoMemory();
-        else
-            PY_ERR(PyExc_ValueError, "solve step failed");
-    }
-
-    if (!(X = SpMatrix_New(Xc->nrow, Xc->ncol,
-        ((int_t*)Xc->p)[Xc->ncol], SP_ID(A)))) {
-        CHOL(free_sparse)(&Xc, &Common);
-        return PyErr_NoMemory();
-    }
-    memcpy(SP_COL(X), (int_t *) Xc->p, (Xc->ncol+1)*sizeof(int_t));
-    memcpy(SP_ROW(X), (int_t *) Xc->i,
-        ((int_t *) Xc->p)[Xc->ncol]*sizeof(int_t));
-    memcpy(SP_VAL(X), (double *) Xc->x,
-        ((int_t *) Xc->p)[Xc->ncol]*E_SIZE[SP_ID(X)]);
-    CHOL(free_sparse)(&Xc, &Common);
-    return (PyObject *) X;
-}
-
-
-static char doc_diag[] =
-    "Returns the diagonal of a Cholesky factor.\n\n"
-    "D = diag(F)\n\n"
-    "PURPOSE\n"
-    "Returns the diagonal of the Cholesky factor L in a \n"
-    "factorization P*A*P^T = L*L^T or P*A*P^T = L*L^H.\n\n"
-    "ARGUMENTS\n"
-    "D         an nx1 'd' matrix with the diagonal elements of L.\n"
-    "          Note that the permutation P is not returned, so the\n"
-    "          order of the diagonal elements is unknown.\n\n"
-    "F         a numeric Cholesky factor obtained by a call to\n"
-    "          cholmod.numeric computed with options['supernodal'] = 2";
-
-extern void dcopy_(int *n, double *x, int *incx, double *y, int *incy);
-extern void zcopy_(int *n, double complex *x, int *incx, double complex *y, int *incy);
-
-static PyObject* diag(PyObject *self, PyObject *args)
-{
-    PyObject *F;
-    matrix *d=NULL;
-    cholmod_factor *L;
-#if PY_MAJOR_VERSION >= 3
-    const char *descr;
-#else
-    char *descr;
-#endif
-    int k, strt, incx=1, incy, nrows, ncols;
-
-    if (!set_options()) return NULL;
-    if (!PyArg_ParseTuple(args, "O", &F)) return NULL;
-
-#if PY_MAJOR_VERSION >= 3
-    if (!PyCapsule_CheckExact(F) || !(descr = PyCapsule_GetName(F)))
-        err_CO("F");
-    if (strncmp(descr, "CHOLMOD FACTOR", 14))
-        PY_ERR_TYPE("F is not a CHOLMOD factor");
-    L = (cholmod_factor *) PyCapsule_GetPointer(F, descr);
-#else
-    if (!PyCObject_Check(F)) err_CO("F");
-    descr = PyCObject_GetDesc(F);
-    if (!descr || strncmp(descr, "CHOLMOD FACTOR", 14))
-        PY_ERR_TYPE("F is not a CHOLMOD factor");
-    L = (cholmod_factor *) PyCObject_AsVoidPtr(F);
-#endif
-
-    /* Check factorization */
-    if (L->xtype == CHOLMOD_PATTERN  || L->minor<L->n || !L->is_ll
-        || !L->is_super)
-        PY_ERR(PyExc_ValueError, "F must be a nonsingular supernodal "
-            "Cholesky factor");
-    if (!(d = Matrix_New(L->n,1,L->xtype == CHOLMOD_REAL ? DOUBLE :
-        COMPLEX))) return PyErr_NoMemory();
-
-    strt = 0;
-    for (k=0; k<L->nsuper; k++){
-	/* x[L->px[k], .... ,L->px[k+1]-1] is a dense lower-triangular
-	 * nrowx times ncols matrix.  We copy its diagonal to
-	 * d[strt, ..., strt+ncols-1] */
-
-        ncols = (int)((int_t *) L->super)[k+1] -
-            ((int_t *) L->super)[k];
-        nrows = (int)((int_t *) L->pi)[k+1] - ((int_t *) L->pi)[k];
-        incy = nrows+1;
-        if (MAT_ID(d) == DOUBLE)
-	    dcopy_(&ncols, ((double *) L->x) + ((int_t *) L->px)[k],
-                &incy, MAT_BUFD(d)+strt, &incx);
-        else
-	    zcopy_(&ncols, ((double complex *) L->x) + ((int_t *) L->px)[k],
-                &incy, MAT_BUFZ(d)+strt, &incx);
-        strt += ncols;
-    }
-    return (PyObject *)d;
-}
-
-
-static PyObject* getfactor(PyObject *self, PyObject *args)
-{
-    PyObject *F;
-    cholmod_factor *Lf;
-    cholmod_sparse *Ls;
-#if PY_MAJOR_VERSION >= 3
-    const char *descr;
-#else
-    char *descr;
-#endif
-
-    if (!set_options()) return NULL;
-    if (!PyArg_ParseTuple(args, "O", &F)) return NULL;
-
-#if PY_MAJOR_VERSION >= 3
-    if (!PyCapsule_CheckExact(F) || !(descr = PyCapsule_GetName(F)))
-        err_CO("F");
-    if (strncmp(descr, "CHOLMOD FACTOR", 14))
-        PY_ERR_TYPE("F is not a CHOLMOD factor");
-    Lf = (cholmod_factor *) PyCapsule_GetPointer(F, descr);
-#else
-    if (!PyCObject_Check(F)) err_CO("F");
-    descr = PyCObject_GetDesc(F);
-    if (!descr || strncmp(descr, "CHOLMOD FACTOR", 14))
-        PY_ERR_TYPE("F is not a CHOLMOD factor");
-    Lf = (cholmod_factor *) PyCObject_AsVoidPtr(F);
-#endif
-
-    /* Check factorization */
-    if (Lf->xtype == CHOLMOD_PATTERN)
-        PY_ERR(PyExc_ValueError, "F must be a numeric Cholesky factor");
-
-    if (!(Ls = CHOL(factor_to_sparse)(Lf, &Common)))
-        return PyErr_NoMemory();
-
-    spmatrix *ret = SpMatrix_New(Ls->nrow, Ls->ncol, Ls->nzmax,
-       (Ls->xtype == CHOLMOD_REAL ? DOUBLE : COMPLEX));
-    if (!ret) {
-        CHOL(free_sparse)(&Ls, &Common);
-        return PyErr_NoMemory();
-    }
-
-    memcpy(SP_COL(ret), Ls->p, (Ls->ncol+1)*sizeof(int_t));
-    memcpy(SP_ROW(ret), Ls->i, (Ls->nzmax)*sizeof(int_t));
-    memcpy(SP_VAL(ret), Ls->x, (Ls->nzmax)*E_SIZE[SP_ID(ret)]);
-    CHOL(free_sparse)(&Ls, &Common);
-
-    return (PyObject *)ret;
-}
-
-
-static PyMethodDef cholmod_functions[] = {
-  {"symbolic", (PyCFunction) symbolic, METH_VARARGS|METH_KEYWORDS,
-   doc_symbolic},
-  {"numeric", (PyCFunction) numeric, METH_VARARGS|METH_KEYWORDS,
-   doc_numeric},
-  {"solve", (PyCFunction) solve, METH_VARARGS|METH_KEYWORDS,
-   doc_solve},
-  {"spsolve", (PyCFunction) spsolve, METH_VARARGS|METH_KEYWORDS,
-   doc_spsolve},
-  {"linsolve", (PyCFunction) linsolve, METH_VARARGS|METH_KEYWORDS,
-   doc_linsolve},
-  {"splinsolve", (PyCFunction) splinsolve, METH_VARARGS|METH_KEYWORDS,
-   doc_splinsolve},
-  {"diag", (PyCFunction) diag, METH_VARARGS|METH_KEYWORDS, doc_diag},
-  {"getfactor", (PyCFunction) getfactor, METH_VARARGS|METH_KEYWORDS,
-   ""},
-  {NULL}  /* Sentinel */
-};
-
-#if PY_MAJOR_VERSION >= 3
-
-static PyModuleDef cholmod_module_def = {
-    PyModuleDef_HEAD_INIT,
-    "cholmod",
-    cholmod__doc__,
-    -1,
-    cholmod_functions,
-    NULL, NULL, NULL, NULL
-};
-
-PyMODINIT_FUNC PyInit_cholmod(void)
-{
-    CHOL(start) (&Common);
-    if (!(cholmod_module = PyModule_Create(&cholmod_module_def)))
-        return NULL;
-    PyModule_AddObject(cholmod_module, "options", PyDict_New());
-    if (import_cvxopt() < 0) return NULL;
-    return cholmod_module;
-}
-
-#else 
-
-PyMODINIT_FUNC initcholmod(void)
-{
-    CHOL(start) (&Common);
-    cholmod_module = Py_InitModule3("cvxopt.cholmod", cholmod_functions,
-        cholmod__doc__);
-    PyModule_AddObject(cholmod_module, "options", PyDict_New());
-    if (import_cvxopt() < 0) return;
-}
-#endif
-=======
-/*
- * Copyright 2012-2016 M. Andersen and L. Vandenberghe.
- * Copyright 2010-2011 L. Vandenberghe.
- * Copyright 2004-2009 J. Dahl and L. Vandenberghe.
- *
- * This file is part of CVXOPT.
- *
- * CVXOPT is free software; you can redistribute it and/or modify
- * it under the terms of the GNU General Public License as published by
- * the Free Software Foundation; either version 3 of the License, or
- * (at your option) any later version.
- *
- * CVXOPT is distributed in the hope that it will be useful,
- * but WITHOUT ANY WARRANTY; without even the implied warranty of
- * MERCHANTABILITY or FITNESS FOR A PARTICULAR PURPOSE.  See the
- * GNU General Public License for more details.
- *
- * You should have received a copy of the GNU General Public License
- * along with this program.  If not, see <http://www.gnu.org/licenses/>.
- */
-
-#define NO_ANSI99_COMPLEX
-
-#include "cvxopt.h"
-#include "misc.h"
-#include "cholmod.h"
-#include "complex.h"
-
-const int E_SIZE[] = { sizeof(int_t), sizeof(double), sizeof(double complex) };
-
-/* defined in pyconfig.h */
-#if (SIZEOF_INT < SIZEOF_SIZE_T)
-#define CHOL(name) cholmod_l_ ## name
-#else
-#define CHOL(name) cholmod_ ## name
-#endif
-
-PyDoc_STRVAR(cholmod__doc__, "Interface to the CHOLMOD library.\n\n"
-"Routines for sparse Cholesky factorization.\n\n"
-"The default values of the control parameters in the CHOLMOD 'Common'\n"
-"object are used, except Common->print, which is set to 0, and \n"
-"Common->supernodal, which is set to 2.\n"
-"The parameters Common->supernodal, Common->print, Common->nmethods, \n"
-"Common->postorder and Common->dbound can be modified by making an\n"
-"entry in the dictionary cholmod.options, with key value 'supernodal', "
-"\n'print', 'nmethods', 'postorder', or 'dbound', respectively.\n \n"
-"These parameters have the following meaning.\n\n"
-"options['supernodal']: If equal to 0, an LDL^T or LDL^H factorization\n"
-"    is computed using a simplicial algorithm.  If equal to 2, an\n"
-"    LL^T or LL^H factorization is computed using a supernodal\n"
-"    algorithm.  If equal to 1, the most efficient of the two\n"
-"    factorizations is selected, based on the sparsity pattern.\n\n"
-"options['print']:  A nonnegative integer that controls the amount of\n"
-"    output printed to the screen.\n\n"
-"options['nmethods']: A nonnegative integer that specifies how many\n"
-"    orderings are attempted prior to factorization.  If equal to 2,\n"
-"    the user-provided ordering and the AMD ordering are compared, and \n"
-"    the best ordering is used. (If the user does not provide an \n"
-"    ordering the AMD ordering is used.)  If nmethods is equal to 1, \n"
-"    the user-provided ordering is used. (In this case, the user must \n" 
-"    provide an ordering.   If nmethods is equal to 0, the user-provided\n"
-"    ordering (if any), the AMD ordering, and (if installed during the \n"
-"    the CHOLMOD installation) a number of other orderings are compared,\n"
-"    and the best ordering is used.  Default: 0.\n\n"
-"noptions['postorder']: True or False.  If True the symbolic\n"
-"    analysis is followed by a postordering.  Default: True.\n\n"
-"options['dbound']: Smallest absolute value for the diagonal\n"
-"    elements of D in an LDL^T factorization, or the diagonal\n"
-"    elements of L in a Cholesky factorization.  Default: 0.0.\n\n"
-"CHOLMOD is available from www.suitesparse.com.");
-
-static PyObject *cholmod_module;
-static cholmod_common Common;
-
-static int set_options(void)
-{
-    int_t pos=0;
-    PyObject *param, *key, *value;
-    char err_str[100];
-#if PY_MAJOR_VERSION < 3
-    char *keystr; 
-#endif
-
-    CHOL(defaults)(&Common);
-    Common.print = 0;
-    Common.supernodal = 2;
-
-    if (!(param = PyObject_GetAttrString(cholmod_module, "options")) ||
-        ! PyDict_Check(param)) {
-        PyErr_SetString(PyExc_AttributeError, "missing cholmod.options"
-            "dictionary");
-        return 0;
-    }
-    while (PyDict_Next(param, &pos, &key, &value))
-#if PY_MAJOR_VERSION >= 3
-        if (PyUnicode_Check(key)) {
-            const char *keystr = _PyUnicode_AsString(key);
-            if (!strcmp("supernodal", keystr) && PyLong_Check(value))
-                Common.supernodal = (int) PyLong_AsLong(value);
-            else if (!strcmp("print", keystr) && PyLong_Check(value))
-                Common.print = (int) PyLong_AsLong(value);
-            else if (!strcmp("nmethods", keystr) && PyLong_Check(value))
-                Common.nmethods = (int) PyLong_AsLong(value);
-            else if (!strcmp("postorder", keystr) &&
-                PyBool_Check(value))
-                Common.postorder = (int) PyLong_AsLong(value);
-            else if (!strcmp("dbound", keystr) && PyFloat_Check(value))
-                Common.dbound = (double) PyFloat_AsDouble(value);
-            else {
-                sprintf(err_str, "invalid value for CHOLMOD parameter:" \
-                   " %-.20s", keystr);
-                PyErr_SetString(PyExc_ValueError, err_str);
-                Py_DECREF(param);
-                return 0;
-            }
-        }
-#else
-        if ((keystr = PyString_AsString(key))) {
-            if (!strcmp("supernodal", keystr) && PyInt_Check(value))
-                Common.supernodal = (int) PyInt_AsLong(value);
-            else if (!strcmp("print", keystr) && PyInt_Check(value))
-                Common.print = (int) PyInt_AsLong(value);
-            else if (!strcmp("nmethods", keystr) && PyInt_Check(value))
-                Common.nmethods = (int) PyInt_AsLong(value);
-            else if (!strcmp("postorder", keystr) &&
-                PyBool_Check(value))
-                Common.postorder = (int) PyInt_AsLong(value);
-            else if (!strcmp("dbound", keystr) && PyFloat_Check(value))
-                Common.dbound = (double) PyFloat_AsDouble(value);
-            else {
-                sprintf(err_str, "invalid value for CHOLMOD parameter:" \
-                   " %-.20s", keystr);
-                PyErr_SetString(PyExc_ValueError, err_str);
-                Py_DECREF(param);
-                return 0;
-            }
-        }
-#endif
-    Py_DECREF(param);
-    return 1;
-}
-
-
-static cholmod_sparse *pack(spmatrix *A, char uplo)
-{
-    int j, k, n = SP_NROWS(A), nnz = 0, cnt = 0;
-    cholmod_sparse *B;
-
-    if (uplo == 'L'){
-        for (j=0; j<n; j++){
-            for (k=SP_COL(A)[j]; k<SP_COL(A)[j+1] && SP_ROW(A)[k] < j;
-                k++);
-            nnz += SP_COL(A)[j+1] - k;
-        }
-        if (!(B = CHOL(allocate_sparse)(n, n, nnz, 1, 1, -1,
-            (SP_ID(A) == DOUBLE ? CHOLMOD_REAL : CHOLMOD_COMPLEX),
-            &Common))) return 0;
-        for (j=0; j<n; j++){
-            for (k=SP_COL(A)[j]; k<SP_COL(A)[j+1] && SP_ROW(A)[k] < j;
-                k++);
-       	    for (; k<SP_COL(A)[j+1]; k++) {
-                if (SP_ID(A) == DOUBLE)
-                    ((double *)B->x)[cnt] = SP_VALD(A)[k];
-                else
-                    ((double complex *)B->x)[cnt] = SP_VALZ(A)[k];
-                ((int_t *)B->p)[j+1]++;
-                ((int_t *)B->i)[cnt++] = SP_ROW(A)[k];
-	    }
-        }
-    }
-    else {
-        for (j=0; j<n; j++)
-            for (k=SP_COL(A)[j]; k<SP_COL(A)[j+1] && SP_ROW(A)[k] <= j;
-                k++)
-                nnz++;
-        if (!(B = CHOL(allocate_sparse)(n, n, nnz, 1, 1, 1,
-            (SP_ID(A) == DOUBLE ? CHOLMOD_REAL : CHOLMOD_COMPLEX),
-            &Common))) return 0;
-
-        for (j=0; j<n; j++)
-            for (k=SP_COL(A)[j]; k<SP_COL(A)[j+1] && SP_ROW(A)[k] <= j;
-                k++) {
-                if (SP_ID(A) == DOUBLE)
-                    ((double *)B->x)[cnt] = SP_VALD(A)[k];
-                else
-                    ((double complex *)B->x)[cnt] = SP_VALZ(A)[k];
-            ((int_t *)B->p)[j+1]++;
-            ((int_t *)B->i)[cnt++] = SP_ROW(A)[k];
-        }
-    }
-    for (j=0; j<n; j++) ((int_t *)B->p)[j+1] += ((int_t *)B->p)[j];
-    return B;
-}
-
-
-static cholmod_sparse * create_matrix(spmatrix *A)
-{
-    cholmod_sparse *B;
-
-    if (!(B = CHOL(allocate_sparse)(SP_NROWS(A), SP_NCOLS(A), 0,
-        1, 0, 0, (SP_ID(A) == DOUBLE ? CHOLMOD_REAL : CHOLMOD_COMPLEX),
-        &Common))) return NULL;
-
-    int i;
-    for (i=0; i<SP_NCOLS(A); i++)
-        ((int_t *)B->nz)[i] = SP_COL(A)[i+1] - SP_COL(A)[i];
-    B->x = SP_VAL(A);
-    B->i = SP_ROW(A);
-    B->nzmax = SP_NNZ(A);
-    memcpy(B->p, SP_COL(A), (SP_NCOLS(A)+1)*sizeof(int_t));
-    return B;
-}
-
-
-static void free_matrix(cholmod_sparse *A)
-{
-    A->x = NULL;
-    A->i = NULL;
-    CHOL(free_sparse)(&A, &Common);
-}
-
-#if PY_MAJOR_VERSION >= 3
-static void cvxopt_free_cholmod_factor(void *L)
-{
-   void *Lptr = PyCapsule_GetPointer(L, PyCapsule_GetName(L));   
-   CHOL(free_factor) ((cholmod_factor **) &Lptr, &Common);
-}
-#else
-static void cvxopt_free_cholmod_factor(void *L, void *descr)
-{
-    CHOL(free_factor) ((cholmod_factor **) &L, &Common) ;
-}
-#endif
-
-
-static char doc_symbolic[] =
-    "Symbolic Cholesky factorization of a real symmetric or Hermitian\n"
-    "sparse matrix.\n\n"
-    "F = symbolic(A, p=None, uplo='L')\n\n"
-    "PURPOSE\n"
-    "If cholmod.options['supernodal'] = 2, factors A as\n"
-    "P*A*P^T = L*L^T or P*A*P^T = L*L^H.  This is the default value.\n"
-    "If cholmod.options['supernodal'] = 0, factors A as\n"
-    "P*A*P^T = L*D*L^T or P*A*P^T = L*D*L^H with D diagonal and \n"
-    "possibly nonpositive.\n"
-    "If cholmod.options['supernodal'] = 1, the most efficient of the\n"
-    "two factorizations is used.\n\n"
-    "ARGUMENTS\n"
-    "A         square sparse matrix of order n.\n\n"
-    "p         None, or an 'i' matrix of length n that contains a \n"
-    "          permutation vector.  If p is not provided, CHOLMOD\n"
-    "          uses a permutation from the AMD library.\n\n"
-    "uplo      'L' or 'U'.  If uplo is 'L', only the lower triangular\n"
-    "          part of A is used and the upper triangular part is\n"
-    "          ignored.  If uplo is 'U', only the upper triangular\n"
-    "          part of A is used and the lower triangular part is\n"
-    "          ignored.\n\n"
-    "F         the symbolic factorization, including the permutation,\n"
-    "          as an opaque C object that can be passed to\n"
-    "          cholmod.numeric\n\n";
-
-static PyObject* symbolic(PyObject *self, PyObject *args,
-    PyObject *kwrds)
-{
-    spmatrix *A;
-    cholmod_sparse *Ac = NULL;
-    cholmod_factor *L;
-    matrix *P=NULL;
-#if PY_MAJOR_VERSION >= 3
-    int uplo_='L';
-#endif
-    char uplo='L';
-    int n;
-    char *kwlist[] = {"A", "p", "uplo", NULL};
-
-    if (!set_options()) return NULL;
-
-#if PY_MAJOR_VERSION >= 3
-    if (!PyArg_ParseTupleAndKeywords(args, kwrds, "O|OC", kwlist, &A,
-        &P, &uplo_)) return NULL;
-    uplo = (char) uplo_;
-#else
-    if (!PyArg_ParseTupleAndKeywords(args, kwrds, "O|Oc", kwlist, &A,
-        &P, &uplo)) return NULL;
-#endif
-    if (!SpMatrix_Check(A) || SP_NROWS(A) != SP_NCOLS(A))
-        PY_ERR_TYPE("A is not a square sparse matrix");
-    n = SP_NROWS(A);
-
-    if (P) {
-        if (!Matrix_Check(P) || MAT_ID(P) != INT) err_int_mtrx("p");
-        if (MAT_LGT(P) != n) err_buf_len("p");
-        if (!CHOL(check_perm)(P->buffer, n, n, &Common))
-            PY_ERR(PyExc_ValueError, "p is not a valid permutation");
-    }
-    if (uplo != 'U' && uplo != 'L') err_char("uplo", "'L', 'U'");
-    if (!(Ac = pack(A, uplo))) return PyErr_NoMemory();
-    L = CHOL(analyze_p)(Ac, P ? MAT_BUFI(P): NULL, NULL, 0, &Common);
-    CHOL(free_sparse)(&Ac, &Common);
-
-    if (Common.status != CHOLMOD_OK){
-        if (Common.status == CHOLMOD_OUT_OF_MEMORY)
-            return PyErr_NoMemory();
-        else{
-            PyErr_SetString(PyExc_ValueError, "symbolic factorization "
-                "failed");
-            return NULL;
-        }
-    }
-#if PY_MAJOR_VERSION >= 3
-    return (PyObject *) PyCapsule_New((void *) L, SP_ID(A)==DOUBLE ?  
-        (uplo == 'L' ?  "CHOLMOD FACTOR D L" : "CHOLMOD FACTOR D U") :
-        (uplo == 'L' ?  "CHOLMOD FACTOR Z L" : "CHOLMOD FACTOR Z U"),
-        (PyCapsule_Destructor) &cvxopt_free_cholmod_factor); 
-#else
-    return (PyObject *) PyCObject_FromVoidPtrAndDesc((void *) L,
-        SP_ID(A)==DOUBLE ?  
-        (uplo == 'L' ?  "CHOLMOD FACTOR D L" : "CHOLMOD FACTOR D U") :
-        (uplo == 'L' ?  "CHOLMOD FACTOR Z L" : "CHOLMOD FACTOR Z U"),
-	cvxopt_free_cholmod_factor);
-#endif
-}
-
-
-static char doc_numeric[] =
-    "Numeric Cholesky factorization of a real symmetric or Hermitian\n"
-    "sparse matrix.\n\n"
-    "numeric(A, F)\n\n"
-    "PURPOSE\n"
-    "If cholmod.options['supernodal'] = 2, factors A as\n"
-    "P*A*P^T = L*L^T or P*A*P^T = L*L^H.  This is the default value.\n"
-    "If cholmod.options['supernodal'] = 0, factors A as\n"
-    "P*A*P^T = L*D*L^T or P*A*P^T = L*D*L^H with D diagonal and \n"
-    "possibly nonpositive.\n"
-    "If cholmod.options['supernodal'] = 1, the most efficient of the\n"
-    "two factorizations is used. \n"
-    "On entry, F is the symbolic factorization computed by \n"
-    "cholmod.symbolic.  On exit, F contains the numeric\n"
-    "factorization.  If the matrix is singular, an ArithmeticError\n"
-    "exception is raised, with as its first argument the index of the\n"
-    "column at which the factorization failed.\n\n"
-    "ARGUMENTS\n"
-    "A         square sparse matrix.  If F was created by calling\n"
-    "          cholmod.symbolic with uplo='L', then only the lower\n"
-    "          triangular part of A is used.  If F was created with\n"
-    "          uplo='U', then only the upper triangular part is used.\n"
-    "\n"
-    "F         symbolic factorization computed by cholmod.symbolic\n"
-    "          applied to a matrix with the same sparsity patter and\n"
-    "          type as A.  After a successful call, F contains the\n"
-    "          numeric factorization.";
-
-static PyObject* numeric(PyObject *self, PyObject *args)
-{
-    spmatrix *A;
-    PyObject *F;
-    cholmod_factor *Lc;
-    cholmod_sparse *Ac = NULL;
-    char uplo;
-#if PY_MAJOR_VERSION >= 3
-    const char *descr; 
-#else
-    char *descr; 
-#endif
-
-    if (!set_options()) return NULL;
-
-    if (!PyArg_ParseTuple(args, "OO", &A, &F)) return NULL;
-
-    if (!SpMatrix_Check(A) || SP_NROWS(A) != SP_NCOLS(A))
-        PY_ERR_TYPE("A is not a sparse matrix");
-
-#if PY_MAJOR_VERSION >= 3
-    if (!PyCapsule_CheckExact(F) || !(descr = PyCapsule_GetName(F)))
-        err_CO("F");
-#else
-    if (!PyCObject_Check(F)) err_CO("F");
-    descr = PyCObject_GetDesc(F);
-    if (!descr) PY_ERR_TYPE("F is not a CHOLMOD factor");
-#endif
-    if (SP_ID(A) == DOUBLE){
-        if (!strcmp(descr, "CHOLMOD FACTOR D L"))
-	    uplo = 'L';
-	else if (!strcmp(descr, "CHOLMOD FACTOR D U"))
-	    uplo = 'U';
-        else
-	    PY_ERR_TYPE("F is not the CHOLMOD factor of a 'd' matrix");
-    } else {
-        if (!strcmp(descr, "CHOLMOD FACTOR Z L"))
-	    uplo = 'L';
-	else if (!strcmp(descr, "CHOLMOD FACTOR Z U"))
-	    uplo = 'U';
-        else
-	    PY_ERR_TYPE("F is not the CHOLMOD factor of a 'z' matrix");
-    }
-#if PY_MAJOR_VERSION >= 3
-    Lc = (cholmod_factor *) PyCapsule_GetPointer(F, descr);
-#else
-    Lc = (cholmod_factor *) PyCObject_AsVoidPtr(F);
-#endif
-    if (!(Ac = pack(A, uplo))) return PyErr_NoMemory();
-    CHOL(factorize) (Ac, Lc, &Common);
-    CHOL(free_sparse)(&Ac, &Common);
-
-    if (Common.status < 0) switch (Common.status) {
-        case CHOLMOD_OUT_OF_MEMORY:
-            return PyErr_NoMemory();
-
-        default:
-            PyErr_SetString(PyExc_ValueError, "factorization failed");
-            return NULL;
-    }
-
-    if (Common.status > 0) switch (Common.status) {
-        case CHOLMOD_NOT_POSDEF:
-            PyErr_SetObject(PyExc_ArithmeticError, Py_BuildValue("i",
-                Lc->minor));
-            return NULL;
-            break;
-
-        case CHOLMOD_DSMALL:
-            /* This never happens unless we change the default value
-             * of Common.dbound (0.0).  */
-            if (Lc->is_ll)
-                PyErr_Warn(PyExc_RuntimeWarning, "tiny diagonal "\
-                    "elements in L");
-            else
-                PyErr_Warn(PyExc_RuntimeWarning, "tiny diagonal "\
-                    "elements in D");
-            break;
-
-        default:
-            PyErr_Warn(PyExc_UserWarning, "");
-    }
-
-    return Py_BuildValue("");
-}
-
-
-static char doc_solve[] =
-    "Solves a sparse set of linear equations with a factored\n"
-    "coefficient matrix and an dense matrix as right-hand side.\n\n"
-    "solve(F, B, sys=0, nrhs=B.size[1], ldB=max(1,B.size[0], "
-    "offsetB=0)\n\n"
-    "PURPOSE\n"
-    "Solves one of the following systems using the factorization\n"
-    "computed by cholmod.numeric:\n\n"
-    "   sys   System              sys   System\n"
-    "   0     A*X = B             5     L'*X = B\n"
-    "   1     L*D*L'*X = B        6     D*X = B\n"
-    "   2     L*D*X = B           7     P'*X = B\n"
-    "   3     D*L'*X = B          8     P*X = B\n"
-    "   4     L*X = B\n\n"
-    "If A was factored as P*A*P' = L*L', then D = I in this table.\n"
-    "B is stored using the LAPACK and BLAS conventions.  On exit it\n"
-    "is overwritten with the solution.\n\n"
-    "ARGUMENTS\n"
-    "F         the factorization object of A computed by\n"
-    "          cholmod.numeric\n\n"
-    "B         dense 'd' or 'z' matrix.  Must have the same type\n"
-    "          as A.\n\n"
-    "sys       integer (0 <= sys <= 8)\n\n"
-    "nrhs      integer.  If negative, the default value is used.\n\n"
-    "ldB       nonnegative integer.  ldB >= max(1,n).  If zero, the\n"
-    "          default value is used.\n\n"
-    "offsetB   nonnegative integer";
-
-static PyObject* solve(PyObject *self, PyObject *args, PyObject *kwrds)
-{
-    matrix *B;
-    PyObject *F;
-    int i, n, oB=0, ldB=0, nrhs=-1, sys=0;
-#if PY_MAJOR_VERSION >= 3
-    const char *descr;
-#else
-    char *descr;
-#endif
-    char *kwlist[] = {"F", "B", "sys", "nrhs", "ldB", "offsetB", NULL};
-    int sysvalues[] = { CHOLMOD_A, CHOLMOD_LDLt, CHOLMOD_LD,
-        CHOLMOD_DLt, CHOLMOD_L, CHOLMOD_Lt, CHOLMOD_D, CHOLMOD_P,
-        CHOLMOD_Pt };
-
-    if (!set_options()) return NULL;
-
-    if (!PyArg_ParseTupleAndKeywords(args, kwrds, "OO|iiii", kwlist,
-        &F, &B, &sys, &nrhs, &ldB, &oB)) return NULL;
-
-#if PY_MAJOR_VERSION >= 3
-    if (!PyCapsule_CheckExact(F) || !(descr = PyCapsule_GetName(F)))
-        err_CO("F");
-    if (strncmp(descr, "CHOLMOD FACTOR", 14))
-        PY_ERR_TYPE("F is not a CHOLMOD factor");
-    cholmod_factor *L = (cholmod_factor *) PyCapsule_GetPointer(F, descr);
-#else
-    if (!PyCObject_Check(F)) err_CO("F");
-    descr = PyCObject_GetDesc(F);
-    if (!descr || strncmp(descr, "CHOLMOD FACTOR", 14))
-        PY_ERR_TYPE("F is not a CHOLMOD factor");
-    cholmod_factor *L = (cholmod_factor *) PyCObject_AsVoidPtr(F);
-#endif
-    if (L->xtype == CHOLMOD_PATTERN)
-        PY_ERR(PyExc_ValueError, "called with symbolic factor");
-
-    n = L->n;
-    if (L->minor<n) PY_ERR(PyExc_ArithmeticError, "singular matrix");
-
-    if (sys < 0 || sys > 8)
-         PY_ERR(PyExc_ValueError, "invalid value for sys");
-
-    if (!Matrix_Check(B) || MAT_ID(B) == INT ||
-        (MAT_ID(B) == DOUBLE && L->xtype == CHOLMOD_COMPLEX) ||
-        (MAT_ID(B) == COMPLEX && L->xtype == CHOLMOD_REAL))
-            PY_ERR_TYPE("B must a dense matrix of the same numerical "
-                "type as F");
-
-    if (nrhs < 0) nrhs = MAT_NCOLS(B);
-    if (n == 0 || nrhs == 0) return Py_BuildValue("");
-    if (ldB == 0) ldB = MAX(1,MAT_NROWS(B));
-    if (ldB < MAX(1,n)) err_ld("ldB");
-    if (oB < 0) err_nn_int("offsetB");
-    if (oB + (nrhs-1)*ldB + n > MAT_LGT(B)) err_buf_len("B");
-
-    cholmod_dense *x;
-    cholmod_dense *b = CHOL(allocate_dense)(n, 1, n,
-        (MAT_ID(B) == DOUBLE ? CHOLMOD_REAL : CHOLMOD_COMPLEX),
-        &Common);
-    if (Common.status == CHOLMOD_OUT_OF_MEMORY) return PyErr_NoMemory();
-
-    void *b_old = b->x;
-    for (i=0; i<nrhs; i++){
-        b->x = (unsigned char*)MAT_BUF(B) + (i*ldB + oB)*E_SIZE[MAT_ID(B)];
-        x = CHOL(solve) (sysvalues[sys], L, b, &Common);
-        if (Common.status != CHOLMOD_OK){
-            PyErr_SetString(PyExc_ValueError, "solve step failed");
-            CHOL(free_dense)(&x, &Common);
-            CHOL(free_dense)(&b, &Common);
-	    return NULL;
-	}
-	memcpy(b->x, x->x, n*E_SIZE[MAT_ID(B)]);
-        CHOL(free_dense)(&x, &Common);
-    }
-    b->x = b_old;
-    CHOL(free_dense)(&b, &Common);
-
-    return Py_BuildValue("");
-}
-
-
-static char doc_spsolve[] =
-    "Solves a sparse set of linear equations with a factored\n"
-    "coefficient matrix and sparse righthand side.\n\n"
-    "X = spsolve(F, B, sys=0)\n\n"
-    "PURPOSE\n"
-    "Solves one of the following systems using the factorization F\n"
-    "computed by cholmod.numeric:\n\n"
-    "   sys   System              sys   System\n"
-    "   0     A*X = B             5     L'*X = B\n"
-    "   1     L*D*L'*X = B        6     D*X = B\n"
-    "   2     L*D*X = B           7     P'*X = B\n"
-    "   3     D*L'*X = B          8     P*X = B\n"
-    "   4     L*X = B\n\n"
-    "If A was factored as P*A*P^T = L*L^T, then D = I in this table.\n"
-    "On exit B is overwritten with the solution.\n\n"
-    "ARGUMENTS\n"
-    "F         the factorization object of A computed by\n"
-    "          cholmod.numeric\n\n"
-    "B         sparse unsymmetric matrix\n\n"
-    "sys       integer (0 <= sys <= 8)\n\n"
-    "X         sparse unsymmetric matrix";
-
-static PyObject* spsolve(PyObject *self, PyObject *args,
-    PyObject *kwrds)
-{
-    spmatrix *B, *X=NULL;
-    cholmod_sparse *Bc=NULL, *Xc=NULL;
-    PyObject *F;
-    cholmod_factor *L;
-    int n, sys=0;
-#if PY_MAJOR_VERSION >= 3
-    const char *descr;
-#else
-    char *descr;
-#endif
-    char *kwlist[] = {"F", "B", "sys", NULL};
-    int sysvalues[] = {CHOLMOD_A, CHOLMOD_LDLt, CHOLMOD_LD,
-        CHOLMOD_DLt, CHOLMOD_L, CHOLMOD_Lt, CHOLMOD_D, CHOLMOD_P,
-        CHOLMOD_Pt };
-
-    if (!set_options()) return NULL;
-
-    if (!PyArg_ParseTupleAndKeywords(args, kwrds, "OO|i", kwlist, &F,
-        &B, &sys)) return NULL;
-
-#if PY_MAJOR_VERSION >= 3
-    if (!PyCapsule_CheckExact(F) || !(descr = PyCapsule_GetName(F)))
-        err_CO("F");
-    if (strncmp(descr, "CHOLMOD FACTOR", 14))
-        PY_ERR_TYPE("F is not a CHOLMOD factor");
-    L = (cholmod_factor *) PyCapsule_GetPointer(F, descr);
-#else
-    if (!PyCObject_Check(F)) err_CO("F");
-    descr = PyCObject_GetDesc(F);
-    if (!descr || strncmp(descr, "CHOLMOD FACTOR", 14))
-        PY_ERR_TYPE("F is not a CHOLMOD factor");
-    L = (cholmod_factor *) PyCObject_AsVoidPtr(F);
-#endif
-    if (L->xtype == CHOLMOD_PATTERN)
-        PY_ERR(PyExc_ValueError, "called with symbolic factor");
-    n = L->n;
-    if (L->minor<n) PY_ERR(PyExc_ArithmeticError, "singular matrix");
-
-    if (sys < 0 || sys > 8)
-         PY_ERR(PyExc_ValueError, "invalid value for sys");
-
-    if (!SpMatrix_Check(B) ||
-        (SP_ID(B) == DOUBLE  && L->xtype == CHOLMOD_COMPLEX) ||
-        (SP_ID(B) == COMPLEX && L->xtype == CHOLMOD_REAL))
-            PY_ERR_TYPE("B must a sparse matrix of the same "
-                "numerical type as F");
-    if (SP_NROWS(B) != n)
-        PY_ERR(PyExc_ValueError, "incompatible dimensions for B");
-
-    if (!(Bc = create_matrix(B))) return PyErr_NoMemory();
-    Xc = CHOL(spsolve)(sysvalues[sys], L, Bc, &Common);
-    free_matrix(Bc);
-    if (Common.status == CHOLMOD_OUT_OF_MEMORY) return PyErr_NoMemory();
-    if (Common.status != CHOLMOD_OK)
-        PY_ERR(PyExc_ValueError, "solve step failed");
-
-    if (!(X = SpMatrix_New(Xc->nrow, Xc->ncol,
-        ((int_t*)Xc->p)[Xc->ncol], (L->xtype == CHOLMOD_REAL ? DOUBLE :
-        COMPLEX)))) {
-        CHOL(free_sparse)(&Xc, &Common);
-        return PyErr_NoMemory();
-    }
-    memcpy(SP_COL(X), Xc->p, (Xc->ncol+1)*sizeof(int_t));
-    memcpy(SP_ROW(X), Xc->i, ((int_t *)Xc->p)[Xc->ncol]*sizeof(int_t));
-    memcpy(SP_VAL(X), Xc->x,
-        ((int_t *) Xc->p)[Xc->ncol]*E_SIZE[SP_ID(X)]);
-    CHOL(free_sparse)(&Xc, &Common);
-    return (PyObject *) X;
-}
-
-
-static char doc_linsolve[] =
-    "Solves a sparse positive definite set of linear equations.\n\n"
-    "linsolve(A, B, p=None, uplo='L', nrhs=B.size[1], \n"
-    "         ldB=max(1,B.size[0]), offsetB=0)\n\n"
-    "PURPOSE\n"
-    "Solves A*X = B using a sparse Cholesky factorization.  On exit\n"
-    "B is overwritten with the solution.  The argument p specifies\n"
-    "an optional permutation matrix.  If it is not provided, CHOLMOD\n"
-    "uses a permutation from the AMD library.  An ArithmeticError\n"
-    "exception is raised if the matrix is singular, with as its first\n"
-    "argument the index of the column at which the factorization\n"
-    "failed.\n\n"
-    "ARGUMENTS\n"
-    "A         square sparse matrix\n\n"
-    "B         dense 'd' or 'z' matrix.  Must have the same type\n"
-    "          as A.\n\n"
-    "p         None, or an 'i' matrix of length n that contains\n"
-    "          a permutation vector\n\n"
-    "uplo      'L' or 'U'.  If uplo is 'L', only the lower triangular\n"
-    "          part of A is used and the upper triangular part is\n"
-    "          ignored.  If uplo is 'U', only the upper triangular\n"
-    "          part is used, and the lower triangular part is ignored."
-    "\n\n"
-    "nrhs      integer.  If negative, the default value is used.\n\n"
-    "ldB       nonnegative integer.  ldB >= max(1,n).  If zero, the\n"
-    "          default value is used.\n\n"
-    "offsetB   nonnegative integer";
-
-static PyObject* linsolve(PyObject *self, PyObject *args,
-    PyObject *kwrds)
-{
-    spmatrix *A;
-    matrix *B, *P=NULL;
-    int i, n, nnz, oB=0, ldB=0, nrhs=-1;
-    cholmod_sparse *Ac=NULL;
-    cholmod_factor *L=NULL;
-    cholmod_dense *x=NULL, *b=NULL;
-    void *b_old;
-#if PY_MAJOR_VERSION >= 3
-    int uplo_ = 'L';
-#endif
-    char uplo='L';
-    char *kwlist[] = {"A", "B", "p", "uplo", "nrhs", "ldB", "offsetB",
-        NULL};
-
-    if (!set_options()) return NULL;
-#if PY_MAJOR_VERSION >= 3
-    if (!PyArg_ParseTupleAndKeywords(args, kwrds, "OO|OCiii", kwlist,
-        &A,  &B, &P, &uplo_, &nrhs, &ldB, &oB)) return NULL;
-    uplo = (char) uplo_;
-#else
-    if (!PyArg_ParseTupleAndKeywords(args, kwrds, "OO|Ociii", kwlist,
-        &A,  &B, &P, &uplo, &nrhs, &ldB, &oB)) return NULL;
-#endif
-
-    if (!SpMatrix_Check(A) || SP_NROWS(A) != SP_NCOLS(A))
-        PY_ERR_TYPE("A is not a sparse matrix");
-    n = SP_NROWS(A);
-    nnz = SP_NNZ(A);
-
-    if (!Matrix_Check(B) || MAT_ID(B) != SP_ID(A))
-        PY_ERR_TYPE("B must be a dense matrix of the same numerical "
-            "type as A");
-    if (nrhs < 0) nrhs = MAT_NCOLS(B);
-    if (n == 0 || nrhs == 0) return Py_BuildValue("");
-    if (ldB == 0) ldB = MAX(1,MAT_NROWS(B));
-    if (ldB < MAX(1,n)) err_ld("ldB");
-    if (oB < 0) err_nn_int("offsetB");
-    if (oB + (nrhs-1)*ldB + n > MAT_LGT(B)) err_buf_len("B");
-
-    if (P) {
-        if (!Matrix_Check(P) || MAT_ID(P) != INT) err_int_mtrx("p");
-        if (MAT_LGT(P) != n) err_buf_len("p");
-        if (!CHOL(check_perm)(P->buffer, n, n, &Common))
-            PY_ERR(PyExc_ValueError, "not a valid permutation");
-    }
-    if (uplo != 'U' && uplo != 'L') err_char("uplo", "'L', 'U'");
-
-    if (!(Ac = pack(A, uplo))) return PyErr_NoMemory();
-    L = CHOL(analyze_p)(Ac, P ? MAT_BUFI(P): NULL, NULL, 0, &Common);
-    if (Common.status != CHOLMOD_OK){
-        free_matrix(Ac);
-        CHOL(free_sparse)(&Ac, &Common);
-        CHOL(free_factor)(&L, &Common);
-        if (Common.status == CHOLMOD_OUT_OF_MEMORY)
-            return PyErr_NoMemory();
-        else {
-            PyErr_SetString(PyExc_ValueError, "symbolic factorization "
-                "failed");
-            return NULL;
-        }
-    }
-
-    CHOL(factorize) (Ac, L, &Common);
-    CHOL(free_sparse)(&Ac, &Common);
-    if (Common.status < 0) {
-        CHOL(free_factor)(&L, &Common);
-        switch (Common.status) {
-            case CHOLMOD_OUT_OF_MEMORY:
-                return PyErr_NoMemory();
-
-            default:
-                PyErr_SetString(PyExc_ValueError, "factorization "
-                    "failed");
-                return NULL;
-        }
-    }
-    if (Common.status > 0) switch (Common.status) {
-        case CHOLMOD_NOT_POSDEF:
-            PyErr_SetObject(PyExc_ArithmeticError,
-                Py_BuildValue("i", L->minor));
-            CHOL(free_factor)(&L, &Common);
-            return NULL;
-            break;
-
-        case CHOLMOD_DSMALL:
-            /* This never happens unless we change the default value
-             * of Common.dbound (0.0).  */
-            if (L->is_ll)
-                PyErr_Warn(PyExc_RuntimeWarning, "tiny diagonal "
-                    "elements in L");
-            else
-                PyErr_Warn(PyExc_RuntimeWarning, "tiny diagonal "
-                    "elements in D");
-            break;
-
-        default:
-            PyErr_Warn(PyExc_UserWarning, "");
-    }
-
-    if (L->minor<n) {
-        CHOL(free_factor)(&L, &Common);
-        PY_ERR(PyExc_ArithmeticError, "singular matrix");
-    }
-    b = CHOL(allocate_dense)(n, 1, n, (MAT_ID(B) == DOUBLE ?
-        CHOLMOD_REAL : CHOLMOD_COMPLEX) , &Common);
-    if (Common.status == CHOLMOD_OUT_OF_MEMORY) {
-        CHOL(free_factor)(&L, &Common);
-        CHOL(free_dense)(&b, &Common);
-        return PyErr_NoMemory();
-    }
-    b_old = b->x;
-    for (i=0; i<nrhs; i++) {
-        b->x = (unsigned char*)MAT_BUF(B) + (i*ldB + oB)*E_SIZE[MAT_ID(B)];
-        x = CHOL(solve) (CHOLMOD_A, L, b, &Common);
-        if (Common.status != CHOLMOD_OK){
-            PyErr_SetString(PyExc_ValueError, "solve step failed");
-            CHOL(free_factor)(&L, &Common);
-            b->x = b_old;
-            CHOL(free_dense)(&b, &Common);
-            CHOL(free_dense)(&x, &Common);
-            return NULL;
-        }
-        memcpy(b->x, x->x, SP_NROWS(A)*E_SIZE[MAT_ID(B)]);
-        CHOL(free_dense)(&x, &Common);
-    }
-    b->x = b_old;
-    CHOL(free_dense)(&b, &Common);
-    CHOL(free_factor)(&L, &Common);
-    return Py_BuildValue("");
-}
-
-
-
-static char doc_splinsolve[] =
-    "Solves a sparse positive definite set of linear equations with\n"
-    "sparse righthand side.\n\n"
-    "X = splinsolve(A, B, p=None, uplo='L')\n\n"
-    "PURPOSE\n"
-    "Solves A*X = B using a sparse Cholesky factorization.\n"
-    "The argument p specifies an optional permutation matrix.  If it\n"
-    "is not provided, CHOLMOD uses a permutation from the AMD\n"
-    "library.  An ArithmeticError exception is raised if the\n"
-    "factorization does not exist.\n\n"
-    "ARGUMENTS\n"
-    "A         square sparse matrix.  Only the lower triangular part\n"
-    "          of A is used; the upper triangular part is ignored.\n\n"
-    "B         sparse matrix of the same type as A\n\n"
-    "p         None, or an 'i' matrix of length n that contains\n"
-    "          a permutation vector";
-
-static PyObject* splinsolve(PyObject *self, PyObject *args,
-    PyObject *kwrds)
-{
-    spmatrix *A, *B, *X;
-    matrix *P=NULL;
-    int n, nnz;
-    cholmod_sparse *Ac=NULL, *Bc=NULL, *Xc=NULL;
-    cholmod_factor *L=NULL;
-#if PY_MAJOR_VERSION >= 3
-    int uplo_='L';
-#endif
-    char uplo='L';
-    char *kwlist[] = {"A", "B", "p", "uplo", NULL};
-
-    if (!set_options()) return NULL;
-#if PY_MAJOR_VERSION >= 3
-    if (!PyArg_ParseTupleAndKeywords(args, kwrds, "OO|OC", kwlist, &A,
-        &B, &P, &uplo_)) return NULL;
-    uplo = (char) uplo_;
-#else
-    if (!PyArg_ParseTupleAndKeywords(args, kwrds, "OO|Oc", kwlist, &A,
-        &B, &P, &uplo)) return NULL;
-#endif
-
-    if (!SpMatrix_Check(A) || SP_NROWS(A) != SP_NCOLS(A))
-        PY_ERR_TYPE("A is not a square sparse matrix");
-    n = SP_NROWS(A);
-    nnz = SP_NNZ(A);
-
-    if (!SpMatrix_Check(B) || SP_ID(A) != SP_ID(B))
-        PY_ERR_TYPE("B must be a sparse matrix of the same type as A");
-    if (SP_NROWS(B) != n)
-        PY_ERR(PyExc_ValueError, "incompatible dimensions for B");
-
-    if (P) {
-        if (!Matrix_Check(P) || MAT_ID(P) != INT) err_int_mtrx("p");
-        if (MAT_LGT(P) != n) err_buf_len("p");
-        if (!CHOL(check_perm)(P->buffer, n, n, &Common))
-            PY_ERR(PyExc_ValueError, "not a valid permutation");
-    }
-
-    if (uplo != 'U' && uplo != 'L') err_char("uplo", "'L', 'U'");
-    if (!(Ac = pack(A, uplo))) return PyErr_NoMemory();
-
-    L = CHOL(analyze_p) (Ac, P ? MAT_BUFI(P): NULL, NULL, 0, &Common);
-    if (Common.status != CHOLMOD_OK){
-        CHOL(free_factor)(&L, &Common);
-        CHOL(free_sparse)(&Ac, &Common);
-        if (Common.status == CHOLMOD_OUT_OF_MEMORY)
-            return PyErr_NoMemory();
-        else {
-            PyErr_SetString(PyExc_ValueError, "symbolic factorization "
-                "failed");
-            return NULL;
-        }
-    }
-
-    CHOL(factorize) (Ac, L, &Common);
-    CHOL(free_sparse)(&Ac, &Common);
-    if (Common.status > 0) switch (Common.status) {
-        case CHOLMOD_NOT_POSDEF:
-            PyErr_SetObject(PyExc_ArithmeticError, Py_BuildValue("i",
-                L->minor));
-            CHOL(free_factor)(&L, &Common);
-            return NULL;
-            break;
-
-        case CHOLMOD_DSMALL:
-            /* This never happens unless we change the default value
-             * of Common.dbound (0.0).  */
-            if (L->is_ll)
-                PyErr_Warn(PyExc_RuntimeWarning, "tiny diagonal "
-                    "elements in L");
-            else
-                PyErr_Warn(PyExc_RuntimeWarning, "tiny diagonal "
-                    "elements in D");
-            break;
-
-        default:
-            PyErr_Warn(PyExc_UserWarning, "");
-    }
-
-    if (L->minor<n) {
-        CHOL(free_factor)(&L, &Common);
-        PY_ERR(PyExc_ArithmeticError, "singular matrix");
-    }
-    if (!(Bc = create_matrix(B))) {
-      CHOL(free_factor)(&L, &Common);
-      return PyErr_NoMemory();
-    }
-
-    Xc = CHOL(spsolve)(0, L, Bc, &Common);
-    free_matrix(Bc);
-    CHOL(free_factor)(&L, &Common);
-    if (Common.status != CHOLMOD_OK){
-        CHOL(free_sparse)(&Xc, &Common);
-        if (Common.status == CHOLMOD_OUT_OF_MEMORY)
-            return PyErr_NoMemory();
-        else
-            PY_ERR(PyExc_ValueError, "solve step failed");
-    }
-
-    if (!(X = SpMatrix_New(Xc->nrow, Xc->ncol,
-        ((int_t*)Xc->p)[Xc->ncol], SP_ID(A)))) {
-        CHOL(free_sparse)(&Xc, &Common);
-        return PyErr_NoMemory();
-    }
-    memcpy(SP_COL(X), (int_t *) Xc->p, (Xc->ncol+1)*sizeof(int_t));
-    memcpy(SP_ROW(X), (int_t *) Xc->i,
-        ((int_t *) Xc->p)[Xc->ncol]*sizeof(int_t));
-    memcpy(SP_VAL(X), (double *) Xc->x,
-        ((int_t *) Xc->p)[Xc->ncol]*E_SIZE[SP_ID(X)]);
-    CHOL(free_sparse)(&Xc, &Common);
-    return (PyObject *) X;
-}
-
-
-static char doc_diag[] =
-    "Returns the diagonal of a Cholesky factor.\n\n"
-    "D = diag(F)\n\n"
-    "PURPOSE\n"
-    "Returns the diagonal of the Cholesky factor L in a \n"
-    "factorization P*A*P^T = L*L^T or P*A*P^T = L*L^H.\n\n"
-    "ARGUMENTS\n"
-    "D         an nx1 'd' matrix with the diagonal elements of L.\n"
-    "          Note that the permutation P is not returned, so the\n"
-    "          order of the diagonal elements is unknown.\n\n"
-    "F         a numeric Cholesky factor obtained by a call to\n"
-    "          cholmod.numeric computed with options['supernodal'] = 2";
-
-extern void dcopy_(int *n, double *x, int *incx, double *y, int *incy);
-extern void zcopy_(int *n, double complex *x, int *incx, double complex *y, int *incy);
-
-static PyObject* diag(PyObject *self, PyObject *args)
-{
-    PyObject *F;
-    matrix *d=NULL;
-    cholmod_factor *L;
-#if PY_MAJOR_VERSION >= 3
-    const char *descr;
-#else
-    char *descr;
-#endif
-    int k, strt, incx=1, incy, nrows, ncols;
-
-    if (!set_options()) return NULL;
-    if (!PyArg_ParseTuple(args, "O", &F)) return NULL;
-
-#if PY_MAJOR_VERSION >= 3
-    if (!PyCapsule_CheckExact(F) || !(descr = PyCapsule_GetName(F)))
-        err_CO("F");
-    if (strncmp(descr, "CHOLMOD FACTOR", 14))
-        PY_ERR_TYPE("F is not a CHOLMOD factor");
-    L = (cholmod_factor *) PyCapsule_GetPointer(F, descr);
-#else
-    if (!PyCObject_Check(F)) err_CO("F");
-    descr = PyCObject_GetDesc(F);
-    if (!descr || strncmp(descr, "CHOLMOD FACTOR", 14))
-        PY_ERR_TYPE("F is not a CHOLMOD factor");
-    L = (cholmod_factor *) PyCObject_AsVoidPtr(F);
-#endif
-
-    /* Check factorization */
-    if (L->xtype == CHOLMOD_PATTERN  || L->minor<L->n || !L->is_ll
-        || !L->is_super)
-        PY_ERR(PyExc_ValueError, "F must be a nonsingular supernodal "
-            "Cholesky factor");
-    if (!(d = Matrix_New(L->n,1,L->xtype == CHOLMOD_REAL ? DOUBLE :
-        COMPLEX))) return PyErr_NoMemory();
-
-    strt = 0;
-    for (k=0; k<L->nsuper; k++){
-	/* x[L->px[k], .... ,L->px[k+1]-1] is a dense lower-triangular
-	 * nrowx times ncols matrix.  We copy its diagonal to
-	 * d[strt, ..., strt+ncols-1] */
-
-        ncols = (int)((int_t *) L->super)[k+1] -
-            ((int_t *) L->super)[k];
-        nrows = (int)((int_t *) L->pi)[k+1] - ((int_t *) L->pi)[k];
-        incy = nrows+1;
-        if (MAT_ID(d) == DOUBLE)
-	    dcopy_(&ncols, ((double *) L->x) + ((int_t *) L->px)[k],
-                &incy, MAT_BUFD(d)+strt, &incx);
-        else
-	    zcopy_(&ncols, ((double complex *) L->x) + ((int_t *) L->px)[k],
-                &incy, MAT_BUFZ(d)+strt, &incx);
-        strt += ncols;
-    }
-    return (PyObject *)d;
-}
-
-
-static PyObject* getfactor(PyObject *self, PyObject *args)
-{
-    PyObject *F;
-    cholmod_factor *Lf;
-    cholmod_sparse *Ls;
-#if PY_MAJOR_VERSION >= 3
-    const char *descr;
-#else
-    char *descr;
-#endif
-
-    if (!set_options()) return NULL;
-    if (!PyArg_ParseTuple(args, "O", &F)) return NULL;
-
-#if PY_MAJOR_VERSION >= 3
-    if (!PyCapsule_CheckExact(F) || !(descr = PyCapsule_GetName(F)))
-        err_CO("F");
-    if (strncmp(descr, "CHOLMOD FACTOR", 14))
-        PY_ERR_TYPE("F is not a CHOLMOD factor");
-    Lf = (cholmod_factor *) PyCapsule_GetPointer(F, descr);
-#else
-    if (!PyCObject_Check(F)) err_CO("F");
-    descr = PyCObject_GetDesc(F);
-    if (!descr || strncmp(descr, "CHOLMOD FACTOR", 14))
-        PY_ERR_TYPE("F is not a CHOLMOD factor");
-    Lf = (cholmod_factor *) PyCObject_AsVoidPtr(F);
-#endif
-
-    /* Check factorization */
-    if (Lf->xtype == CHOLMOD_PATTERN)
-        PY_ERR(PyExc_ValueError, "F must be a numeric Cholesky factor");
-
-    if (!(Ls = CHOL(factor_to_sparse)(Lf, &Common)))
-        return PyErr_NoMemory();
-
-    spmatrix *ret = SpMatrix_New(Ls->nrow, Ls->ncol, Ls->nzmax,
-       (Ls->xtype == CHOLMOD_REAL ? DOUBLE : COMPLEX));
-    if (!ret) {
-        CHOL(free_sparse)(&Ls, &Common);
-        return PyErr_NoMemory();
-    }
-
-    memcpy(SP_COL(ret), Ls->p, (Ls->ncol+1)*sizeof(int_t));
-    memcpy(SP_ROW(ret), Ls->i, (Ls->nzmax)*sizeof(int_t));
-    memcpy(SP_VAL(ret), Ls->x, (Ls->nzmax)*E_SIZE[SP_ID(ret)]);
-    CHOL(free_sparse)(&Ls, &Common);
-
-    return (PyObject *)ret;
-}
-
-
-static PyMethodDef cholmod_functions[] = {
-  {"symbolic", (PyCFunction) symbolic, METH_VARARGS|METH_KEYWORDS,
-   doc_symbolic},
-  {"numeric", (PyCFunction) numeric, METH_VARARGS|METH_KEYWORDS,
-   doc_numeric},
-  {"solve", (PyCFunction) solve, METH_VARARGS|METH_KEYWORDS,
-   doc_solve},
-  {"spsolve", (PyCFunction) spsolve, METH_VARARGS|METH_KEYWORDS,
-   doc_spsolve},
-  {"linsolve", (PyCFunction) linsolve, METH_VARARGS|METH_KEYWORDS,
-   doc_linsolve},
-  {"splinsolve", (PyCFunction) splinsolve, METH_VARARGS|METH_KEYWORDS,
-   doc_splinsolve},
-  {"diag", (PyCFunction) diag, METH_VARARGS|METH_KEYWORDS, doc_diag},
-  {"getfactor", (PyCFunction) getfactor, METH_VARARGS|METH_KEYWORDS,
-   ""},
-  {NULL}  /* Sentinel */
-};
-
-#if PY_MAJOR_VERSION >= 3
-
-static PyModuleDef cholmod_module_def = {
-    PyModuleDef_HEAD_INIT,
-    "cholmod",
-    cholmod__doc__,
-    -1,
-    cholmod_functions,
-    NULL, NULL, NULL, NULL
-};
-
-PyMODINIT_FUNC PyInit_cholmod(void)
-{
-    CHOL(start) (&Common);
-    if (!(cholmod_module = PyModule_Create(&cholmod_module_def)))
-        return NULL;
-    PyModule_AddObject(cholmod_module, "options", PyDict_New());
-    if (import_cvxopt() < 0) return NULL;
-    return cholmod_module;
-}
-
-#else 
-
-PyMODINIT_FUNC initcholmod(void)
-{
-    CHOL(start) (&Common);
-    cholmod_module = Py_InitModule3("cvxopt.cholmod", cholmod_functions,
-        cholmod__doc__);
-    PyModule_AddObject(cholmod_module, "options", PyDict_New());
-    if (import_cvxopt() < 0) return;
-}
-#endif
->>>>>>> d8bd930d
+/*
+ * Copyright 2012-2016 M. Andersen and L. Vandenberghe.
+ * Copyright 2010-2011 L. Vandenberghe.
+ * Copyright 2004-2009 J. Dahl and L. Vandenberghe.
+ *
+ * This file is part of CVXOPT.
+ *
+ * CVXOPT is free software; you can redistribute it and/or modify
+ * it under the terms of the GNU General Public License as published by
+ * the Free Software Foundation; either version 3 of the License, or
+ * (at your option) any later version.
+ *
+ * CVXOPT is distributed in the hope that it will be useful,
+ * but WITHOUT ANY WARRANTY; without even the implied warranty of
+ * MERCHANTABILITY or FITNESS FOR A PARTICULAR PURPOSE.  See the
+ * GNU General Public License for more details.
+ *
+ * You should have received a copy of the GNU General Public License
+ * along with this program.  If not, see <http://www.gnu.org/licenses/>.
+ */
+
+#define NO_ANSI99_COMPLEX
+
+#include "cvxopt.h"
+#include "misc.h"
+#include "cholmod.h"
+#include "complex.h"
+
+const int E_SIZE[] = { sizeof(int_t), sizeof(double), sizeof(double complex) };
+
+/* defined in pyconfig.h */
+#if (SIZEOF_INT < SIZEOF_SIZE_T)
+#define CHOL(name) cholmod_l_ ## name
+#else
+#define CHOL(name) cholmod_ ## name
+#endif
+
+PyDoc_STRVAR(cholmod__doc__, "Interface to the CHOLMOD library.\n\n"
+"Routines for sparse Cholesky factorization.\n\n"
+"The default values of the control parameters in the CHOLMOD 'Common'\n"
+"object are used, except Common->print, which is set to 0, and \n"
+"Common->supernodal, which is set to 2.\n"
+"The parameters Common->supernodal, Common->print, Common->nmethods, \n"
+"Common->postorder and Common->dbound can be modified by making an\n"
+"entry in the dictionary cholmod.options, with key value 'supernodal', "
+"\n'print', 'nmethods', 'postorder', or 'dbound', respectively.\n \n"
+"These parameters have the following meaning.\n\n"
+"options['supernodal']: If equal to 0, an LDL^T or LDL^H factorization\n"
+"    is computed using a simplicial algorithm.  If equal to 2, an\n"
+"    LL^T or LL^H factorization is computed using a supernodal\n"
+"    algorithm.  If equal to 1, the most efficient of the two\n"
+"    factorizations is selected, based on the sparsity pattern.\n\n"
+"options['print']:  A nonnegative integer that controls the amount of\n"
+"    output printed to the screen.\n\n"
+"options['nmethods']: A nonnegative integer that specifies how many\n"
+"    orderings are attempted prior to factorization.  If equal to 2,\n"
+"    the user-provided ordering and the AMD ordering are compared, and \n"
+"    the best ordering is used. (If the user does not provide an \n"
+"    ordering the AMD ordering is used.)  If nmethods is equal to 1, \n"
+"    the user-provided ordering is used. (In this case, the user must \n" 
+"    provide an ordering.   If nmethods is equal to 0, the user-provided\n"
+"    ordering (if any), the AMD ordering, and (if installed during the \n"
+"    the CHOLMOD installation) a number of other orderings are compared,\n"
+"    and the best ordering is used.  Default: 0.\n\n"
+"noptions['postorder']: True or False.  If True the symbolic\n"
+"    analysis is followed by a postordering.  Default: True.\n\n"
+"options['dbound']: Smallest absolute value for the diagonal\n"
+"    elements of D in an LDL^T factorization, or the diagonal\n"
+"    elements of L in a Cholesky factorization.  Default: 0.0.\n\n"
+"CHOLMOD is available from www.suitesparse.com.");
+
+static PyObject *cholmod_module;
+static cholmod_common Common;
+
+static int set_options(void)
+{
+    int_t pos=0;
+    PyObject *param, *key, *value;
+    char err_str[100];
+#if PY_MAJOR_VERSION < 3
+    char *keystr; 
+#endif
+
+    CHOL(defaults)(&Common);
+    Common.print = 0;
+    Common.supernodal = 2;
+
+    if (!(param = PyObject_GetAttrString(cholmod_module, "options")) ||
+        ! PyDict_Check(param)) {
+        PyErr_SetString(PyExc_AttributeError, "missing cholmod.options"
+            "dictionary");
+        return 0;
+    }
+    while (PyDict_Next(param, &pos, &key, &value))
+#if PY_MAJOR_VERSION >= 3
+        if (PyUnicode_Check(key)) {
+            const char *keystr = _PyUnicode_AsString(key);
+            if (!strcmp("supernodal", keystr) && PyLong_Check(value))
+                Common.supernodal = (int) PyLong_AsLong(value);
+            else if (!strcmp("print", keystr) && PyLong_Check(value))
+                Common.print = (int) PyLong_AsLong(value);
+            else if (!strcmp("nmethods", keystr) && PyLong_Check(value))
+                Common.nmethods = (int) PyLong_AsLong(value);
+            else if (!strcmp("postorder", keystr) &&
+                PyBool_Check(value))
+                Common.postorder = (int) PyLong_AsLong(value);
+            else if (!strcmp("dbound", keystr) && PyFloat_Check(value))
+                Common.dbound = (double) PyFloat_AsDouble(value);
+            else {
+                sprintf(err_str, "invalid value for CHOLMOD parameter:" \
+                   " %-.20s", keystr);
+                PyErr_SetString(PyExc_ValueError, err_str);
+                Py_DECREF(param);
+                return 0;
+            }
+        }
+#else
+        if ((keystr = PyString_AsString(key))) {
+            if (!strcmp("supernodal", keystr) && PyInt_Check(value))
+                Common.supernodal = (int) PyInt_AsLong(value);
+            else if (!strcmp("print", keystr) && PyInt_Check(value))
+                Common.print = (int) PyInt_AsLong(value);
+            else if (!strcmp("nmethods", keystr) && PyInt_Check(value))
+                Common.nmethods = (int) PyInt_AsLong(value);
+            else if (!strcmp("postorder", keystr) &&
+                PyBool_Check(value))
+                Common.postorder = (int) PyInt_AsLong(value);
+            else if (!strcmp("dbound", keystr) && PyFloat_Check(value))
+                Common.dbound = (double) PyFloat_AsDouble(value);
+            else {
+                sprintf(err_str, "invalid value for CHOLMOD parameter:" \
+                   " %-.20s", keystr);
+                PyErr_SetString(PyExc_ValueError, err_str);
+                Py_DECREF(param);
+                return 0;
+            }
+        }
+#endif
+    Py_DECREF(param);
+    return 1;
+}
+
+
+static cholmod_sparse *pack(spmatrix *A, char uplo)
+{
+    int j, k, n = SP_NROWS(A), nnz = 0, cnt = 0;
+    cholmod_sparse *B;
+
+    if (uplo == 'L'){
+        for (j=0; j<n; j++){
+            for (k=SP_COL(A)[j]; k<SP_COL(A)[j+1] && SP_ROW(A)[k] < j;
+                k++);
+            nnz += SP_COL(A)[j+1] - k;
+        }
+        if (!(B = CHOL(allocate_sparse)(n, n, nnz, 1, 1, -1,
+            (SP_ID(A) == DOUBLE ? CHOLMOD_REAL : CHOLMOD_COMPLEX),
+            &Common))) return 0;
+        for (j=0; j<n; j++){
+            for (k=SP_COL(A)[j]; k<SP_COL(A)[j+1] && SP_ROW(A)[k] < j;
+                k++);
+       	    for (; k<SP_COL(A)[j+1]; k++) {
+                if (SP_ID(A) == DOUBLE)
+                    ((double *)B->x)[cnt] = SP_VALD(A)[k];
+                else
+                    ((double complex *)B->x)[cnt] = SP_VALZ(A)[k];
+                ((int_t *)B->p)[j+1]++;
+                ((int_t *)B->i)[cnt++] = SP_ROW(A)[k];
+	    }
+        }
+    }
+    else {
+        for (j=0; j<n; j++)
+            for (k=SP_COL(A)[j]; k<SP_COL(A)[j+1] && SP_ROW(A)[k] <= j;
+                k++)
+                nnz++;
+        if (!(B = CHOL(allocate_sparse)(n, n, nnz, 1, 1, 1,
+            (SP_ID(A) == DOUBLE ? CHOLMOD_REAL : CHOLMOD_COMPLEX),
+            &Common))) return 0;
+
+        for (j=0; j<n; j++)
+            for (k=SP_COL(A)[j]; k<SP_COL(A)[j+1] && SP_ROW(A)[k] <= j;
+                k++) {
+                if (SP_ID(A) == DOUBLE)
+                    ((double *)B->x)[cnt] = SP_VALD(A)[k];
+                else
+                    ((double complex *)B->x)[cnt] = SP_VALZ(A)[k];
+            ((int_t *)B->p)[j+1]++;
+            ((int_t *)B->i)[cnt++] = SP_ROW(A)[k];
+        }
+    }
+    for (j=0; j<n; j++) ((int_t *)B->p)[j+1] += ((int_t *)B->p)[j];
+    return B;
+}
+
+
+static cholmod_sparse * create_matrix(spmatrix *A)
+{
+    cholmod_sparse *B;
+
+    if (!(B = CHOL(allocate_sparse)(SP_NROWS(A), SP_NCOLS(A), 0,
+        1, 0, 0, (SP_ID(A) == DOUBLE ? CHOLMOD_REAL : CHOLMOD_COMPLEX),
+        &Common))) return NULL;
+
+    int i;
+    for (i=0; i<SP_NCOLS(A); i++)
+        ((int_t *)B->nz)[i] = SP_COL(A)[i+1] - SP_COL(A)[i];
+    B->x = SP_VAL(A);
+    B->i = SP_ROW(A);
+    B->nzmax = SP_NNZ(A);
+    memcpy(B->p, SP_COL(A), (SP_NCOLS(A)+1)*sizeof(int_t));
+    return B;
+}
+
+
+static void free_matrix(cholmod_sparse *A)
+{
+    A->x = NULL;
+    A->i = NULL;
+    CHOL(free_sparse)(&A, &Common);
+}
+
+#if PY_MAJOR_VERSION >= 3
+static void cvxopt_free_cholmod_factor(void *L)
+{
+   void *Lptr = PyCapsule_GetPointer(L, PyCapsule_GetName(L));   
+   CHOL(free_factor) ((cholmod_factor **) &Lptr, &Common);
+}
+#else
+static void cvxopt_free_cholmod_factor(void *L, void *descr)
+{
+    CHOL(free_factor) ((cholmod_factor **) &L, &Common) ;
+}
+#endif
+
+
+static char doc_symbolic[] =
+    "Symbolic Cholesky factorization of a real symmetric or Hermitian\n"
+    "sparse matrix.\n\n"
+    "F = symbolic(A, p=None, uplo='L')\n\n"
+    "PURPOSE\n"
+    "If cholmod.options['supernodal'] = 2, factors A as\n"
+    "P*A*P^T = L*L^T or P*A*P^T = L*L^H.  This is the default value.\n"
+    "If cholmod.options['supernodal'] = 0, factors A as\n"
+    "P*A*P^T = L*D*L^T or P*A*P^T = L*D*L^H with D diagonal and \n"
+    "possibly nonpositive.\n"
+    "If cholmod.options['supernodal'] = 1, the most efficient of the\n"
+    "two factorizations is used.\n\n"
+    "ARGUMENTS\n"
+    "A         square sparse matrix of order n.\n\n"
+    "p         None, or an 'i' matrix of length n that contains a \n"
+    "          permutation vector.  If p is not provided, CHOLMOD\n"
+    "          uses a permutation from the AMD library.\n\n"
+    "uplo      'L' or 'U'.  If uplo is 'L', only the lower triangular\n"
+    "          part of A is used and the upper triangular part is\n"
+    "          ignored.  If uplo is 'U', only the upper triangular\n"
+    "          part of A is used and the lower triangular part is\n"
+    "          ignored.\n\n"
+    "F         the symbolic factorization, including the permutation,\n"
+    "          as an opaque C object that can be passed to\n"
+    "          cholmod.numeric\n\n";
+
+static PyObject* symbolic(PyObject *self, PyObject *args,
+    PyObject *kwrds)
+{
+    spmatrix *A;
+    cholmod_sparse *Ac = NULL;
+    cholmod_factor *L;
+    matrix *P=NULL;
+#if PY_MAJOR_VERSION >= 3
+    int uplo_='L';
+#endif
+    char uplo='L';
+    int n;
+    char *kwlist[] = {"A", "p", "uplo", NULL};
+
+    if (!set_options()) return NULL;
+
+#if PY_MAJOR_VERSION >= 3
+    if (!PyArg_ParseTupleAndKeywords(args, kwrds, "O|OC", kwlist, &A,
+        &P, &uplo_)) return NULL;
+    uplo = (char) uplo_;
+#else
+    if (!PyArg_ParseTupleAndKeywords(args, kwrds, "O|Oc", kwlist, &A,
+        &P, &uplo)) return NULL;
+#endif
+    if (!SpMatrix_Check(A) || SP_NROWS(A) != SP_NCOLS(A))
+        PY_ERR_TYPE("A is not a square sparse matrix");
+    n = SP_NROWS(A);
+
+    if (P) {
+        if (!Matrix_Check(P) || MAT_ID(P) != INT) err_int_mtrx("p");
+        if (MAT_LGT(P) != n) err_buf_len("p");
+        if (!CHOL(check_perm)(P->buffer, n, n, &Common))
+            PY_ERR(PyExc_ValueError, "p is not a valid permutation");
+    }
+    if (uplo != 'U' && uplo != 'L') err_char("uplo", "'L', 'U'");
+    if (!(Ac = pack(A, uplo))) return PyErr_NoMemory();
+    L = CHOL(analyze_p)(Ac, P ? MAT_BUFI(P): NULL, NULL, 0, &Common);
+    CHOL(free_sparse)(&Ac, &Common);
+
+    if (Common.status != CHOLMOD_OK){
+        if (Common.status == CHOLMOD_OUT_OF_MEMORY)
+            return PyErr_NoMemory();
+        else{
+            PyErr_SetString(PyExc_ValueError, "symbolic factorization "
+                "failed");
+            return NULL;
+        }
+    }
+#if PY_MAJOR_VERSION >= 3
+    return (PyObject *) PyCapsule_New((void *) L, SP_ID(A)==DOUBLE ?  
+        (uplo == 'L' ?  "CHOLMOD FACTOR D L" : "CHOLMOD FACTOR D U") :
+        (uplo == 'L' ?  "CHOLMOD FACTOR Z L" : "CHOLMOD FACTOR Z U"),
+        (PyCapsule_Destructor) &cvxopt_free_cholmod_factor); 
+#else
+    return (PyObject *) PyCObject_FromVoidPtrAndDesc((void *) L,
+        SP_ID(A)==DOUBLE ?  
+        (uplo == 'L' ?  "CHOLMOD FACTOR D L" : "CHOLMOD FACTOR D U") :
+        (uplo == 'L' ?  "CHOLMOD FACTOR Z L" : "CHOLMOD FACTOR Z U"),
+	cvxopt_free_cholmod_factor);
+#endif
+}
+
+
+static char doc_numeric[] =
+    "Numeric Cholesky factorization of a real symmetric or Hermitian\n"
+    "sparse matrix.\n\n"
+    "numeric(A, F)\n\n"
+    "PURPOSE\n"
+    "If cholmod.options['supernodal'] = 2, factors A as\n"
+    "P*A*P^T = L*L^T or P*A*P^T = L*L^H.  This is the default value.\n"
+    "If cholmod.options['supernodal'] = 0, factors A as\n"
+    "P*A*P^T = L*D*L^T or P*A*P^T = L*D*L^H with D diagonal and \n"
+    "possibly nonpositive.\n"
+    "If cholmod.options['supernodal'] = 1, the most efficient of the\n"
+    "two factorizations is used. \n"
+    "On entry, F is the symbolic factorization computed by \n"
+    "cholmod.symbolic.  On exit, F contains the numeric\n"
+    "factorization.  If the matrix is singular, an ArithmeticError\n"
+    "exception is raised, with as its first argument the index of the\n"
+    "column at which the factorization failed.\n\n"
+    "ARGUMENTS\n"
+    "A         square sparse matrix.  If F was created by calling\n"
+    "          cholmod.symbolic with uplo='L', then only the lower\n"
+    "          triangular part of A is used.  If F was created with\n"
+    "          uplo='U', then only the upper triangular part is used.\n"
+    "\n"
+    "F         symbolic factorization computed by cholmod.symbolic\n"
+    "          applied to a matrix with the same sparsity patter and\n"
+    "          type as A.  After a successful call, F contains the\n"
+    "          numeric factorization.";
+
+static PyObject* numeric(PyObject *self, PyObject *args)
+{
+    spmatrix *A;
+    PyObject *F;
+    cholmod_factor *Lc;
+    cholmod_sparse *Ac = NULL;
+    char uplo;
+#if PY_MAJOR_VERSION >= 3
+    const char *descr; 
+#else
+    char *descr; 
+#endif
+
+    if (!set_options()) return NULL;
+
+    if (!PyArg_ParseTuple(args, "OO", &A, &F)) return NULL;
+
+    if (!SpMatrix_Check(A) || SP_NROWS(A) != SP_NCOLS(A))
+        PY_ERR_TYPE("A is not a sparse matrix");
+
+#if PY_MAJOR_VERSION >= 3
+    if (!PyCapsule_CheckExact(F) || !(descr = PyCapsule_GetName(F)))
+        err_CO("F");
+#else
+    if (!PyCObject_Check(F)) err_CO("F");
+    descr = PyCObject_GetDesc(F);
+    if (!descr) PY_ERR_TYPE("F is not a CHOLMOD factor");
+#endif
+    if (SP_ID(A) == DOUBLE){
+        if (!strcmp(descr, "CHOLMOD FACTOR D L"))
+	    uplo = 'L';
+	else if (!strcmp(descr, "CHOLMOD FACTOR D U"))
+	    uplo = 'U';
+        else
+	    PY_ERR_TYPE("F is not the CHOLMOD factor of a 'd' matrix");
+    } else {
+        if (!strcmp(descr, "CHOLMOD FACTOR Z L"))
+	    uplo = 'L';
+	else if (!strcmp(descr, "CHOLMOD FACTOR Z U"))
+	    uplo = 'U';
+        else
+	    PY_ERR_TYPE("F is not the CHOLMOD factor of a 'z' matrix");
+    }
+#if PY_MAJOR_VERSION >= 3
+    Lc = (cholmod_factor *) PyCapsule_GetPointer(F, descr);
+#else
+    Lc = (cholmod_factor *) PyCObject_AsVoidPtr(F);
+#endif
+    if (!(Ac = pack(A, uplo))) return PyErr_NoMemory();
+    CHOL(factorize) (Ac, Lc, &Common);
+    CHOL(free_sparse)(&Ac, &Common);
+
+    if (Common.status < 0) switch (Common.status) {
+        case CHOLMOD_OUT_OF_MEMORY:
+            return PyErr_NoMemory();
+
+        default:
+            PyErr_SetString(PyExc_ValueError, "factorization failed");
+            return NULL;
+    }
+
+    if (Common.status > 0) switch (Common.status) {
+        case CHOLMOD_NOT_POSDEF:
+            PyErr_SetObject(PyExc_ArithmeticError, Py_BuildValue("i",
+                Lc->minor));
+            return NULL;
+            break;
+
+        case CHOLMOD_DSMALL:
+            /* This never happens unless we change the default value
+             * of Common.dbound (0.0).  */
+            if (Lc->is_ll)
+                PyErr_Warn(PyExc_RuntimeWarning, "tiny diagonal "\
+                    "elements in L");
+            else
+                PyErr_Warn(PyExc_RuntimeWarning, "tiny diagonal "\
+                    "elements in D");
+            break;
+
+        default:
+            PyErr_Warn(PyExc_UserWarning, "");
+    }
+
+    return Py_BuildValue("");
+}
+
+
+static char doc_solve[] =
+    "Solves a sparse set of linear equations with a factored\n"
+    "coefficient matrix and an dense matrix as right-hand side.\n\n"
+    "solve(F, B, sys=0, nrhs=B.size[1], ldB=max(1,B.size[0], "
+    "offsetB=0)\n\n"
+    "PURPOSE\n"
+    "Solves one of the following systems using the factorization\n"
+    "computed by cholmod.numeric:\n\n"
+    "   sys   System              sys   System\n"
+    "   0     A*X = B             5     L'*X = B\n"
+    "   1     L*D*L'*X = B        6     D*X = B\n"
+    "   2     L*D*X = B           7     P'*X = B\n"
+    "   3     D*L'*X = B          8     P*X = B\n"
+    "   4     L*X = B\n\n"
+    "If A was factored as P*A*P' = L*L', then D = I in this table.\n"
+    "B is stored using the LAPACK and BLAS conventions.  On exit it\n"
+    "is overwritten with the solution.\n\n"
+    "ARGUMENTS\n"
+    "F         the factorization object of A computed by\n"
+    "          cholmod.numeric\n\n"
+    "B         dense 'd' or 'z' matrix.  Must have the same type\n"
+    "          as A.\n\n"
+    "sys       integer (0 <= sys <= 8)\n\n"
+    "nrhs      integer.  If negative, the default value is used.\n\n"
+    "ldB       nonnegative integer.  ldB >= max(1,n).  If zero, the\n"
+    "          default value is used.\n\n"
+    "offsetB   nonnegative integer";
+
+static PyObject* solve(PyObject *self, PyObject *args, PyObject *kwrds)
+{
+    matrix *B;
+    PyObject *F;
+    int i, n, oB=0, ldB=0, nrhs=-1, sys=0;
+#if PY_MAJOR_VERSION >= 3
+    const char *descr;
+#else
+    char *descr;
+#endif
+    char *kwlist[] = {"F", "B", "sys", "nrhs", "ldB", "offsetB", NULL};
+    int sysvalues[] = { CHOLMOD_A, CHOLMOD_LDLt, CHOLMOD_LD,
+        CHOLMOD_DLt, CHOLMOD_L, CHOLMOD_Lt, CHOLMOD_D, CHOLMOD_P,
+        CHOLMOD_Pt };
+
+    if (!set_options()) return NULL;
+
+    if (!PyArg_ParseTupleAndKeywords(args, kwrds, "OO|iiii", kwlist,
+        &F, &B, &sys, &nrhs, &ldB, &oB)) return NULL;
+
+#if PY_MAJOR_VERSION >= 3
+    if (!PyCapsule_CheckExact(F) || !(descr = PyCapsule_GetName(F)))
+        err_CO("F");
+    if (strncmp(descr, "CHOLMOD FACTOR", 14))
+        PY_ERR_TYPE("F is not a CHOLMOD factor");
+    cholmod_factor *L = (cholmod_factor *) PyCapsule_GetPointer(F, descr);
+#else
+    if (!PyCObject_Check(F)) err_CO("F");
+    descr = PyCObject_GetDesc(F);
+    if (!descr || strncmp(descr, "CHOLMOD FACTOR", 14))
+        PY_ERR_TYPE("F is not a CHOLMOD factor");
+    cholmod_factor *L = (cholmod_factor *) PyCObject_AsVoidPtr(F);
+#endif
+    if (L->xtype == CHOLMOD_PATTERN)
+        PY_ERR(PyExc_ValueError, "called with symbolic factor");
+
+    n = L->n;
+    if (L->minor<n) PY_ERR(PyExc_ArithmeticError, "singular matrix");
+
+    if (sys < 0 || sys > 8)
+         PY_ERR(PyExc_ValueError, "invalid value for sys");
+
+    if (!Matrix_Check(B) || MAT_ID(B) == INT ||
+        (MAT_ID(B) == DOUBLE && L->xtype == CHOLMOD_COMPLEX) ||
+        (MAT_ID(B) == COMPLEX && L->xtype == CHOLMOD_REAL))
+            PY_ERR_TYPE("B must a dense matrix of the same numerical "
+                "type as F");
+
+    if (nrhs < 0) nrhs = MAT_NCOLS(B);
+    if (n == 0 || nrhs == 0) return Py_BuildValue("");
+    if (ldB == 0) ldB = MAX(1,MAT_NROWS(B));
+    if (ldB < MAX(1,n)) err_ld("ldB");
+    if (oB < 0) err_nn_int("offsetB");
+    if (oB + (nrhs-1)*ldB + n > MAT_LGT(B)) err_buf_len("B");
+
+    cholmod_dense *x;
+    cholmod_dense *b = CHOL(allocate_dense)(n, 1, n,
+        (MAT_ID(B) == DOUBLE ? CHOLMOD_REAL : CHOLMOD_COMPLEX),
+        &Common);
+    if (Common.status == CHOLMOD_OUT_OF_MEMORY) return PyErr_NoMemory();
+
+    void *b_old = b->x;
+    for (i=0; i<nrhs; i++){
+        b->x = (unsigned char*)MAT_BUF(B) + (i*ldB + oB)*E_SIZE[MAT_ID(B)];
+        x = CHOL(solve) (sysvalues[sys], L, b, &Common);
+        if (Common.status != CHOLMOD_OK){
+            PyErr_SetString(PyExc_ValueError, "solve step failed");
+            CHOL(free_dense)(&x, &Common);
+            CHOL(free_dense)(&b, &Common);
+	    return NULL;
+	}
+	memcpy(b->x, x->x, n*E_SIZE[MAT_ID(B)]);
+        CHOL(free_dense)(&x, &Common);
+    }
+    b->x = b_old;
+    CHOL(free_dense)(&b, &Common);
+
+    return Py_BuildValue("");
+}
+
+
+static char doc_spsolve[] =
+    "Solves a sparse set of linear equations with a factored\n"
+    "coefficient matrix and sparse righthand side.\n\n"
+    "X = spsolve(F, B, sys=0)\n\n"
+    "PURPOSE\n"
+    "Solves one of the following systems using the factorization F\n"
+    "computed by cholmod.numeric:\n\n"
+    "   sys   System              sys   System\n"
+    "   0     A*X = B             5     L'*X = B\n"
+    "   1     L*D*L'*X = B        6     D*X = B\n"
+    "   2     L*D*X = B           7     P'*X = B\n"
+    "   3     D*L'*X = B          8     P*X = B\n"
+    "   4     L*X = B\n\n"
+    "If A was factored as P*A*P^T = L*L^T, then D = I in this table.\n"
+    "On exit B is overwritten with the solution.\n\n"
+    "ARGUMENTS\n"
+    "F         the factorization object of A computed by\n"
+    "          cholmod.numeric\n\n"
+    "B         sparse unsymmetric matrix\n\n"
+    "sys       integer (0 <= sys <= 8)\n\n"
+    "X         sparse unsymmetric matrix";
+
+static PyObject* spsolve(PyObject *self, PyObject *args,
+    PyObject *kwrds)
+{
+    spmatrix *B, *X=NULL;
+    cholmod_sparse *Bc=NULL, *Xc=NULL;
+    PyObject *F;
+    cholmod_factor *L;
+    int n, sys=0;
+#if PY_MAJOR_VERSION >= 3
+    const char *descr;
+#else
+    char *descr;
+#endif
+    char *kwlist[] = {"F", "B", "sys", NULL};
+    int sysvalues[] = {CHOLMOD_A, CHOLMOD_LDLt, CHOLMOD_LD,
+        CHOLMOD_DLt, CHOLMOD_L, CHOLMOD_Lt, CHOLMOD_D, CHOLMOD_P,
+        CHOLMOD_Pt };
+
+    if (!set_options()) return NULL;
+
+    if (!PyArg_ParseTupleAndKeywords(args, kwrds, "OO|i", kwlist, &F,
+        &B, &sys)) return NULL;
+
+#if PY_MAJOR_VERSION >= 3
+    if (!PyCapsule_CheckExact(F) || !(descr = PyCapsule_GetName(F)))
+        err_CO("F");
+    if (strncmp(descr, "CHOLMOD FACTOR", 14))
+        PY_ERR_TYPE("F is not a CHOLMOD factor");
+    L = (cholmod_factor *) PyCapsule_GetPointer(F, descr);
+#else
+    if (!PyCObject_Check(F)) err_CO("F");
+    descr = PyCObject_GetDesc(F);
+    if (!descr || strncmp(descr, "CHOLMOD FACTOR", 14))
+        PY_ERR_TYPE("F is not a CHOLMOD factor");
+    L = (cholmod_factor *) PyCObject_AsVoidPtr(F);
+#endif
+    if (L->xtype == CHOLMOD_PATTERN)
+        PY_ERR(PyExc_ValueError, "called with symbolic factor");
+    n = L->n;
+    if (L->minor<n) PY_ERR(PyExc_ArithmeticError, "singular matrix");
+
+    if (sys < 0 || sys > 8)
+         PY_ERR(PyExc_ValueError, "invalid value for sys");
+
+    if (!SpMatrix_Check(B) ||
+        (SP_ID(B) == DOUBLE  && L->xtype == CHOLMOD_COMPLEX) ||
+        (SP_ID(B) == COMPLEX && L->xtype == CHOLMOD_REAL))
+            PY_ERR_TYPE("B must a sparse matrix of the same "
+                "numerical type as F");
+    if (SP_NROWS(B) != n)
+        PY_ERR(PyExc_ValueError, "incompatible dimensions for B");
+
+    if (!(Bc = create_matrix(B))) return PyErr_NoMemory();
+    Xc = CHOL(spsolve)(sysvalues[sys], L, Bc, &Common);
+    free_matrix(Bc);
+    if (Common.status == CHOLMOD_OUT_OF_MEMORY) return PyErr_NoMemory();
+    if (Common.status != CHOLMOD_OK)
+        PY_ERR(PyExc_ValueError, "solve step failed");
+
+    if (!(X = SpMatrix_New(Xc->nrow, Xc->ncol,
+        ((int_t*)Xc->p)[Xc->ncol], (L->xtype == CHOLMOD_REAL ? DOUBLE :
+        COMPLEX)))) {
+        CHOL(free_sparse)(&Xc, &Common);
+        return PyErr_NoMemory();
+    }
+    memcpy(SP_COL(X), Xc->p, (Xc->ncol+1)*sizeof(int_t));
+    memcpy(SP_ROW(X), Xc->i, ((int_t *)Xc->p)[Xc->ncol]*sizeof(int_t));
+    memcpy(SP_VAL(X), Xc->x,
+        ((int_t *) Xc->p)[Xc->ncol]*E_SIZE[SP_ID(X)]);
+    CHOL(free_sparse)(&Xc, &Common);
+    return (PyObject *) X;
+}
+
+
+static char doc_linsolve[] =
+    "Solves a sparse positive definite set of linear equations.\n\n"
+    "linsolve(A, B, p=None, uplo='L', nrhs=B.size[1], \n"
+    "         ldB=max(1,B.size[0]), offsetB=0)\n\n"
+    "PURPOSE\n"
+    "Solves A*X = B using a sparse Cholesky factorization.  On exit\n"
+    "B is overwritten with the solution.  The argument p specifies\n"
+    "an optional permutation matrix.  If it is not provided, CHOLMOD\n"
+    "uses a permutation from the AMD library.  An ArithmeticError\n"
+    "exception is raised if the matrix is singular, with as its first\n"
+    "argument the index of the column at which the factorization\n"
+    "failed.\n\n"
+    "ARGUMENTS\n"
+    "A         square sparse matrix\n\n"
+    "B         dense 'd' or 'z' matrix.  Must have the same type\n"
+    "          as A.\n\n"
+    "p         None, or an 'i' matrix of length n that contains\n"
+    "          a permutation vector\n\n"
+    "uplo      'L' or 'U'.  If uplo is 'L', only the lower triangular\n"
+    "          part of A is used and the upper triangular part is\n"
+    "          ignored.  If uplo is 'U', only the upper triangular\n"
+    "          part is used, and the lower triangular part is ignored."
+    "\n\n"
+    "nrhs      integer.  If negative, the default value is used.\n\n"
+    "ldB       nonnegative integer.  ldB >= max(1,n).  If zero, the\n"
+    "          default value is used.\n\n"
+    "offsetB   nonnegative integer";
+
+static PyObject* linsolve(PyObject *self, PyObject *args,
+    PyObject *kwrds)
+{
+    spmatrix *A;
+    matrix *B, *P=NULL;
+    int i, n, nnz, oB=0, ldB=0, nrhs=-1;
+    cholmod_sparse *Ac=NULL;
+    cholmod_factor *L=NULL;
+    cholmod_dense *x=NULL, *b=NULL;
+    void *b_old;
+#if PY_MAJOR_VERSION >= 3
+    int uplo_ = 'L';
+#endif
+    char uplo='L';
+    char *kwlist[] = {"A", "B", "p", "uplo", "nrhs", "ldB", "offsetB",
+        NULL};
+
+    if (!set_options()) return NULL;
+#if PY_MAJOR_VERSION >= 3
+    if (!PyArg_ParseTupleAndKeywords(args, kwrds, "OO|OCiii", kwlist,
+        &A,  &B, &P, &uplo_, &nrhs, &ldB, &oB)) return NULL;
+    uplo = (char) uplo_;
+#else
+    if (!PyArg_ParseTupleAndKeywords(args, kwrds, "OO|Ociii", kwlist,
+        &A,  &B, &P, &uplo, &nrhs, &ldB, &oB)) return NULL;
+#endif
+
+    if (!SpMatrix_Check(A) || SP_NROWS(A) != SP_NCOLS(A))
+        PY_ERR_TYPE("A is not a sparse matrix");
+    n = SP_NROWS(A);
+    nnz = SP_NNZ(A);
+
+    if (!Matrix_Check(B) || MAT_ID(B) != SP_ID(A))
+        PY_ERR_TYPE("B must be a dense matrix of the same numerical "
+            "type as A");
+    if (nrhs < 0) nrhs = MAT_NCOLS(B);
+    if (n == 0 || nrhs == 0) return Py_BuildValue("");
+    if (ldB == 0) ldB = MAX(1,MAT_NROWS(B));
+    if (ldB < MAX(1,n)) err_ld("ldB");
+    if (oB < 0) err_nn_int("offsetB");
+    if (oB + (nrhs-1)*ldB + n > MAT_LGT(B)) err_buf_len("B");
+
+    if (P) {
+        if (!Matrix_Check(P) || MAT_ID(P) != INT) err_int_mtrx("p");
+        if (MAT_LGT(P) != n) err_buf_len("p");
+        if (!CHOL(check_perm)(P->buffer, n, n, &Common))
+            PY_ERR(PyExc_ValueError, "not a valid permutation");
+    }
+    if (uplo != 'U' && uplo != 'L') err_char("uplo", "'L', 'U'");
+
+    if (!(Ac = pack(A, uplo))) return PyErr_NoMemory();
+    L = CHOL(analyze_p)(Ac, P ? MAT_BUFI(P): NULL, NULL, 0, &Common);
+    if (Common.status != CHOLMOD_OK){
+        free_matrix(Ac);
+        CHOL(free_sparse)(&Ac, &Common);
+        CHOL(free_factor)(&L, &Common);
+        if (Common.status == CHOLMOD_OUT_OF_MEMORY)
+            return PyErr_NoMemory();
+        else {
+            PyErr_SetString(PyExc_ValueError, "symbolic factorization "
+                "failed");
+            return NULL;
+        }
+    }
+
+    CHOL(factorize) (Ac, L, &Common);
+    CHOL(free_sparse)(&Ac, &Common);
+    if (Common.status < 0) {
+        CHOL(free_factor)(&L, &Common);
+        switch (Common.status) {
+            case CHOLMOD_OUT_OF_MEMORY:
+                return PyErr_NoMemory();
+
+            default:
+                PyErr_SetString(PyExc_ValueError, "factorization "
+                    "failed");
+                return NULL;
+        }
+    }
+    if (Common.status > 0) switch (Common.status) {
+        case CHOLMOD_NOT_POSDEF:
+            PyErr_SetObject(PyExc_ArithmeticError,
+                Py_BuildValue("i", L->minor));
+            CHOL(free_factor)(&L, &Common);
+            return NULL;
+            break;
+
+        case CHOLMOD_DSMALL:
+            /* This never happens unless we change the default value
+             * of Common.dbound (0.0).  */
+            if (L->is_ll)
+                PyErr_Warn(PyExc_RuntimeWarning, "tiny diagonal "
+                    "elements in L");
+            else
+                PyErr_Warn(PyExc_RuntimeWarning, "tiny diagonal "
+                    "elements in D");
+            break;
+
+        default:
+            PyErr_Warn(PyExc_UserWarning, "");
+    }
+
+    if (L->minor<n) {
+        CHOL(free_factor)(&L, &Common);
+        PY_ERR(PyExc_ArithmeticError, "singular matrix");
+    }
+    b = CHOL(allocate_dense)(n, 1, n, (MAT_ID(B) == DOUBLE ?
+        CHOLMOD_REAL : CHOLMOD_COMPLEX) , &Common);
+    if (Common.status == CHOLMOD_OUT_OF_MEMORY) {
+        CHOL(free_factor)(&L, &Common);
+        CHOL(free_dense)(&b, &Common);
+        return PyErr_NoMemory();
+    }
+    b_old = b->x;
+    for (i=0; i<nrhs; i++) {
+        b->x = (unsigned char*)MAT_BUF(B) + (i*ldB + oB)*E_SIZE[MAT_ID(B)];
+        x = CHOL(solve) (CHOLMOD_A, L, b, &Common);
+        if (Common.status != CHOLMOD_OK){
+            PyErr_SetString(PyExc_ValueError, "solve step failed");
+            CHOL(free_factor)(&L, &Common);
+            b->x = b_old;
+            CHOL(free_dense)(&b, &Common);
+            CHOL(free_dense)(&x, &Common);
+            return NULL;
+        }
+        memcpy(b->x, x->x, SP_NROWS(A)*E_SIZE[MAT_ID(B)]);
+        CHOL(free_dense)(&x, &Common);
+    }
+    b->x = b_old;
+    CHOL(free_dense)(&b, &Common);
+    CHOL(free_factor)(&L, &Common);
+    return Py_BuildValue("");
+}
+
+
+
+static char doc_splinsolve[] =
+    "Solves a sparse positive definite set of linear equations with\n"
+    "sparse righthand side.\n\n"
+    "X = splinsolve(A, B, p=None, uplo='L')\n\n"
+    "PURPOSE\n"
+    "Solves A*X = B using a sparse Cholesky factorization.\n"
+    "The argument p specifies an optional permutation matrix.  If it\n"
+    "is not provided, CHOLMOD uses a permutation from the AMD\n"
+    "library.  An ArithmeticError exception is raised if the\n"
+    "factorization does not exist.\n\n"
+    "ARGUMENTS\n"
+    "A         square sparse matrix.  Only the lower triangular part\n"
+    "          of A is used; the upper triangular part is ignored.\n\n"
+    "B         sparse matrix of the same type as A\n\n"
+    "p         None, or an 'i' matrix of length n that contains\n"
+    "          a permutation vector";
+
+static PyObject* splinsolve(PyObject *self, PyObject *args,
+    PyObject *kwrds)
+{
+    spmatrix *A, *B, *X;
+    matrix *P=NULL;
+    int n, nnz;
+    cholmod_sparse *Ac=NULL, *Bc=NULL, *Xc=NULL;
+    cholmod_factor *L=NULL;
+#if PY_MAJOR_VERSION >= 3
+    int uplo_='L';
+#endif
+    char uplo='L';
+    char *kwlist[] = {"A", "B", "p", "uplo", NULL};
+
+    if (!set_options()) return NULL;
+#if PY_MAJOR_VERSION >= 3
+    if (!PyArg_ParseTupleAndKeywords(args, kwrds, "OO|OC", kwlist, &A,
+        &B, &P, &uplo_)) return NULL;
+    uplo = (char) uplo_;
+#else
+    if (!PyArg_ParseTupleAndKeywords(args, kwrds, "OO|Oc", kwlist, &A,
+        &B, &P, &uplo)) return NULL;
+#endif
+
+    if (!SpMatrix_Check(A) || SP_NROWS(A) != SP_NCOLS(A))
+        PY_ERR_TYPE("A is not a square sparse matrix");
+    n = SP_NROWS(A);
+    nnz = SP_NNZ(A);
+
+    if (!SpMatrix_Check(B) || SP_ID(A) != SP_ID(B))
+        PY_ERR_TYPE("B must be a sparse matrix of the same type as A");
+    if (SP_NROWS(B) != n)
+        PY_ERR(PyExc_ValueError, "incompatible dimensions for B");
+
+    if (P) {
+        if (!Matrix_Check(P) || MAT_ID(P) != INT) err_int_mtrx("p");
+        if (MAT_LGT(P) != n) err_buf_len("p");
+        if (!CHOL(check_perm)(P->buffer, n, n, &Common))
+            PY_ERR(PyExc_ValueError, "not a valid permutation");
+    }
+
+    if (uplo != 'U' && uplo != 'L') err_char("uplo", "'L', 'U'");
+    if (!(Ac = pack(A, uplo))) return PyErr_NoMemory();
+
+    L = CHOL(analyze_p) (Ac, P ? MAT_BUFI(P): NULL, NULL, 0, &Common);
+    if (Common.status != CHOLMOD_OK){
+        CHOL(free_factor)(&L, &Common);
+        CHOL(free_sparse)(&Ac, &Common);
+        if (Common.status == CHOLMOD_OUT_OF_MEMORY)
+            return PyErr_NoMemory();
+        else {
+            PyErr_SetString(PyExc_ValueError, "symbolic factorization "
+                "failed");
+            return NULL;
+        }
+    }
+
+    CHOL(factorize) (Ac, L, &Common);
+    CHOL(free_sparse)(&Ac, &Common);
+    if (Common.status > 0) switch (Common.status) {
+        case CHOLMOD_NOT_POSDEF:
+            PyErr_SetObject(PyExc_ArithmeticError, Py_BuildValue("i",
+                L->minor));
+            CHOL(free_factor)(&L, &Common);
+            return NULL;
+            break;
+
+        case CHOLMOD_DSMALL:
+            /* This never happens unless we change the default value
+             * of Common.dbound (0.0).  */
+            if (L->is_ll)
+                PyErr_Warn(PyExc_RuntimeWarning, "tiny diagonal "
+                    "elements in L");
+            else
+                PyErr_Warn(PyExc_RuntimeWarning, "tiny diagonal "
+                    "elements in D");
+            break;
+
+        default:
+            PyErr_Warn(PyExc_UserWarning, "");
+    }
+
+    if (L->minor<n) {
+        CHOL(free_factor)(&L, &Common);
+        PY_ERR(PyExc_ArithmeticError, "singular matrix");
+    }
+    if (!(Bc = create_matrix(B))) {
+      CHOL(free_factor)(&L, &Common);
+      return PyErr_NoMemory();
+    }
+
+    Xc = CHOL(spsolve)(0, L, Bc, &Common);
+    free_matrix(Bc);
+    CHOL(free_factor)(&L, &Common);
+    if (Common.status != CHOLMOD_OK){
+        CHOL(free_sparse)(&Xc, &Common);
+        if (Common.status == CHOLMOD_OUT_OF_MEMORY)
+            return PyErr_NoMemory();
+        else
+            PY_ERR(PyExc_ValueError, "solve step failed");
+    }
+
+    if (!(X = SpMatrix_New(Xc->nrow, Xc->ncol,
+        ((int_t*)Xc->p)[Xc->ncol], SP_ID(A)))) {
+        CHOL(free_sparse)(&Xc, &Common);
+        return PyErr_NoMemory();
+    }
+    memcpy(SP_COL(X), (int_t *) Xc->p, (Xc->ncol+1)*sizeof(int_t));
+    memcpy(SP_ROW(X), (int_t *) Xc->i,
+        ((int_t *) Xc->p)[Xc->ncol]*sizeof(int_t));
+    memcpy(SP_VAL(X), (double *) Xc->x,
+        ((int_t *) Xc->p)[Xc->ncol]*E_SIZE[SP_ID(X)]);
+    CHOL(free_sparse)(&Xc, &Common);
+    return (PyObject *) X;
+}
+
+
+static char doc_diag[] =
+    "Returns the diagonal of a Cholesky factor.\n\n"
+    "D = diag(F)\n\n"
+    "PURPOSE\n"
+    "Returns the diagonal of the Cholesky factor L in a \n"
+    "factorization P*A*P^T = L*L^T or P*A*P^T = L*L^H.\n\n"
+    "ARGUMENTS\n"
+    "D         an nx1 'd' matrix with the diagonal elements of L.\n"
+    "          Note that the permutation P is not returned, so the\n"
+    "          order of the diagonal elements is unknown.\n\n"
+    "F         a numeric Cholesky factor obtained by a call to\n"
+    "          cholmod.numeric computed with options['supernodal'] = 2";
+
+extern void dcopy_(int *n, double *x, int *incx, double *y, int *incy);
+extern void zcopy_(int *n, double complex *x, int *incx, double complex *y, int *incy);
+
+static PyObject* diag(PyObject *self, PyObject *args)
+{
+    PyObject *F;
+    matrix *d=NULL;
+    cholmod_factor *L;
+#if PY_MAJOR_VERSION >= 3
+    const char *descr;
+#else
+    char *descr;
+#endif
+    int k, strt, incx=1, incy, nrows, ncols;
+
+    if (!set_options()) return NULL;
+    if (!PyArg_ParseTuple(args, "O", &F)) return NULL;
+
+#if PY_MAJOR_VERSION >= 3
+    if (!PyCapsule_CheckExact(F) || !(descr = PyCapsule_GetName(F)))
+        err_CO("F");
+    if (strncmp(descr, "CHOLMOD FACTOR", 14))
+        PY_ERR_TYPE("F is not a CHOLMOD factor");
+    L = (cholmod_factor *) PyCapsule_GetPointer(F, descr);
+#else
+    if (!PyCObject_Check(F)) err_CO("F");
+    descr = PyCObject_GetDesc(F);
+    if (!descr || strncmp(descr, "CHOLMOD FACTOR", 14))
+        PY_ERR_TYPE("F is not a CHOLMOD factor");
+    L = (cholmod_factor *) PyCObject_AsVoidPtr(F);
+#endif
+
+    /* Check factorization */
+    if (L->xtype == CHOLMOD_PATTERN  || L->minor<L->n || !L->is_ll
+        || !L->is_super)
+        PY_ERR(PyExc_ValueError, "F must be a nonsingular supernodal "
+            "Cholesky factor");
+    if (!(d = Matrix_New(L->n,1,L->xtype == CHOLMOD_REAL ? DOUBLE :
+        COMPLEX))) return PyErr_NoMemory();
+
+    strt = 0;
+    for (k=0; k<L->nsuper; k++){
+	/* x[L->px[k], .... ,L->px[k+1]-1] is a dense lower-triangular
+	 * nrowx times ncols matrix.  We copy its diagonal to
+	 * d[strt, ..., strt+ncols-1] */
+
+        ncols = (int)((int_t *) L->super)[k+1] -
+            ((int_t *) L->super)[k];
+        nrows = (int)((int_t *) L->pi)[k+1] - ((int_t *) L->pi)[k];
+        incy = nrows+1;
+        if (MAT_ID(d) == DOUBLE)
+	    dcopy_(&ncols, ((double *) L->x) + ((int_t *) L->px)[k],
+                &incy, MAT_BUFD(d)+strt, &incx);
+        else
+	    zcopy_(&ncols, ((double complex *) L->x) + ((int_t *) L->px)[k],
+                &incy, MAT_BUFZ(d)+strt, &incx);
+        strt += ncols;
+    }
+    return (PyObject *)d;
+}
+
+
+static PyObject* getfactor(PyObject *self, PyObject *args)
+{
+    PyObject *F;
+    cholmod_factor *Lf;
+    cholmod_sparse *Ls;
+#if PY_MAJOR_VERSION >= 3
+    const char *descr;
+#else
+    char *descr;
+#endif
+
+    if (!set_options()) return NULL;
+    if (!PyArg_ParseTuple(args, "O", &F)) return NULL;
+
+#if PY_MAJOR_VERSION >= 3
+    if (!PyCapsule_CheckExact(F) || !(descr = PyCapsule_GetName(F)))
+        err_CO("F");
+    if (strncmp(descr, "CHOLMOD FACTOR", 14))
+        PY_ERR_TYPE("F is not a CHOLMOD factor");
+    Lf = (cholmod_factor *) PyCapsule_GetPointer(F, descr);
+#else
+    if (!PyCObject_Check(F)) err_CO("F");
+    descr = PyCObject_GetDesc(F);
+    if (!descr || strncmp(descr, "CHOLMOD FACTOR", 14))
+        PY_ERR_TYPE("F is not a CHOLMOD factor");
+    Lf = (cholmod_factor *) PyCObject_AsVoidPtr(F);
+#endif
+
+    /* Check factorization */
+    if (Lf->xtype == CHOLMOD_PATTERN)
+        PY_ERR(PyExc_ValueError, "F must be a numeric Cholesky factor");
+
+    if (!(Ls = CHOL(factor_to_sparse)(Lf, &Common)))
+        return PyErr_NoMemory();
+
+    spmatrix *ret = SpMatrix_New(Ls->nrow, Ls->ncol, Ls->nzmax,
+       (Ls->xtype == CHOLMOD_REAL ? DOUBLE : COMPLEX));
+    if (!ret) {
+        CHOL(free_sparse)(&Ls, &Common);
+        return PyErr_NoMemory();
+    }
+
+    memcpy(SP_COL(ret), Ls->p, (Ls->ncol+1)*sizeof(int_t));
+    memcpy(SP_ROW(ret), Ls->i, (Ls->nzmax)*sizeof(int_t));
+    memcpy(SP_VAL(ret), Ls->x, (Ls->nzmax)*E_SIZE[SP_ID(ret)]);
+    CHOL(free_sparse)(&Ls, &Common);
+
+    return (PyObject *)ret;
+}
+
+
+static PyMethodDef cholmod_functions[] = {
+  {"symbolic", (PyCFunction) symbolic, METH_VARARGS|METH_KEYWORDS,
+   doc_symbolic},
+  {"numeric", (PyCFunction) numeric, METH_VARARGS|METH_KEYWORDS,
+   doc_numeric},
+  {"solve", (PyCFunction) solve, METH_VARARGS|METH_KEYWORDS,
+   doc_solve},
+  {"spsolve", (PyCFunction) spsolve, METH_VARARGS|METH_KEYWORDS,
+   doc_spsolve},
+  {"linsolve", (PyCFunction) linsolve, METH_VARARGS|METH_KEYWORDS,
+   doc_linsolve},
+  {"splinsolve", (PyCFunction) splinsolve, METH_VARARGS|METH_KEYWORDS,
+   doc_splinsolve},
+  {"diag", (PyCFunction) diag, METH_VARARGS|METH_KEYWORDS, doc_diag},
+  {"getfactor", (PyCFunction) getfactor, METH_VARARGS|METH_KEYWORDS,
+   ""},
+  {NULL}  /* Sentinel */
+};
+
+#if PY_MAJOR_VERSION >= 3
+
+static PyModuleDef cholmod_module_def = {
+    PyModuleDef_HEAD_INIT,
+    "cholmod",
+    cholmod__doc__,
+    -1,
+    cholmod_functions,
+    NULL, NULL, NULL, NULL
+};
+
+PyMODINIT_FUNC PyInit_cholmod(void)
+{
+    CHOL(start) (&Common);
+    if (!(cholmod_module = PyModule_Create(&cholmod_module_def)))
+        return NULL;
+    PyModule_AddObject(cholmod_module, "options", PyDict_New());
+    if (import_cvxopt() < 0) return NULL;
+    return cholmod_module;
+}
+
+#else 
+
+PyMODINIT_FUNC initcholmod(void)
+{
+    CHOL(start) (&Common);
+    cholmod_module = Py_InitModule3("cvxopt.cholmod", cholmod_functions,
+        cholmod__doc__);
+    PyModule_AddObject(cholmod_module, "options", PyDict_New());
+    if (import_cvxopt() < 0) return;
+}
+#endif