<<<<<<< HEAD
/*
 * Copyright 2012-2015 M. Andersen and L. Vandenberghe.
 * Copyright 2010-2011 L. Vandenberghe.
 * Copyright 2004-2009 J. Dahl and L. Vandenberghe.
 *
 * This file is part of CVXOPT version 1.1.8.
 *
 * CVXOPT is free software; you can redistribute it and/or modify
 * it under the terms of the GNU General Public License as published by
 * the Free Software Foundation; either version 3 of the License, or
 * (at your option) any later version.
 *
 * CVXOPT is distributed in the hope that it will be useful,
 * but WITHOUT ANY WARRANTY; without even the implied warranty of
 * MERCHANTABILITY or FITNESS FOR A PARTICULAR PURPOSE.  See the
 * GNU General Public License for more details.
 *
 * You should have received a copy of the GNU General Public License
 * along with this program.  If not, see <http://www.gnu.org/licenses/>.
 */

#include "cvxopt.h"
#include "misc.h"
#include <glpk.h>
#include <float.h>
#include <limits.h>

PyDoc_STRVAR(glpk__doc__,
    "Interface to the simplex and mixed integer LP algorithms in GLPK.\n\n"
    "The GLPK control parameters have the default values listed in \n"
    "the GLPK documentation (section 2.8.1 for the simplex solver and \n"
    "section 2.10.5 for the MILP solver).  The control  parameters can \n"
    "be modified by making an entry in the dictionary glpk.options.\n"
    "For example, glpk.options['msg_lev'] = 'GLP_MSG_OFF' turns off the \n"
    "printed output will be turned off during execution of glpk.lp().\n"  
    "Setting glpk.options['it_lim'] = 10 sets the simplex iteration \n"
    "limit to 10.  Unrecognized entries in glpk.options are ignored.");

static PyObject *glpk_module;

#if PY_MAJOR_VERSION >= 3
#define PYINT_CHECK(value) PyLong_Check(value)
#define PYINT_AS_LONG(value) PyLong_AS_LONG(value)
#define PYSTRING_FROMSTRING(str) PyUnicode_FromString(str)
#define PYSTRING_CHECK(a) PyUnicode_Check(a)
#define PYSTRING_COMPARE(a,b) PyUnicode_CompareWithASCIIString(a, b)
#else
#define PYINT_CHECK(value) PyInt_Check(value)
#define PYINT_AS_LONG(value) PyInt_AS_LONG(value)
#define PYSTRING_FROMSTRING(str) PyString_FromString(str)
#define PYSTRING_CHECK(a) PyString_Check(a)
#define PYSTRING_COMPARE(a,b) strcmp(PyString_AsString(a), b)
#endif


static char doc_simplex[] =
    "Solves a linear program using GLPK.\n\n"
    "(status, x, z, y) = lp(c, G, h, A, b)\n"
    "(status, x, z) = lp(c, G, h)\n\n"
    "PURPOSE\n"
    "(status, x, z, y) = lp(c, G, h, A, b) solves the pair of primal and\n"
    "dual LPs\n\n"
    "    minimize    c'*x            maximize    -h'*z + b'*y\n"
    "    subject to  G*x <= h        subject to  G'*z + A'*y + c = 0\n"
    "                A*x = b                     z >= 0.\n\n"
    "(status, x, z) = lp(c, G, h) solves the pair of primal and dual LPs"
    "\n\n"
    "    minimize    c'*x            maximize    -h'*z \n"
    "    subject to  G*x <= h        subject to  G'*z + c = 0\n"
    "                                            z >= 0.\n\n"
    "ARGUMENTS\n"
    "c            nx1 dense 'd' matrix with n>=1\n\n"
    "G            mxn dense or sparse 'd' matrix with m>=1\n\n"
    "h            mx1 dense 'd' matrix\n\n"
    "A            pxn dense or sparse 'd' matrix with p>=0\n\n"
    "b            px1 dense 'd' matrix\n\n"
    "status       'optimal', 'primal infeasible', 'dual infeasible' \n"
    "             or 'unknown'\n\n"
    "x            if status is 'optimal', a primal optimal solution;\n"
    "             None otherwise\n\n"
    "z,y          if status is 'optimal', the dual optimal solution;\n"
    "             None otherwise";


static PyObject *simplex(PyObject *self, PyObject *args, PyObject *kwrds)
{
    matrix *c, *h, *b=NULL, *x=NULL, *z=NULL, *y=NULL;
    PyObject *G, *A=NULL, *t=NULL, *param, *key, *value;
    glp_prob *lp;
    glp_smcp smcp;
    int m, n, p, i, j, k, nnz, nnzmax, *rn=NULL, *cn=NULL;
    int_t pos=0;
    double *a=NULL, val;
    char *kwlist[] = {"c", "G", "h", "A", "b", NULL};

    if (!PyArg_ParseTupleAndKeywords(args, kwrds, "OOO|OO", kwlist, &c,
        &G, &h, &A, &b)) return NULL;

    if ((Matrix_Check(G) && MAT_ID(G) != DOUBLE) ||
        (SpMatrix_Check(G) && SP_ID(G) != DOUBLE) ||
        (!Matrix_Check(G) && !SpMatrix_Check(G))){
        PyErr_SetString(PyExc_TypeError, "G must be a 'd' matrix");
        return NULL;
    }
    if ((m = Matrix_Check(G) ? MAT_NROWS(G) : SP_NROWS(G)) <= 0)
        err_p_int("m");
    if ((n = Matrix_Check(G) ? MAT_NCOLS(G) : SP_NCOLS(G)) <= 0)
        err_p_int("n");

    if (!Matrix_Check(h) || h->id != DOUBLE) err_dbl_mtrx("h");
    if (h->nrows != m || h->ncols != 1){
        PyErr_SetString(PyExc_ValueError, "incompatible dimensions");
        return NULL;
    }

    if (A){
        if ((Matrix_Check(A) && MAT_ID(A) != DOUBLE) ||
            (SpMatrix_Check(A) && SP_ID(A) != DOUBLE) ||
            (!Matrix_Check(A) && !SpMatrix_Check(A))){
                PyErr_SetString(PyExc_ValueError, "A must be a dense "
                    "'d' matrix or a general sparse matrix");
                return NULL;
	}
        if ((p = Matrix_Check(A) ? MAT_NROWS(A) : SP_NROWS(A)) < 0)
            err_p_int("p");
        if ((Matrix_Check(A) ? MAT_NCOLS(A) : SP_NCOLS(A)) != n){
            PyErr_SetString(PyExc_ValueError, "incompatible "
                "dimensions");
            return NULL;
	}
    }
    else p = 0;

    if (b && (!Matrix_Check(b) || b->id != DOUBLE)) err_dbl_mtrx("b");
    if ((b && (b->nrows != p || b->ncols != 1)) || (!b && p !=0 )){
        PyErr_SetString(PyExc_ValueError, "incompatible dimensions");
        return NULL;
    }

    lp = glp_create_prob();
    glp_add_rows(lp, m+p);
    glp_add_cols(lp, n);

    for (i=0; i<n; i++){
        glp_set_obj_coef(lp, i+1, MAT_BUFD(c)[i]);
        glp_set_col_bnds(lp, i+1, GLP_FR, 0.0, 0.0);
    }
    for (i=0; i<m; i++)
        glp_set_row_bnds(lp, i+1, GLP_UP, 0.0, MAT_BUFD(h)[i]);
    for (i=0; i<p; i++)
        glp_set_row_bnds(lp, i+m+1, GLP_FX, MAT_BUFD(b)[i],
            MAT_BUFD(b)[i]);

    nnzmax = (SpMatrix_Check(G) ? SP_NNZ(G) : m*n ) +
        ((A && SpMatrix_Check(A)) ? SP_NNZ(A) : p*n);
    a = (double *) calloc(nnzmax+1, sizeof(double));
    rn = (int *) calloc(nnzmax+1, sizeof(int));
    cn = (int *) calloc(nnzmax+1, sizeof(int));
    if (!a || !rn || !cn){
        free(a);  free(rn);  free(cn);  
        glp_delete_prob(lp);
        return PyErr_NoMemory();
    }

    nnz = 0;
    if (SpMatrix_Check(G)) {
        for (j=0; j<n; j++) for (k=SP_COL(G)[j]; k<SP_COL(G)[j+1]; k++)
            if ((val = SP_VALD(G)[k]) != 0.0){
                a[1+nnz] = val;
                rn[1+nnz] = SP_ROW(G)[k]+1;
                cn[1+nnz] = j+1;
                nnz++;
            }
    }
    else for (j=0; j<n; j++) for (i=0; i<m; i++)
        if ((val = MAT_BUFD(G)[i+j*m]) != 0.0){
            a[1+nnz] = val;
            rn[1+nnz] = i+1;
            cn[1+nnz] = j+1;
            nnz++;
        }

    if (A && SpMatrix_Check(A)){
        for (j=0; j<n; j++) for (k=SP_COL(A)[j]; k<SP_COL(A)[j+1]; k++)
            if ((val = SP_VALD(A)[k]) != 0.0){
                a[1+nnz] = val;
                rn[1+nnz] = m+SP_ROW(A)[k]+1;
                cn[1+nnz] = j+1;
                nnz++;
            }
    }
    else for (j=0; j<n; j++) for (i=0; i<p; i++)
        if ((val = MAT_BUFD(A)[i+j*p]) != 0.0){
            a[1+nnz] = val;
            rn[1+nnz] = m+i+1;
            cn[1+nnz] = j+1;
            nnz++;
        }

    glp_load_matrix(lp, nnz, rn, cn, a);
    free(rn);  free(cn);  free(a);

    if (!(t = PyTuple_New(A ? 4 : 3))){
        glp_delete_prob(lp);
        return PyErr_NoMemory();
    }

    if (!(param = PyObject_GetAttrString(glpk_module, "options"))
        || !PyDict_Check(param)){
            glp_delete_prob(lp);
            PyErr_SetString(PyExc_AttributeError,
                "missing glpk.options dictionary");
            return NULL;
    }

    glp_init_smcp(&smcp);

    while (PyDict_Next(param, &pos, &key, &value))
        if (PYSTRING_CHECK(key)){
            if (!PYSTRING_COMPARE(key, "msg_lev"))
                if (PYSTRING_CHECK(value)){
                    if (!PYSTRING_COMPARE(value, "GLP_MSG_OFF"))
                        smcp.msg_lev = GLP_MSG_OFF;
                    else if (!PYSTRING_COMPARE(value, "GLP_MSG_ERR")) 
                        smcp.msg_lev = GLP_MSG_ERR;
                    else if (!PYSTRING_COMPARE(value, "GLP_MSG_ON")) 
                        smcp.msg_lev = GLP_MSG_ON;
                    else if (!PYSTRING_COMPARE(value, "GLP_MSG_ALL")) 
                        smcp.msg_lev = GLP_MSG_ALL;
                    else 
                        PyErr_WarnEx(NULL, "replacing "
                            "glpk.options['msg_lev'] with default value", 
                            1);
                }
                else 
                    PyErr_WarnEx(NULL, "replacing glpk.options['msg_lev'] "
                        "with default value", 1);
            else if (!PYSTRING_COMPARE(key, "meth")) 
                if (PYSTRING_CHECK(value)){
                    if (!PYSTRING_COMPARE(value, "GLP_PRIMAL"))
                        smcp.meth = GLP_PRIMAL;
                    else if (!PYSTRING_COMPARE(value, "GLP_DUAL")) 
                        smcp.meth = GLP_DUAL;
                    else if (!PYSTRING_COMPARE(value, "GLP_DUALP")) 
                        smcp.meth = GLP_DUALP;
                    else 
                        PyErr_WarnEx(NULL, "replacing "
                            "glpk.options['meth'] with default value", 1);
                }
                else 
                    PyErr_WarnEx(NULL, "replacing glpk.options['meth'] "
                        "with default value", 1);
            else if (!PYSTRING_COMPARE(key, "pricing"))
                if (PYSTRING_CHECK(value)){
                    if (!PYSTRING_COMPARE(value, "GLP_PT_STD"))
                        smcp.pricing = GLP_PT_STD;
                    else if (!PYSTRING_COMPARE(value, "GLP_PT_PSE")) 
                        smcp.pricing = GLP_PT_PSE;
                    else 
                        PyErr_WarnEx(NULL, "replacing "
                            "glpk.options['pricing'] with default value",
                            1);
                }
                else 
                    PyErr_WarnEx(NULL, "replacing glpk.options['pricing'] "
                        "with default value", 1);
            else if (!PYSTRING_COMPARE(key, "r_test"))
                if (PYSTRING_CHECK(value)){
                    if (!PYSTRING_COMPARE(value, "GLP_RT_STD"))
                        smcp.r_test = GLP_RT_STD;
                    else if (!PYSTRING_COMPARE(value, "GLP_RT_HAR")) 
                        smcp.r_test = GLP_RT_HAR;
                    else 
                        PyErr_WarnEx(NULL, "replacing "
                            "glpk.options['r_test'] with default value",
                            1);
                }
                else 
                    PyErr_WarnEx(NULL, "replacing glpk.options['r_test'] "
                        "with default value", 1);
            else if (!PYSTRING_COMPARE(key, "tol_bnd"))
                if (PyFloat_Check(value))
                    smcp.tol_bnd = PyFloat_AsDouble(value);
                else 
                    PyErr_WarnEx(NULL, "replacing glpk.options['tol_bnd'] "
                        "with default value", 1);
            else if (!PYSTRING_COMPARE(key, "tol_dj"))
                if (PyFloat_Check(value))
                    smcp.tol_dj = PyFloat_AsDouble(value);
                else 
                    PyErr_WarnEx(NULL, "replacing glpk.options['tol_dj'] "
                        "with default value", 1);
            else if (!PYSTRING_COMPARE(key, "tol_piv")) 
                if (PyFloat_Check(value))
                    smcp.tol_piv = PyFloat_AsDouble(value);
                else 
                    PyErr_WarnEx(NULL, "replacing glpk.options['tol_piv'] "
                        "with default value", 1);
            else if (!PYSTRING_COMPARE(key, "obj_ll"))
                if (PyFloat_Check(value))
                    smcp.obj_ll = PyFloat_AsDouble(value);
                else 
                    PyErr_WarnEx(NULL, "replacing glpk.options['obj_ll'] "
                        "with default value", 1);
            else if (!PYSTRING_COMPARE(key, "obj_ul"))
                if (PyFloat_Check(value))
                    smcp.obj_ul = PyFloat_AsDouble(value);
                else 
                    PyErr_WarnEx(NULL, "replacing glpk.options['obj_ul'] "
                        "with default value", 1);
            else if (!PYSTRING_COMPARE(key, "it_lim"))
                if (PYINT_CHECK(value)) 
                    smcp.it_lim = PYINT_AS_LONG(value);
                else 
                    PyErr_WarnEx(NULL, "replacing glpk.options['it_lim'] "
                        "with default value", 1);
            else if (!PYSTRING_COMPARE(key, "tm_lim"))
                if (PYINT_CHECK(value)) 
                    smcp.tm_lim = PYINT_AS_LONG(value);
                else 
                    PyErr_WarnEx(NULL, "replacing glpk.options['tm_lim'] "
                        "with default value", 1);
            else if (!PYSTRING_COMPARE(key, "out_frq"))
                if (PYINT_CHECK(value)) 
                    smcp.out_frq = PYINT_AS_LONG(value);
                else 
                    PyErr_WarnEx(NULL, "replacing glpk.options['out_frq'] "
                        "with default value", 1);
            else if (!PYSTRING_COMPARE(key, "out_dly"))
                if (PYINT_CHECK(value)) 
                    smcp.out_dly = PYINT_AS_LONG(value);
                else 
                    PyErr_WarnEx(NULL, "replacing glpk.options['out_dly'] "
                        "with default value", 1);
            else if (!PYSTRING_COMPARE(key, "presolve")){
                if (PYSTRING_CHECK(value)) {
                    if (!PYSTRING_COMPARE(value, "GLP_ON"))
                        smcp.presolve = GLP_ON;
                    else if (!PYSTRING_COMPARE(value, "GLP_OFF")) 
                        smcp.presolve = GLP_OFF;
                    else 
                        PyErr_WarnEx(NULL, "replacing "
                            "glpk.options['presolve'] with default value",
                            1);
                }
                else 
                    PyErr_WarnEx(NULL, "replacing "
                        "glpk.options['presolve'] with default value", 1);
            }
        }    

    Py_DECREF(param);

    switch (glp_simplex(lp, &smcp)){

        case 0:
            switch(glp_get_status(lp)){
                case GLP_OPT:
                    x = (matrix *) Matrix_New(n,1,DOUBLE);
                    z = (matrix *) Matrix_New(m,1,DOUBLE);
                    if (A) y = (matrix *) Matrix_New(p,1,DOUBLE);
                    if (!x || !z || (A && !y)){
                        Py_XDECREF(x);
                        Py_XDECREF(z);
                        Py_XDECREF(y);
                        Py_XDECREF(t);
                        glp_delete_prob(lp);
                        return PyErr_NoMemory();
                    }

                    PyTuple_SET_ITEM(t, 0, (PyObject *)
                        PYSTRING_FROMSTRING("optimal"));

                    for (i=0; i<n; i++)
                        MAT_BUFD(x)[i] = glp_get_col_prim(lp, i+1);
                    PyTuple_SET_ITEM(t, 1, (PyObject *) x);

                    for (i=0; i<m; i++)
                        MAT_BUFD(z)[i] = -glp_get_row_dual(lp, i+1);
                    PyTuple_SET_ITEM(t, 2, (PyObject *) z);

                    if (A){
                        for (i=0; i<p; i++)
                            MAT_BUFD(y)[i] = -glp_get_row_dual(lp, m+i+1);
                        PyTuple_SET_ITEM(t, 3, (PyObject *) y);
                    }
                    glp_delete_prob(lp);
                    return (PyObject *) t;
                    break;

                case GLP_NOFEAS:
                    PyTuple_SET_ITEM(t, 0, (PyObject *)
                        PYSTRING_FROMSTRING("primal infeasible"));
                    break;

                case GLP_UNBND:
                    PyTuple_SET_ITEM(t, 0, (PyObject *)
                        PYSTRING_FROMSTRING("dual infeasible"));
                    break;

                default: 
                    PyTuple_SET_ITEM(t, 0, (PyObject *)
                        PYSTRING_FROMSTRING("unknown"));
            }
            break;

        case GLP_ENOPFS:
            PyTuple_SET_ITEM(t, 0, (PyObject *)
                PYSTRING_FROMSTRING("primal infeasible"));
            break;

        case GLP_ENODFS:
            PyTuple_SET_ITEM(t, 0, (PyObject *)
                PYSTRING_FROMSTRING("dual infeasible"));
            break;

        default:
            PyTuple_SET_ITEM(t, 0, (PyObject *)
                PYSTRING_FROMSTRING("unknown"));
    }

    glp_delete_prob(lp);
    PyTuple_SET_ITEM(t, 1, Py_BuildValue(""));
    PyTuple_SET_ITEM(t, 2, Py_BuildValue(""));
    if (A) PyTuple_SET_ITEM(t, 3, Py_BuildValue(""));

    return (PyObject *) t;
}



static char doc_integer[] =
    "Solves a mixed integer linear program using GLPK.\n\n"
    "(status, x) = ilp(c, G, h, A, b, I, B)\n\n"
    "PURPOSE\n"
    "Solves the mixed integer linear programming problem\n\n"
    "    minimize    c'*x\n"
    "    subject to  G*x <= h\n"
    "                A*x = b\n"
    "                x[k] is integer for k in I\n"
    "                x[k] is binary for k in B\n\n"
    "ARGUMENTS\n"
    "c            nx1 dense 'd' matrix with n>=1\n\n"
    "G            mxn dense or sparse 'd' matrix with m>=1\n\n"
    "h            mx1 dense 'd' matrix\n\n"
    "A            pxn dense or sparse 'd' matrix with p>=0\n\n"
    "b            px1 dense 'd' matrix\n\n"
    "I            set of indices of integer variables\n\n"
    "B            set of indices of binary variables\n\n"
    "status       if status is 'optimal', 'feasible', or 'undefined',\n"
    "             a value of x is returned and the status string \n"
    "             gives the status of x.  Other possible values of "
    "             status are:  'invalid formulation', \n"
    "             'infeasible problem', 'LP relaxation is primal \n"
    "             infeasible', 'LP relaxation is dual infeasible', \n"
    "             'unknown'.\n\n"
    "x            a (sub-)optimal solution if status is 'optimal', \n"
    "             'feasible', or 'undefined'.  None otherwise";

static PyObject *integer(PyObject *self, PyObject *args,
    PyObject *kwrds)
{
    matrix *c, *h, *b=NULL, *x=NULL;
    PyObject *G, *A=NULL, *IntSet=NULL, *BinSet = NULL;
    PyObject *t=NULL, *param, *key, *value;
    glp_prob *lp;
    glp_iocp iocp;
    int m, n, p, i, j, k, nnz, nnzmax, *rn=NULL, *cn=NULL, info, status;
    int_t pos=0;
    double *a=NULL, val;
    char *kwlist[] = {"c", "G", "h", "A", "b", "I", "B", NULL};

    if (!PyArg_ParseTupleAndKeywords(args, kwrds, "OOO|OOOO", kwlist, &c,
	    &G, &h, &A, &b, &IntSet, &BinSet)) return NULL;

    if ((Matrix_Check(G) && MAT_ID(G) != DOUBLE) ||
        (SpMatrix_Check(G) && SP_ID(G) != DOUBLE) ||
        (!Matrix_Check(G) && !SpMatrix_Check(G))){
        PyErr_SetString(PyExc_TypeError, "G must be a 'd' matrix");
        return NULL;
    }
    if ((m = Matrix_Check(G) ? MAT_NROWS(G) : SP_NROWS(G)) <= 0)
        err_p_int("m");
    if ((n = Matrix_Check(G) ? MAT_NCOLS(G) : SP_NCOLS(G)) <= 0)
        err_p_int("n");

    if (!Matrix_Check(h) || h->id != DOUBLE) err_dbl_mtrx("h");
    if (h->nrows != m || h->ncols != 1){
        PyErr_SetString(PyExc_ValueError, "incompatible dimensions");
        return NULL;
    }

    if (A){
        if ((Matrix_Check(A) && MAT_ID(A) != DOUBLE) ||
            (SpMatrix_Check(A) && SP_ID(A) != DOUBLE) ||
            (!Matrix_Check(A) && !SpMatrix_Check(A))){
                PyErr_SetString(PyExc_ValueError, "A must be a dense "
                    "'d' matrix or a general sparse matrix");
                return NULL;
	}
        if ((p = Matrix_Check(A) ? MAT_NROWS(A) : SP_NROWS(A)) < 0)
            err_p_int("p");
        if ((Matrix_Check(A) ? MAT_NCOLS(A) : SP_NCOLS(A)) != n){
            PyErr_SetString(PyExc_ValueError, "incompatible "
                "dimensions");
            return NULL;
	}
    }
    else p = 0;

    if (b && (!Matrix_Check(b) || b->id != DOUBLE)) err_dbl_mtrx("b");
    if ((b && (b->nrows != p || b->ncols != 1)) || (!b && p !=0 )){
        PyErr_SetString(PyExc_ValueError, "incompatible dimensions");
        return NULL;
    }

    if ((IntSet) && (!PyAnySet_Check(IntSet)))
        PY_ERR_TYPE("invalid integer index set");

    if ((BinSet) && (!PyAnySet_Check(BinSet)))
        PY_ERR_TYPE("invalid binary index set");

    lp = glp_create_prob();
    glp_add_rows(lp, m+p);
    glp_add_cols(lp, n);

    for (i=0; i<n; i++){
        glp_set_obj_coef(lp, i+1, MAT_BUFD(c)[i]);
        glp_set_col_bnds(lp, i+1, GLP_FR, 0.0, 0.0);
    }
    for (i=0; i<m; i++)
        glp_set_row_bnds(lp, i+1, GLP_UP, 0.0, MAT_BUFD(h)[i]);
    for (i=0; i<p; i++)
        glp_set_row_bnds(lp, i+m+1, GLP_FX, MAT_BUFD(b)[i],
            MAT_BUFD(b)[i]);

    nnzmax = (SpMatrix_Check(G) ? SP_NNZ(G) : m*n ) +
        ((A && SpMatrix_Check(A)) ? SP_NNZ(A) : p*n);
    a = (double *) calloc(nnzmax+1, sizeof(double));
    rn = (int *) calloc(nnzmax+1, sizeof(int));
    cn = (int *) calloc(nnzmax+1, sizeof(int));
    if (!a || !rn || !cn){
        free(a);  free(rn);  free(cn);  glp_delete_prob(lp);
        return PyErr_NoMemory();
    }

    nnz = 0;
    if (SpMatrix_Check(G)) {
        for (j=0; j<n; j++) for (k=SP_COL(G)[j]; k<SP_COL(G)[j+1]; k++)
            if ((val = SP_VALD(G)[k]) != 0.0){
                a[1+nnz] = val;
                rn[1+nnz] = SP_ROW(G)[k]+1;
                cn[1+nnz] = j+1;
                nnz++;
            }
    }
    else for (j=0; j<n; j++) for (i=0; i<m; i++)
        if ((val = MAT_BUFD(G)[i+j*m]) != 0.0){
            a[1+nnz] = val;
            rn[1+nnz] = i+1;
            cn[1+nnz] = j+1;
            nnz++;
        }

    if (A && SpMatrix_Check(A)){
        for (j=0; j<n; j++) for (k=SP_COL(A)[j]; k<SP_COL(A)[j+1]; k++)
            if ((val = SP_VALD(A)[k]) != 0.0){
                a[1+nnz] = val;
                rn[1+nnz] = m+SP_ROW(A)[k]+1;
                cn[1+nnz] = j+1;
                nnz++;
            }
    }
    else for (j=0; j<n; j++) for (i=0; i<p; i++)
        if ((val = MAT_BUFD(A)[i+j*p]) != 0.0){
            a[1+nnz] = val;
            rn[1+nnz] = m+i+1;
            cn[1+nnz] = j+1;
            nnz++;
        }

    glp_load_matrix(lp, nnz, rn, cn, a);
    free(rn);  free(cn);  free(a);

    if (!(t = PyTuple_New(2))) {
        glp_delete_prob(lp);
        return PyErr_NoMemory();
    }

    if (!(param = PyObject_GetAttrString(glpk_module, "options"))
        || !PyDict_Check(param)){
            glp_delete_prob(lp);
            PyErr_SetString(PyExc_AttributeError,
                "missing glpk.options dictionary");
            return NULL;
    }

    glp_init_iocp(&iocp);

    while (PyDict_Next(param, &pos, &key, &value))
        if (PYSTRING_CHECK(key)){
            if (!PYSTRING_COMPARE(key, "msg_lev"))
                if (PYSTRING_CHECK(value)){
                    if (!PYSTRING_COMPARE(value, "GLP_MSG_OFF"))
                        iocp.msg_lev = GLP_MSG_OFF;
                    else if (!PYSTRING_COMPARE(value, "GLP_MSG_ERR")) 
                        iocp.msg_lev = GLP_MSG_ERR;
                    else if (!PYSTRING_COMPARE(value, "GLP_MSG_ON")) 
                        iocp.msg_lev = GLP_MSG_ON;
                    else if (!PYSTRING_COMPARE(value, "GLP_MSG_ALL")) 
                        iocp.msg_lev = GLP_MSG_ALL;
                    else 
                        PyErr_WarnEx(NULL, "replacing "
                            "glpk.options['msg_lev'] with default value", 
                            1);
                }
                else 
                    PyErr_WarnEx(NULL, "replacing glpk.options['msg_lev'] "
                        "with default value", 1);
            else if (!PYSTRING_COMPARE(key, "br_tech")) 
                if (PYSTRING_CHECK(value)){
                    if (!PYSTRING_COMPARE(value, "GLP_BR_FFV"))
                        iocp.br_tech= GLP_BR_FFV;
                    else if (!PYSTRING_COMPARE(value, "GLP_BR_LFV")) 
                        iocp.br_tech = GLP_BR_LFV;
                    else if (!PYSTRING_COMPARE(value, "GLP_BR_MFV")) 
                        iocp.br_tech = GLP_BR_MFV;
                    else if (!PYSTRING_COMPARE(value, "GLP_BR_DTH")) 
                        iocp.br_tech = GLP_BR_DTH;
                    else if (!PYSTRING_COMPARE(value, "GLP_BR_PCH")) 
                        iocp.br_tech = GLP_BR_PCH;
                    else 
                        PyErr_WarnEx(NULL, "replacing "
                            "glpk.options['br_tech'] with default value", 
                             1);
                }
                else 
                    PyErr_WarnEx(NULL, "replacing glpk.options['br_tech'] "
                        "with default value", 1);
            else if (!PYSTRING_COMPARE(key, "bt_tech"))
                if (PYSTRING_CHECK(value)){
                    if (!PYSTRING_COMPARE(value, "GLP_BT_DFS"))
                        iocp.bt_tech = GLP_BT_DFS;
                    else if (!PYSTRING_COMPARE(value, "GLP_BT_BFS")) 
                        iocp.bt_tech = GLP_BT_BFS;
                    else if (!PYSTRING_COMPARE(value, "GLP_BT_BLB")) 
                        iocp.bt_tech = GLP_BT_BLB;
                    else if (!PYSTRING_COMPARE(value, "GLP_BT_BPH")) 
                        iocp.bt_tech = GLP_BT_BPH;
                    else 
                        PyErr_WarnEx(NULL, "replacing "
                            "glpk.options['bt_tech'] with default value",
                            1);
                }
                else 
                    PyErr_WarnEx(NULL, "replacing glpk.options['bt_tech'] "
                        "with default value", 1);
            else if (!PYSTRING_COMPARE(key, "pp_tech"))
                if (PYSTRING_CHECK(value)){
                    if (!PYSTRING_COMPARE(value, "GLP_PP_NONE"))
                        iocp.pp_tech = GLP_PP_NONE;
                    else if (!PYSTRING_COMPARE(value, "GLP_PP_ROOT")) 
                        iocp.pp_tech = GLP_PP_ROOT;
                    else if (!PYSTRING_COMPARE(value, "GLP_PP_ALL")) 
                        iocp.pp_tech = GLP_PP_ALL;
                    else 
                        PyErr_WarnEx(NULL, "replacing "
                            "glpk.options['pp_tech'] with default value",
                            1);
                }
                else 
                    PyErr_WarnEx(NULL, "replacing glpk.options['pp_tech'] "
                        "with default value", 1);
            else if (!PYSTRING_COMPARE(key, "fp_heur"))
                if (PYSTRING_CHECK(value)){
                    if (!PYSTRING_COMPARE(value, "GLP_ON"))
                        iocp.fp_heur = GLP_ON;
                    else if (!PYSTRING_COMPARE(value, "GLP_OFF")) 
                        iocp.fp_heur = GLP_OFF;
                    else 
                        PyErr_WarnEx(NULL, "replacing "
                            "glpk.options['fp_heur'] with default value",
                            1);
                }
                else 
                    PyErr_WarnEx(NULL, "replacing glpk.options['fp_heur'] "
                        "with default value", 1);
#if 0
            else if (!PYSTRING_COMPARE(key, "ps_heur"))
                if (PYSTRING_CHECK(value)){
                    if (!PYSTRING_COMPARE(value, "GLP_ON"))
                        iocp.ps_heur = GLP_ON;
                    else if (!PYSTRING_COMPARE(value, "GLP_OFF")) 
                        iocp.ps_heur = GLP_OFF;
                    else 
                        PyErr_WarnEx(NULL, "replacing "
                            "glpk.options['ps_heur'] with default value",
                            1);
                }
                else 
                    PyErr_WarnEx(NULL, "replacing glpk.options['ps_heur'] "
                        "with default value", 1);
            else if (!PYSTRING_COMPARE(key, "ps_tm_lim"))
                if (PYINT_CHECK(value)) 
                    iocp.ps_tm_lim = PYINT_AS_LONG(value);
                else 
                    PyErr_WarnEx(NULL, "replacing "
                        "glpk.options['ps_tm_lim'] with default value", 1);
#endif
            else if (!PYSTRING_COMPARE(key, "gmi_cuts"))
                if (PYSTRING_CHECK(value)){
                    if (!PYSTRING_COMPARE(value, "GLP_ON"))
                        iocp.gmi_cuts = GLP_ON;
                    else if (!PYSTRING_COMPARE(value, "GLP_OFF")) 
                        iocp.gmi_cuts = GLP_OFF;
                    else 
                        PyErr_WarnEx(NULL, "replacing "
                            "glpk.options['gmi_cuts'] with default value",
                            1);
                }
                else 
                    PyErr_WarnEx(NULL, "replacing "
                        "glpk.options['gmi_cuts'] with default value", 1);
            else if (!PYSTRING_COMPARE(key, "mir_cuts"))
                if (PYSTRING_CHECK(value)){
                    if (!PYSTRING_COMPARE(value, "GLP_ON"))
                        iocp.mir_cuts = GLP_ON;
                    else if (!PYSTRING_COMPARE(value, "GLP_OFF")) 
                        iocp.mir_cuts = GLP_OFF;
                    else 
                        PyErr_WarnEx(NULL, "replacing "
                            "glpk.options['mir_cuts'] with default value",
                            1);
                }
                else 
                    PyErr_WarnEx(NULL, "replacing "
                        "glpk.options['mir_cuts'] with default value", 1);
            else if (!PYSTRING_COMPARE(key, "cov_cuts"))
                if (PYSTRING_CHECK(value)){
                    if (!PYSTRING_COMPARE(value, "GLP_ON"))
                        iocp.cov_cuts = GLP_ON;
                    else if (!PYSTRING_COMPARE(value, "GLP_OFF")) 
                        iocp.cov_cuts = GLP_OFF;
                    else 
                        PyErr_WarnEx(NULL, "replacing "
                            "glpk.options['cov_cuts'] with default value",
                            1);
                }
                else 
                    PyErr_WarnEx(NULL, "replacing "
                        "glpk.options['cov_cuts'] with default value", 1);
            else if (!PYSTRING_COMPARE(key, "clq_cuts"))
                if (PYSTRING_CHECK(value)){
                    if (!PYSTRING_COMPARE(value, "GLP_ON"))
                        iocp.clq_cuts = GLP_ON;
                    else if (!PYSTRING_COMPARE(value, "GLP_OFF")) 
                        iocp.clq_cuts = GLP_OFF;
                    else 
                        PyErr_WarnEx(NULL, "replacing "
                            "glpk.options['clq_cuts'] with default value",
                            1);
                }
                else 
                    PyErr_WarnEx(NULL, "replacing "
                        "glpk.options['clq_cuts'] with default value", 1);
            else if (!PYSTRING_COMPARE(key, "tol_int"))
                if (PyFloat_Check(value))
                    iocp.tol_int = PyFloat_AsDouble(value);
                else 
                    PyErr_WarnEx(NULL, "replacing glpk.options['tol_int'] "
                        "with default value", 1);
            else if (!PYSTRING_COMPARE(key, "tol_obj"))
                if (PyFloat_Check(value))
                    iocp.tol_obj = PyFloat_AsDouble(value);
                else 
                    PyErr_WarnEx(NULL, "replacing glpk.options['tol_obj'] "
                        "with default value", 1);
            else if (!PYSTRING_COMPARE(key, "mip_gap"))
                if (PyFloat_Check(value))
                    iocp.mip_gap = PyFloat_AsDouble(value);
                else 
                    PyErr_WarnEx(NULL, "replacing glpk.options['mip_gap'] "
                        "with default value", 1);
            else if (!PYSTRING_COMPARE(key, "tm_lim"))
                if (PYINT_CHECK(value)) 
                    iocp.tm_lim = PYINT_AS_LONG(value);
                else 
                    PyErr_WarnEx(NULL, "replacing glpk.options['tm_lim'] "
                        "with default value", 1);
            else if (!PYSTRING_COMPARE(key, "out_frq"))
                if (PYINT_CHECK(value)) 
                    iocp.out_frq = PYINT_AS_LONG(value);
                else 
                    PyErr_WarnEx(NULL, "replacing glpk.options['out_frq'] "
                        "with default value", 1);
            else if (!PYSTRING_COMPARE(key, "out_dly"))
                if (PYINT_CHECK(value)) 
                    iocp.out_dly = PYINT_AS_LONG(value);
                else 
                    PyErr_WarnEx(NULL, "replacing glpk.options['out_dly'] "
                        "with default value", 1);
            else if (!PYSTRING_COMPARE(key, "glp_tree"))
                PyErr_WarnEx(NULL, "replacing glpk.options['glp_tree'] "
                        "with default value", 1);
            else if (!PYSTRING_COMPARE(key, "cb_info"))
                PyErr_WarnEx(NULL, "replacing glpk.options['cb_info'] "
                        "with default value", 1);
            else if (!PYSTRING_COMPARE(key, "cb_size"))
                if (PYINT_CHECK(value)) 
                    iocp.cb_size = PYINT_AS_LONG(value);
                else 
                    PyErr_WarnEx(NULL, "replacing glpk.options['cb_size'] "
                        "with default value", 1);
            else if (!PYSTRING_COMPARE(key, "presolve"))
                if (PYSTRING_CHECK(value)) {
                    if (!PYSTRING_COMPARE(value, "GLP_ON"))
                        iocp.presolve = GLP_ON;
                    else if (!PYSTRING_COMPARE(value, "GLP_OFF")){
                        iocp.presolve = GLP_ON;
                        PyErr_WarnEx(NULL, "replacing "
                            "glpk.options['presolve'] with GLP_ON", 1);
                    }
                    else 
                        PyErr_WarnEx(NULL, "replacing "
                            "glpk.options['presolve'] with GLP_ON", 1);
                }
                else 
                    PyErr_WarnEx(NULL, "replacing "
                        "glpk.options['presolve'] with GLP_ON", 1);
            else if (!PYSTRING_COMPARE(key, "binarize")) {
                if (PYSTRING_CHECK(value)) {
                    if (!PYSTRING_COMPARE(value, "GLP_ON"))
                        iocp.binarize = GLP_ON;
                    else if (!PYSTRING_COMPARE(value, "GLP_OFF")) 
                        iocp.binarize = GLP_OFF;
                    else 
                        PyErr_WarnEx(NULL, "replacing "
                            "glpk.options['binarize'] with default "
                            "value", 1);
                }
                else 
                    PyErr_WarnEx(NULL, "replacing "
                        "glpk.options['binarize'] with default value", 1);
            }
        }

    Py_DECREF(param);
    iocp.presolve = GLP_ON;

    if (IntSet) {
        PyObject *iter = PySequence_Fast(IntSet, 
            "Critical error: not sequence");
        for (i=0; i<PySet_GET_SIZE(IntSet); i++) {
            PyObject *tmp = PySequence_Fast_GET_ITEM(iter, i);
            if (!PYINT_CHECK(tmp)) {
                glp_delete_prob(lp);
                Py_DECREF(iter);
                PY_ERR_TYPE("non-integer element in I");
            }
            int k = PYINT_AS_LONG(tmp);
            if ((k < 0) || (k >= n)) {
                 glp_delete_prob(lp);
                 Py_DECREF(iter);
                 PY_ERR(PyExc_IndexError, "index element out of range "
                     "in I");
            }
            glp_set_col_kind(lp, k+1, GLP_IV);
        }
        Py_DECREF(iter);
    }

    if (BinSet){
        PyObject *iter = PySequence_Fast(BinSet, 
            "Critical error: not sequence");
        for (i=0; i<PySet_GET_SIZE(BinSet); i++) {
            PyObject *tmp = PySequence_Fast_GET_ITEM(iter, i);
            if (!PYINT_CHECK(tmp)) {
                glp_delete_prob(lp);
                Py_DECREF(iter);
                PY_ERR_TYPE("non-binary element in I");
            }
            int k = PYINT_AS_LONG(tmp);
            if ((k < 0) || (k >= n)) {
                glp_delete_prob(lp);
                Py_DECREF(iter);
                PY_ERR(PyExc_IndexError, 
                    "index element out of range in B");
	    }
	    glp_set_col_kind(lp, k+1, GLP_BV);
        }
        Py_DECREF(iter);
    }

    info = glp_intopt(lp, &iocp);
    status = glp_mip_status(lp);

    switch (info){

        case 0:
        case GLP_EMIPGAP:
        case GLP_ETMLIM:
            switch(status){
                case GLP_OPT:     /* x is optimal */
                case GLP_FEAS:    /* x is integer feasible */
                case GLP_UNDEF:   /* x is undefined */
                    x = (matrix *) Matrix_New(n,1,DOUBLE);
                    if (!x) {
                        Py_XDECREF(t);
                        glp_delete_prob(lp);
                        return PyErr_NoMemory();
                    }
                    if (status == GLP_OPT)
                        PyTuple_SET_ITEM(t, 0, 
                            (PyObject *) PYSTRING_FROMSTRING("optimal"));
                    else if (status == GLP_FEAS)
                        PyTuple_SET_ITEM(t, 0, 
                           (PyObject *)PYSTRING_FROMSTRING("feasible"));
                    else 
                        PyTuple_SET_ITEM(t, 0, 
                           (PyObject *)PYSTRING_FROMSTRING("undefined"));
                    for (i=0; i<n; i++)
                        MAT_BUFD(x)[i] = glp_mip_col_val(lp, i+1);
                    PyTuple_SET_ITEM(t, 1, (PyObject *) x);
                    glp_delete_prob(lp);
                    return (PyObject *) t;
                    break;

                case GLP_NOFEAS:
                    PyTuple_SET_ITEM(t, 0, (PyObject *)
                        PYSTRING_FROMSTRING("infeasible problem"));
                    PyTuple_SET_ITEM(t, 1, Py_BuildValue(""));
                    break;

                default: 
                    PyTuple_SET_ITEM(t, 1, Py_BuildValue(""));
                    PyTuple_SET_ITEM(t, 0, (PyObject *)
                        PYSTRING_FROMSTRING("unknown"));
            }
            break;

#if 0
        case GLP_EBADB:

        case GLP_ECOND:
#endif

        case GLP_EBOUND:
            PyTuple_SET_ITEM(t, 0, (PyObject *)
                PYSTRING_FROMSTRING("invalid MIP formulation"));
            break;

        case GLP_ENOPFS:
            PyTuple_SET_ITEM(t, 0, (PyObject *)
                PYSTRING_FROMSTRING("LP relaxation is primal infeasible"));
            break;

	case GLP_ENODFS:
            PyTuple_SET_ITEM(t, 0, (PyObject *)
                PYSTRING_FROMSTRING("LP relaxation is dual infeasible"));
            break;

	case GLP_EFAIL:
            PyTuple_SET_ITEM(t, 0, (PyObject *)
                PYSTRING_FROMSTRING("solver failure"));
            break;

        case GLP_EROOT: /* only occurs if presolver is off */
        case GLP_ESTOP: /* only occurs when advanced interface is used */
        default:
            PyTuple_SET_ITEM(t, 0, (PyObject *)
                PYSTRING_FROMSTRING("unknown"));
    }

    glp_delete_prob(lp);
    PyTuple_SET_ITEM(t, 1, Py_BuildValue(""));
    return (PyObject *) t;
}


static PyMethodDef glpk_functions[] = {
    {"lp", (PyCFunction) simplex, METH_VARARGS|METH_KEYWORDS,
        doc_simplex},
    {"ilp", (PyCFunction) integer, METH_VARARGS|METH_KEYWORDS,
        doc_integer},
    {NULL}  /* Sentinel */
};

#if PY_MAJOR_VERSION >= 3

static PyModuleDef glpk_module_def = {
    PyModuleDef_HEAD_INIT,
    "glpk",
    glpk__doc__,
    -1,
    glpk_functions,
    NULL, NULL, NULL, NULL
};

PyMODINIT_FUNC PyInit_glpk(void)
{
  if (!(glpk_module = PyModule_Create(&glpk_module_def))) return NULL;
  PyModule_AddObject(glpk_module, "options", PyDict_New());
  if (import_cvxopt() < 0) return NULL;
  return glpk_module;
}

#else

PyMODINIT_FUNC initglpk(void)
{
    glpk_module = Py_InitModule3("cvxopt.glpk", glpk_functions, 
        glpk__doc__);
    PyModule_AddObject(glpk_module, "options", PyDict_New());
    if (import_cvxopt() < 0) return;
}

#endif
=======
/*
 * Copyright 2012-2016 M. Andersen and L. Vandenberghe.
 * Copyright 2010-2011 L. Vandenberghe.
 * Copyright 2004-2009 J. Dahl and L. Vandenberghe.
 *
 * This file is part of CVXOPT.
 *
 * CVXOPT is free software; you can redistribute it and/or modify
 * it under the terms of the GNU General Public License as published by
 * the Free Software Foundation; either version 3 of the License, or
 * (at your option) any later version.
 *
 * CVXOPT is distributed in the hope that it will be useful,
 * but WITHOUT ANY WARRANTY; without even the implied warranty of
 * MERCHANTABILITY or FITNESS FOR A PARTICULAR PURPOSE.  See the
 * GNU General Public License for more details.
 *
 * You should have received a copy of the GNU General Public License
 * along with this program.  If not, see <http://www.gnu.org/licenses/>.
 */

#include "cvxopt.h"
#include "misc.h"
#include <glpk.h>
#include <float.h>
#include <limits.h>

PyDoc_STRVAR(glpk__doc__,
    "Interface to the simplex and mixed integer LP algorithms in GLPK.\n\n"
    "The GLPK control parameters have the default values listed in \n"
    "the GLPK documentation (section 2.8.1 for the simplex solver and \n"
    "section 2.10.5 for the MILP solver).  The control  parameters can \n"
    "be modified by making an entry in the dictionary glpk.options.\n"
    "For example, glpk.options['msg_lev'] = 'GLP_MSG_OFF' turns off the \n"
    "printed output will be turned off during execution of glpk.lp().\n"  
    "Setting glpk.options['it_lim'] = 10 sets the simplex iteration \n"
    "limit to 10.  Unrecognized entries in glpk.options are ignored.");

static PyObject *glpk_module;

#if PY_MAJOR_VERSION >= 3
#define PYINT_CHECK(value) PyLong_Check(value)
#define PYINT_AS_LONG(value) PyLong_AS_LONG(value)
#define PYSTRING_FROMSTRING(str) PyUnicode_FromString(str)
#define PYSTRING_CHECK(a) PyUnicode_Check(a)
#define PYSTRING_COMPARE(a,b) PyUnicode_CompareWithASCIIString(a, b)
#else
#define PYINT_CHECK(value) PyInt_Check(value)
#define PYINT_AS_LONG(value) PyInt_AS_LONG(value)
#define PYSTRING_FROMSTRING(str) PyString_FromString(str)
#define PYSTRING_CHECK(a) PyString_Check(a)
#define PYSTRING_COMPARE(a,b) strcmp(PyString_AsString(a), b)
#endif


static char doc_simplex[] =
    "Solves a linear program using GLPK.\n\n"
    "(status, x, z, y) = lp(c, G, h, A, b)\n"
    "(status, x, z) = lp(c, G, h)\n\n"
    "PURPOSE\n"
    "(status, x, z, y) = lp(c, G, h, A, b) solves the pair of primal and\n"
    "dual LPs\n\n"
    "    minimize    c'*x            maximize    -h'*z + b'*y\n"
    "    subject to  G*x <= h        subject to  G'*z + A'*y + c = 0\n"
    "                A*x = b                     z >= 0.\n\n"
    "(status, x, z) = lp(c, G, h) solves the pair of primal and dual LPs"
    "\n\n"
    "    minimize    c'*x            maximize    -h'*z \n"
    "    subject to  G*x <= h        subject to  G'*z + c = 0\n"
    "                                            z >= 0.\n\n"
    "ARGUMENTS\n"
    "c            nx1 dense 'd' matrix with n>=1\n\n"
    "G            mxn dense or sparse 'd' matrix with m>=1\n\n"
    "h            mx1 dense 'd' matrix\n\n"
    "A            pxn dense or sparse 'd' matrix with p>=0\n\n"
    "b            px1 dense 'd' matrix\n\n"
    "status       'optimal', 'primal infeasible', 'dual infeasible' \n"
    "             or 'unknown'\n\n"
    "x            if status is 'optimal', a primal optimal solution;\n"
    "             None otherwise\n\n"
    "z,y          if status is 'optimal', the dual optimal solution;\n"
    "             None otherwise";


static PyObject *simplex(PyObject *self, PyObject *args, PyObject *kwrds)
{
    matrix *c, *h, *b=NULL, *x=NULL, *z=NULL, *y=NULL;
    PyObject *G, *A=NULL, *t=NULL, *param, *key, *value;
    glp_prob *lp;
    glp_smcp smcp;
    int m, n, p, i, j, k, nnz, nnzmax, *rn=NULL, *cn=NULL;
    int_t pos=0;
    double *a=NULL, val;
    char *kwlist[] = {"c", "G", "h", "A", "b", NULL};

    if (!PyArg_ParseTupleAndKeywords(args, kwrds, "OOO|OO", kwlist, &c,
        &G, &h, &A, &b)) return NULL;

    if ((Matrix_Check(G) && MAT_ID(G) != DOUBLE) ||
        (SpMatrix_Check(G) && SP_ID(G) != DOUBLE) ||
        (!Matrix_Check(G) && !SpMatrix_Check(G))){
        PyErr_SetString(PyExc_TypeError, "G must be a 'd' matrix");
        return NULL;
    }
    if ((m = Matrix_Check(G) ? MAT_NROWS(G) : SP_NROWS(G)) <= 0)
        err_p_int("m");
    if ((n = Matrix_Check(G) ? MAT_NCOLS(G) : SP_NCOLS(G)) <= 0)
        err_p_int("n");

    if (!Matrix_Check(h) || h->id != DOUBLE) err_dbl_mtrx("h");
    if (h->nrows != m || h->ncols != 1){
        PyErr_SetString(PyExc_ValueError, "incompatible dimensions");
        return NULL;
    }

    if (A){
        if ((Matrix_Check(A) && MAT_ID(A) != DOUBLE) ||
            (SpMatrix_Check(A) && SP_ID(A) != DOUBLE) ||
            (!Matrix_Check(A) && !SpMatrix_Check(A))){
                PyErr_SetString(PyExc_ValueError, "A must be a dense "
                    "'d' matrix or a general sparse matrix");
                return NULL;
	}
        if ((p = Matrix_Check(A) ? MAT_NROWS(A) : SP_NROWS(A)) < 0)
            err_p_int("p");
        if ((Matrix_Check(A) ? MAT_NCOLS(A) : SP_NCOLS(A)) != n){
            PyErr_SetString(PyExc_ValueError, "incompatible "
                "dimensions");
            return NULL;
	}
    }
    else p = 0;

    if (b && (!Matrix_Check(b) || b->id != DOUBLE)) err_dbl_mtrx("b");
    if ((b && (b->nrows != p || b->ncols != 1)) || (!b && p !=0 )){
        PyErr_SetString(PyExc_ValueError, "incompatible dimensions");
        return NULL;
    }

    lp = glp_create_prob();
    glp_add_rows(lp, m+p);
    glp_add_cols(lp, n);

    for (i=0; i<n; i++){
        glp_set_obj_coef(lp, i+1, MAT_BUFD(c)[i]);
        glp_set_col_bnds(lp, i+1, GLP_FR, 0.0, 0.0);
    }
    for (i=0; i<m; i++)
        glp_set_row_bnds(lp, i+1, GLP_UP, 0.0, MAT_BUFD(h)[i]);
    for (i=0; i<p; i++)
        glp_set_row_bnds(lp, i+m+1, GLP_FX, MAT_BUFD(b)[i],
            MAT_BUFD(b)[i]);

    nnzmax = (SpMatrix_Check(G) ? SP_NNZ(G) : m*n ) +
        ((A && SpMatrix_Check(A)) ? SP_NNZ(A) : p*n);
    a = (double *) calloc(nnzmax+1, sizeof(double));
    rn = (int *) calloc(nnzmax+1, sizeof(int));
    cn = (int *) calloc(nnzmax+1, sizeof(int));
    if (!a || !rn || !cn){
        free(a);  free(rn);  free(cn);  
        glp_delete_prob(lp);
        return PyErr_NoMemory();
    }

    nnz = 0;
    if (SpMatrix_Check(G)) {
        for (j=0; j<n; j++) for (k=SP_COL(G)[j]; k<SP_COL(G)[j+1]; k++)
            if ((val = SP_VALD(G)[k]) != 0.0){
                a[1+nnz] = val;
                rn[1+nnz] = SP_ROW(G)[k]+1;
                cn[1+nnz] = j+1;
                nnz++;
            }
    }
    else for (j=0; j<n; j++) for (i=0; i<m; i++)
        if ((val = MAT_BUFD(G)[i+j*m]) != 0.0){
            a[1+nnz] = val;
            rn[1+nnz] = i+1;
            cn[1+nnz] = j+1;
            nnz++;
        }

    if (A && SpMatrix_Check(A)){
        for (j=0; j<n; j++) for (k=SP_COL(A)[j]; k<SP_COL(A)[j+1]; k++)
            if ((val = SP_VALD(A)[k]) != 0.0){
                a[1+nnz] = val;
                rn[1+nnz] = m+SP_ROW(A)[k]+1;
                cn[1+nnz] = j+1;
                nnz++;
            }
    }
    else for (j=0; j<n; j++) for (i=0; i<p; i++)
        if ((val = MAT_BUFD(A)[i+j*p]) != 0.0){
            a[1+nnz] = val;
            rn[1+nnz] = m+i+1;
            cn[1+nnz] = j+1;
            nnz++;
        }

    glp_load_matrix(lp, nnz, rn, cn, a);
    free(rn);  free(cn);  free(a);

    if (!(t = PyTuple_New(A ? 4 : 3))){
        glp_delete_prob(lp);
        return PyErr_NoMemory();
    }

    if (!(param = PyObject_GetAttrString(glpk_module, "options"))
        || !PyDict_Check(param)){
            glp_delete_prob(lp);
            PyErr_SetString(PyExc_AttributeError,
                "missing glpk.options dictionary");
            return NULL;
    }

    glp_init_smcp(&smcp);

    while (PyDict_Next(param, &pos, &key, &value))
        if (PYSTRING_CHECK(key)){
            if (!PYSTRING_COMPARE(key, "msg_lev"))
                if (PYSTRING_CHECK(value)){
                    if (!PYSTRING_COMPARE(value, "GLP_MSG_OFF"))
                        smcp.msg_lev = GLP_MSG_OFF;
                    else if (!PYSTRING_COMPARE(value, "GLP_MSG_ERR")) 
                        smcp.msg_lev = GLP_MSG_ERR;
                    else if (!PYSTRING_COMPARE(value, "GLP_MSG_ON")) 
                        smcp.msg_lev = GLP_MSG_ON;
                    else if (!PYSTRING_COMPARE(value, "GLP_MSG_ALL")) 
                        smcp.msg_lev = GLP_MSG_ALL;
                    else 
                        PyErr_WarnEx(NULL, "replacing "
                            "glpk.options['msg_lev'] with default value", 
                            1);
                }
                else 
                    PyErr_WarnEx(NULL, "replacing glpk.options['msg_lev'] "
                        "with default value", 1);
            else if (!PYSTRING_COMPARE(key, "meth")) 
                if (PYSTRING_CHECK(value)){
                    if (!PYSTRING_COMPARE(value, "GLP_PRIMAL"))
                        smcp.meth = GLP_PRIMAL;
                    else if (!PYSTRING_COMPARE(value, "GLP_DUAL")) 
                        smcp.meth = GLP_DUAL;
                    else if (!PYSTRING_COMPARE(value, "GLP_DUALP")) 
                        smcp.meth = GLP_DUALP;
                    else 
                        PyErr_WarnEx(NULL, "replacing "
                            "glpk.options['meth'] with default value", 1);
                }
                else 
                    PyErr_WarnEx(NULL, "replacing glpk.options['meth'] "
                        "with default value", 1);
            else if (!PYSTRING_COMPARE(key, "pricing"))
                if (PYSTRING_CHECK(value)){
                    if (!PYSTRING_COMPARE(value, "GLP_PT_STD"))
                        smcp.pricing = GLP_PT_STD;
                    else if (!PYSTRING_COMPARE(value, "GLP_PT_PSE")) 
                        smcp.pricing = GLP_PT_PSE;
                    else 
                        PyErr_WarnEx(NULL, "replacing "
                            "glpk.options['pricing'] with default value",
                            1);
                }
                else 
                    PyErr_WarnEx(NULL, "replacing glpk.options['pricing'] "
                        "with default value", 1);
            else if (!PYSTRING_COMPARE(key, "r_test"))
                if (PYSTRING_CHECK(value)){
                    if (!PYSTRING_COMPARE(value, "GLP_RT_STD"))
                        smcp.r_test = GLP_RT_STD;
                    else if (!PYSTRING_COMPARE(value, "GLP_RT_HAR")) 
                        smcp.r_test = GLP_RT_HAR;
                    else 
                        PyErr_WarnEx(NULL, "replacing "
                            "glpk.options['r_test'] with default value",
                            1);
                }
                else 
                    PyErr_WarnEx(NULL, "replacing glpk.options['r_test'] "
                        "with default value", 1);
            else if (!PYSTRING_COMPARE(key, "tol_bnd"))
                if (PyFloat_Check(value))
                    smcp.tol_bnd = PyFloat_AsDouble(value);
                else 
                    PyErr_WarnEx(NULL, "replacing glpk.options['tol_bnd'] "
                        "with default value", 1);
            else if (!PYSTRING_COMPARE(key, "tol_dj"))
                if (PyFloat_Check(value))
                    smcp.tol_dj = PyFloat_AsDouble(value);
                else 
                    PyErr_WarnEx(NULL, "replacing glpk.options['tol_dj'] "
                        "with default value", 1);
            else if (!PYSTRING_COMPARE(key, "tol_piv")) 
                if (PyFloat_Check(value))
                    smcp.tol_piv = PyFloat_AsDouble(value);
                else 
                    PyErr_WarnEx(NULL, "replacing glpk.options['tol_piv'] "
                        "with default value", 1);
            else if (!PYSTRING_COMPARE(key, "obj_ll"))
                if (PyFloat_Check(value))
                    smcp.obj_ll = PyFloat_AsDouble(value);
                else 
                    PyErr_WarnEx(NULL, "replacing glpk.options['obj_ll'] "
                        "with default value", 1);
            else if (!PYSTRING_COMPARE(key, "obj_ul"))
                if (PyFloat_Check(value))
                    smcp.obj_ul = PyFloat_AsDouble(value);
                else 
                    PyErr_WarnEx(NULL, "replacing glpk.options['obj_ul'] "
                        "with default value", 1);
            else if (!PYSTRING_COMPARE(key, "it_lim"))
                if (PYINT_CHECK(value)) 
                    smcp.it_lim = PYINT_AS_LONG(value);
                else 
                    PyErr_WarnEx(NULL, "replacing glpk.options['it_lim'] "
                        "with default value", 1);
            else if (!PYSTRING_COMPARE(key, "tm_lim"))
                if (PYINT_CHECK(value)) 
                    smcp.tm_lim = PYINT_AS_LONG(value);
                else 
                    PyErr_WarnEx(NULL, "replacing glpk.options['tm_lim'] "
                        "with default value", 1);
            else if (!PYSTRING_COMPARE(key, "out_frq"))
                if (PYINT_CHECK(value)) 
                    smcp.out_frq = PYINT_AS_LONG(value);
                else 
                    PyErr_WarnEx(NULL, "replacing glpk.options['out_frq'] "
                        "with default value", 1);
            else if (!PYSTRING_COMPARE(key, "out_dly"))
                if (PYINT_CHECK(value)) 
                    smcp.out_dly = PYINT_AS_LONG(value);
                else 
                    PyErr_WarnEx(NULL, "replacing glpk.options['out_dly'] "
                        "with default value", 1);
            else if (!PYSTRING_COMPARE(key, "presolve")){
                if (PYSTRING_CHECK(value)) {
                    if (!PYSTRING_COMPARE(value, "GLP_ON"))
                        smcp.presolve = GLP_ON;
                    else if (!PYSTRING_COMPARE(value, "GLP_OFF")) 
                        smcp.presolve = GLP_OFF;
                    else 
                        PyErr_WarnEx(NULL, "replacing "
                            "glpk.options['presolve'] with default value",
                            1);
                }
                else 
                    PyErr_WarnEx(NULL, "replacing "
                        "glpk.options['presolve'] with default value", 1);
            }
        }    

    Py_DECREF(param);

    switch (glp_simplex(lp, &smcp)){

        case 0:
            switch(glp_get_status(lp)){
                case GLP_OPT:
                    x = (matrix *) Matrix_New(n,1,DOUBLE);
                    z = (matrix *) Matrix_New(m,1,DOUBLE);
                    if (A) y = (matrix *) Matrix_New(p,1,DOUBLE);
                    if (!x || !z || (A && !y)){
                        Py_XDECREF(x);
                        Py_XDECREF(z);
                        Py_XDECREF(y);
                        Py_XDECREF(t);
                        glp_delete_prob(lp);
                        return PyErr_NoMemory();
                    }

                    PyTuple_SET_ITEM(t, 0, (PyObject *)
                        PYSTRING_FROMSTRING("optimal"));

                    for (i=0; i<n; i++)
                        MAT_BUFD(x)[i] = glp_get_col_prim(lp, i+1);
                    PyTuple_SET_ITEM(t, 1, (PyObject *) x);

                    for (i=0; i<m; i++)
                        MAT_BUFD(z)[i] = -glp_get_row_dual(lp, i+1);
                    PyTuple_SET_ITEM(t, 2, (PyObject *) z);

                    if (A){
                        for (i=0; i<p; i++)
                            MAT_BUFD(y)[i] = -glp_get_row_dual(lp, m+i+1);
                        PyTuple_SET_ITEM(t, 3, (PyObject *) y);
                    }
                    glp_delete_prob(lp);
                    return (PyObject *) t;
                    break;

                case GLP_NOFEAS:
                    PyTuple_SET_ITEM(t, 0, (PyObject *)
                        PYSTRING_FROMSTRING("primal infeasible"));
                    break;

                case GLP_UNBND:
                    PyTuple_SET_ITEM(t, 0, (PyObject *)
                        PYSTRING_FROMSTRING("dual infeasible"));
                    break;

                default: 
                    PyTuple_SET_ITEM(t, 0, (PyObject *)
                        PYSTRING_FROMSTRING("unknown"));
            }
            break;

        case GLP_ENOPFS:
            PyTuple_SET_ITEM(t, 0, (PyObject *)
                PYSTRING_FROMSTRING("primal infeasible"));
            break;

        case GLP_ENODFS:
            PyTuple_SET_ITEM(t, 0, (PyObject *)
                PYSTRING_FROMSTRING("dual infeasible"));
            break;

        default:
            PyTuple_SET_ITEM(t, 0, (PyObject *)
                PYSTRING_FROMSTRING("unknown"));
    }

    glp_delete_prob(lp);
    PyTuple_SET_ITEM(t, 1, Py_BuildValue(""));
    PyTuple_SET_ITEM(t, 2, Py_BuildValue(""));
    if (A) PyTuple_SET_ITEM(t, 3, Py_BuildValue(""));

    return (PyObject *) t;
}



static char doc_integer[] =
    "Solves a mixed integer linear program using GLPK.\n\n"
    "(status, x) = ilp(c, G, h, A, b, I, B)\n\n"
    "PURPOSE\n"
    "Solves the mixed integer linear programming problem\n\n"
    "    minimize    c'*x\n"
    "    subject to  G*x <= h\n"
    "                A*x = b\n"
    "                x[k] is integer for k in I\n"
    "                x[k] is binary for k in B\n\n"
    "ARGUMENTS\n"
    "c            nx1 dense 'd' matrix with n>=1\n\n"
    "G            mxn dense or sparse 'd' matrix with m>=1\n\n"
    "h            mx1 dense 'd' matrix\n\n"
    "A            pxn dense or sparse 'd' matrix with p>=0\n\n"
    "b            px1 dense 'd' matrix\n\n"
    "I            set of indices of integer variables\n\n"
    "B            set of indices of binary variables\n\n"
    "status       if status is 'optimal', 'feasible', or 'undefined',\n"
    "             a value of x is returned and the status string \n"
    "             gives the status of x.  Other possible values of "
    "             status are:  'invalid formulation', \n"
    "             'infeasible problem', 'LP relaxation is primal \n"
    "             infeasible', 'LP relaxation is dual infeasible', \n"
    "             'unknown'.\n\n"
    "x            a (sub-)optimal solution if status is 'optimal', \n"
    "             'feasible', or 'undefined'.  None otherwise";

static PyObject *integer(PyObject *self, PyObject *args,
    PyObject *kwrds)
{
    matrix *c, *h, *b=NULL, *x=NULL;
    PyObject *G, *A=NULL, *IntSet=NULL, *BinSet = NULL;
    PyObject *t=NULL, *param, *key, *value;
    glp_prob *lp;
    glp_iocp iocp;
    int m, n, p, i, j, k, nnz, nnzmax, *rn=NULL, *cn=NULL, info, status;
    int_t pos=0;
    double *a=NULL, val;
    char *kwlist[] = {"c", "G", "h", "A", "b", "I", "B", NULL};

    if (!PyArg_ParseTupleAndKeywords(args, kwrds, "OOO|OOOO", kwlist, &c,
	    &G, &h, &A, &b, &IntSet, &BinSet)) return NULL;

    if ((Matrix_Check(G) && MAT_ID(G) != DOUBLE) ||
        (SpMatrix_Check(G) && SP_ID(G) != DOUBLE) ||
        (!Matrix_Check(G) && !SpMatrix_Check(G))){
        PyErr_SetString(PyExc_TypeError, "G must be a 'd' matrix");
        return NULL;
    }
    if ((m = Matrix_Check(G) ? MAT_NROWS(G) : SP_NROWS(G)) <= 0)
        err_p_int("m");
    if ((n = Matrix_Check(G) ? MAT_NCOLS(G) : SP_NCOLS(G)) <= 0)
        err_p_int("n");

    if (!Matrix_Check(h) || h->id != DOUBLE) err_dbl_mtrx("h");
    if (h->nrows != m || h->ncols != 1){
        PyErr_SetString(PyExc_ValueError, "incompatible dimensions");
        return NULL;
    }

    if (A){
        if ((Matrix_Check(A) && MAT_ID(A) != DOUBLE) ||
            (SpMatrix_Check(A) && SP_ID(A) != DOUBLE) ||
            (!Matrix_Check(A) && !SpMatrix_Check(A))){
                PyErr_SetString(PyExc_ValueError, "A must be a dense "
                    "'d' matrix or a general sparse matrix");
                return NULL;
	}
        if ((p = Matrix_Check(A) ? MAT_NROWS(A) : SP_NROWS(A)) < 0)
            err_p_int("p");
        if ((Matrix_Check(A) ? MAT_NCOLS(A) : SP_NCOLS(A)) != n){
            PyErr_SetString(PyExc_ValueError, "incompatible "
                "dimensions");
            return NULL;
	}
    }
    else p = 0;

    if (b && (!Matrix_Check(b) || b->id != DOUBLE)) err_dbl_mtrx("b");
    if ((b && (b->nrows != p || b->ncols != 1)) || (!b && p !=0 )){
        PyErr_SetString(PyExc_ValueError, "incompatible dimensions");
        return NULL;
    }

    if ((IntSet) && (!PyAnySet_Check(IntSet)))
        PY_ERR_TYPE("invalid integer index set");

    if ((BinSet) && (!PyAnySet_Check(BinSet)))
        PY_ERR_TYPE("invalid binary index set");

    lp = glp_create_prob();
    glp_add_rows(lp, m+p);
    glp_add_cols(lp, n);

    for (i=0; i<n; i++){
        glp_set_obj_coef(lp, i+1, MAT_BUFD(c)[i]);
        glp_set_col_bnds(lp, i+1, GLP_FR, 0.0, 0.0);
    }
    for (i=0; i<m; i++)
        glp_set_row_bnds(lp, i+1, GLP_UP, 0.0, MAT_BUFD(h)[i]);
    for (i=0; i<p; i++)
        glp_set_row_bnds(lp, i+m+1, GLP_FX, MAT_BUFD(b)[i],
            MAT_BUFD(b)[i]);

    nnzmax = (SpMatrix_Check(G) ? SP_NNZ(G) : m*n ) +
        ((A && SpMatrix_Check(A)) ? SP_NNZ(A) : p*n);
    a = (double *) calloc(nnzmax+1, sizeof(double));
    rn = (int *) calloc(nnzmax+1, sizeof(int));
    cn = (int *) calloc(nnzmax+1, sizeof(int));
    if (!a || !rn || !cn){
        free(a);  free(rn);  free(cn);  glp_delete_prob(lp);
        return PyErr_NoMemory();
    }

    nnz = 0;
    if (SpMatrix_Check(G)) {
        for (j=0; j<n; j++) for (k=SP_COL(G)[j]; k<SP_COL(G)[j+1]; k++)
            if ((val = SP_VALD(G)[k]) != 0.0){
                a[1+nnz] = val;
                rn[1+nnz] = SP_ROW(G)[k]+1;
                cn[1+nnz] = j+1;
                nnz++;
            }
    }
    else for (j=0; j<n; j++) for (i=0; i<m; i++)
        if ((val = MAT_BUFD(G)[i+j*m]) != 0.0){
            a[1+nnz] = val;
            rn[1+nnz] = i+1;
            cn[1+nnz] = j+1;
            nnz++;
        }

    if (A && SpMatrix_Check(A)){
        for (j=0; j<n; j++) for (k=SP_COL(A)[j]; k<SP_COL(A)[j+1]; k++)
            if ((val = SP_VALD(A)[k]) != 0.0){
                a[1+nnz] = val;
                rn[1+nnz] = m+SP_ROW(A)[k]+1;
                cn[1+nnz] = j+1;
                nnz++;
            }
    }
    else for (j=0; j<n; j++) for (i=0; i<p; i++)
        if ((val = MAT_BUFD(A)[i+j*p]) != 0.0){
            a[1+nnz] = val;
            rn[1+nnz] = m+i+1;
            cn[1+nnz] = j+1;
            nnz++;
        }

    glp_load_matrix(lp, nnz, rn, cn, a);
    free(rn);  free(cn);  free(a);

    if (!(t = PyTuple_New(2))) {
        glp_delete_prob(lp);
        return PyErr_NoMemory();
    }

    if (!(param = PyObject_GetAttrString(glpk_module, "options"))
        || !PyDict_Check(param)){
            glp_delete_prob(lp);
            PyErr_SetString(PyExc_AttributeError,
                "missing glpk.options dictionary");
            return NULL;
    }

    glp_init_iocp(&iocp);

    while (PyDict_Next(param, &pos, &key, &value))
        if (PYSTRING_CHECK(key)){
            if (!PYSTRING_COMPARE(key, "msg_lev"))
                if (PYSTRING_CHECK(value)){
                    if (!PYSTRING_COMPARE(value, "GLP_MSG_OFF"))
                        iocp.msg_lev = GLP_MSG_OFF;
                    else if (!PYSTRING_COMPARE(value, "GLP_MSG_ERR")) 
                        iocp.msg_lev = GLP_MSG_ERR;
                    else if (!PYSTRING_COMPARE(value, "GLP_MSG_ON")) 
                        iocp.msg_lev = GLP_MSG_ON;
                    else if (!PYSTRING_COMPARE(value, "GLP_MSG_ALL")) 
                        iocp.msg_lev = GLP_MSG_ALL;
                    else 
                        PyErr_WarnEx(NULL, "replacing "
                            "glpk.options['msg_lev'] with default value", 
                            1);
                }
                else 
                    PyErr_WarnEx(NULL, "replacing glpk.options['msg_lev'] "
                        "with default value", 1);
            else if (!PYSTRING_COMPARE(key, "br_tech")) 
                if (PYSTRING_CHECK(value)){
                    if (!PYSTRING_COMPARE(value, "GLP_BR_FFV"))
                        iocp.br_tech= GLP_BR_FFV;
                    else if (!PYSTRING_COMPARE(value, "GLP_BR_LFV")) 
                        iocp.br_tech = GLP_BR_LFV;
                    else if (!PYSTRING_COMPARE(value, "GLP_BR_MFV")) 
                        iocp.br_tech = GLP_BR_MFV;
                    else if (!PYSTRING_COMPARE(value, "GLP_BR_DTH")) 
                        iocp.br_tech = GLP_BR_DTH;
                    else if (!PYSTRING_COMPARE(value, "GLP_BR_PCH")) 
                        iocp.br_tech = GLP_BR_PCH;
                    else 
                        PyErr_WarnEx(NULL, "replacing "
                            "glpk.options['br_tech'] with default value", 
                             1);
                }
                else 
                    PyErr_WarnEx(NULL, "replacing glpk.options['br_tech'] "
                        "with default value", 1);
            else if (!PYSTRING_COMPARE(key, "bt_tech"))
                if (PYSTRING_CHECK(value)){
                    if (!PYSTRING_COMPARE(value, "GLP_BT_DFS"))
                        iocp.bt_tech = GLP_BT_DFS;
                    else if (!PYSTRING_COMPARE(value, "GLP_BT_BFS")) 
                        iocp.bt_tech = GLP_BT_BFS;
                    else if (!PYSTRING_COMPARE(value, "GLP_BT_BLB")) 
                        iocp.bt_tech = GLP_BT_BLB;
                    else if (!PYSTRING_COMPARE(value, "GLP_BT_BPH")) 
                        iocp.bt_tech = GLP_BT_BPH;
                    else 
                        PyErr_WarnEx(NULL, "replacing "
                            "glpk.options['bt_tech'] with default value",
                            1);
                }
                else 
                    PyErr_WarnEx(NULL, "replacing glpk.options['bt_tech'] "
                        "with default value", 1);
            else if (!PYSTRING_COMPARE(key, "pp_tech"))
                if (PYSTRING_CHECK(value)){
                    if (!PYSTRING_COMPARE(value, "GLP_PP_NONE"))
                        iocp.pp_tech = GLP_PP_NONE;
                    else if (!PYSTRING_COMPARE(value, "GLP_PP_ROOT")) 
                        iocp.pp_tech = GLP_PP_ROOT;
                    else if (!PYSTRING_COMPARE(value, "GLP_PP_ALL")) 
                        iocp.pp_tech = GLP_PP_ALL;
                    else 
                        PyErr_WarnEx(NULL, "replacing "
                            "glpk.options['pp_tech'] with default value",
                            1);
                }
                else 
                    PyErr_WarnEx(NULL, "replacing glpk.options['pp_tech'] "
                        "with default value", 1);
            else if (!PYSTRING_COMPARE(key, "fp_heur"))
                if (PYSTRING_CHECK(value)){
                    if (!PYSTRING_COMPARE(value, "GLP_ON"))
                        iocp.fp_heur = GLP_ON;
                    else if (!PYSTRING_COMPARE(value, "GLP_OFF")) 
                        iocp.fp_heur = GLP_OFF;
                    else 
                        PyErr_WarnEx(NULL, "replacing "
                            "glpk.options['fp_heur'] with default value",
                            1);
                }
                else 
                    PyErr_WarnEx(NULL, "replacing glpk.options['fp_heur'] "
                        "with default value", 1);
#if 0
            else if (!PYSTRING_COMPARE(key, "ps_heur"))
                if (PYSTRING_CHECK(value)){
                    if (!PYSTRING_COMPARE(value, "GLP_ON"))
                        iocp.ps_heur = GLP_ON;
                    else if (!PYSTRING_COMPARE(value, "GLP_OFF")) 
                        iocp.ps_heur = GLP_OFF;
                    else 
                        PyErr_WarnEx(NULL, "replacing "
                            "glpk.options['ps_heur'] with default value",
                            1);
                }
                else 
                    PyErr_WarnEx(NULL, "replacing glpk.options['ps_heur'] "
                        "with default value", 1);
            else if (!PYSTRING_COMPARE(key, "ps_tm_lim"))
                if (PYINT_CHECK(value)) 
                    iocp.ps_tm_lim = PYINT_AS_LONG(value);
                else 
                    PyErr_WarnEx(NULL, "replacing "
                        "glpk.options['ps_tm_lim'] with default value", 1);
#endif
            else if (!PYSTRING_COMPARE(key, "gmi_cuts"))
                if (PYSTRING_CHECK(value)){
                    if (!PYSTRING_COMPARE(value, "GLP_ON"))
                        iocp.gmi_cuts = GLP_ON;
                    else if (!PYSTRING_COMPARE(value, "GLP_OFF")) 
                        iocp.gmi_cuts = GLP_OFF;
                    else 
                        PyErr_WarnEx(NULL, "replacing "
                            "glpk.options['gmi_cuts'] with default value",
                            1);
                }
                else 
                    PyErr_WarnEx(NULL, "replacing "
                        "glpk.options['gmi_cuts'] with default value", 1);
            else if (!PYSTRING_COMPARE(key, "mir_cuts"))
                if (PYSTRING_CHECK(value)){
                    if (!PYSTRING_COMPARE(value, "GLP_ON"))
                        iocp.mir_cuts = GLP_ON;
                    else if (!PYSTRING_COMPARE(value, "GLP_OFF")) 
                        iocp.mir_cuts = GLP_OFF;
                    else 
                        PyErr_WarnEx(NULL, "replacing "
                            "glpk.options['mir_cuts'] with default value",
                            1);
                }
                else 
                    PyErr_WarnEx(NULL, "replacing "
                        "glpk.options['mir_cuts'] with default value", 1);
            else if (!PYSTRING_COMPARE(key, "cov_cuts"))
                if (PYSTRING_CHECK(value)){
                    if (!PYSTRING_COMPARE(value, "GLP_ON"))
                        iocp.cov_cuts = GLP_ON;
                    else if (!PYSTRING_COMPARE(value, "GLP_OFF")) 
                        iocp.cov_cuts = GLP_OFF;
                    else 
                        PyErr_WarnEx(NULL, "replacing "
                            "glpk.options['cov_cuts'] with default value",
                            1);
                }
                else 
                    PyErr_WarnEx(NULL, "replacing "
                        "glpk.options['cov_cuts'] with default value", 1);
            else if (!PYSTRING_COMPARE(key, "clq_cuts"))
                if (PYSTRING_CHECK(value)){
                    if (!PYSTRING_COMPARE(value, "GLP_ON"))
                        iocp.clq_cuts = GLP_ON;
                    else if (!PYSTRING_COMPARE(value, "GLP_OFF")) 
                        iocp.clq_cuts = GLP_OFF;
                    else 
                        PyErr_WarnEx(NULL, "replacing "
                            "glpk.options['clq_cuts'] with default value",
                            1);
                }
                else 
                    PyErr_WarnEx(NULL, "replacing "
                        "glpk.options['clq_cuts'] with default value", 1);
            else if (!PYSTRING_COMPARE(key, "tol_int"))
                if (PyFloat_Check(value))
                    iocp.tol_int = PyFloat_AsDouble(value);
                else 
                    PyErr_WarnEx(NULL, "replacing glpk.options['tol_int'] "
                        "with default value", 1);
            else if (!PYSTRING_COMPARE(key, "tol_obj"))
                if (PyFloat_Check(value))
                    iocp.tol_obj = PyFloat_AsDouble(value);
                else 
                    PyErr_WarnEx(NULL, "replacing glpk.options['tol_obj'] "
                        "with default value", 1);
            else if (!PYSTRING_COMPARE(key, "mip_gap"))
                if (PyFloat_Check(value))
                    iocp.mip_gap = PyFloat_AsDouble(value);
                else 
                    PyErr_WarnEx(NULL, "replacing glpk.options['mip_gap'] "
                        "with default value", 1);
            else if (!PYSTRING_COMPARE(key, "tm_lim"))
                if (PYINT_CHECK(value)) 
                    iocp.tm_lim = PYINT_AS_LONG(value);
                else 
                    PyErr_WarnEx(NULL, "replacing glpk.options['tm_lim'] "
                        "with default value", 1);
            else if (!PYSTRING_COMPARE(key, "out_frq"))
                if (PYINT_CHECK(value)) 
                    iocp.out_frq = PYINT_AS_LONG(value);
                else 
                    PyErr_WarnEx(NULL, "replacing glpk.options['out_frq'] "
                        "with default value", 1);
            else if (!PYSTRING_COMPARE(key, "out_dly"))
                if (PYINT_CHECK(value)) 
                    iocp.out_dly = PYINT_AS_LONG(value);
                else 
                    PyErr_WarnEx(NULL, "replacing glpk.options['out_dly'] "
                        "with default value", 1);
            else if (!PYSTRING_COMPARE(key, "glp_tree"))
                PyErr_WarnEx(NULL, "replacing glpk.options['glp_tree'] "
                        "with default value", 1);
            else if (!PYSTRING_COMPARE(key, "cb_info"))
                PyErr_WarnEx(NULL, "replacing glpk.options['cb_info'] "
                        "with default value", 1);
            else if (!PYSTRING_COMPARE(key, "cb_size"))
                if (PYINT_CHECK(value)) 
                    iocp.cb_size = PYINT_AS_LONG(value);
                else 
                    PyErr_WarnEx(NULL, "replacing glpk.options['cb_size'] "
                        "with default value", 1);
            else if (!PYSTRING_COMPARE(key, "presolve"))
                if (PYSTRING_CHECK(value)) {
                    if (!PYSTRING_COMPARE(value, "GLP_ON"))
                        iocp.presolve = GLP_ON;
                    else if (!PYSTRING_COMPARE(value, "GLP_OFF")){
                        iocp.presolve = GLP_ON;
                        PyErr_WarnEx(NULL, "replacing "
                            "glpk.options['presolve'] with GLP_ON", 1);
                    }
                    else 
                        PyErr_WarnEx(NULL, "replacing "
                            "glpk.options['presolve'] with GLP_ON", 1);
                }
                else 
                    PyErr_WarnEx(NULL, "replacing "
                        "glpk.options['presolve'] with GLP_ON", 1);
            else if (!PYSTRING_COMPARE(key, "binarize")) {
                if (PYSTRING_CHECK(value)) {
                    if (!PYSTRING_COMPARE(value, "GLP_ON"))
                        iocp.binarize = GLP_ON;
                    else if (!PYSTRING_COMPARE(value, "GLP_OFF")) 
                        iocp.binarize = GLP_OFF;
                    else 
                        PyErr_WarnEx(NULL, "replacing "
                            "glpk.options['binarize'] with default "
                            "value", 1);
                }
                else 
                    PyErr_WarnEx(NULL, "replacing "
                        "glpk.options['binarize'] with default value", 1);
            }
        }

    Py_DECREF(param);
    iocp.presolve = GLP_ON;

    if (IntSet) {
        PyObject *iter = PySequence_Fast(IntSet, 
            "Critical error: not sequence");
        for (i=0; i<PySet_GET_SIZE(IntSet); i++) {
            PyObject *tmp = PySequence_Fast_GET_ITEM(iter, i);
            if (!PYINT_CHECK(tmp)) {
                glp_delete_prob(lp);
                Py_DECREF(iter);
                PY_ERR_TYPE("non-integer element in I");
            }
            int k = PYINT_AS_LONG(tmp);
            if ((k < 0) || (k >= n)) {
                 glp_delete_prob(lp);
                 Py_DECREF(iter);
                 PY_ERR(PyExc_IndexError, "index element out of range "
                     "in I");
            }
            glp_set_col_kind(lp, k+1, GLP_IV);
        }
        Py_DECREF(iter);
    }

    if (BinSet){
        PyObject *iter = PySequence_Fast(BinSet, 
            "Critical error: not sequence");
        for (i=0; i<PySet_GET_SIZE(BinSet); i++) {
            PyObject *tmp = PySequence_Fast_GET_ITEM(iter, i);
            if (!PYINT_CHECK(tmp)) {
                glp_delete_prob(lp);
                Py_DECREF(iter);
                PY_ERR_TYPE("non-binary element in I");
            }
            int k = PYINT_AS_LONG(tmp);
            if ((k < 0) || (k >= n)) {
                glp_delete_prob(lp);
                Py_DECREF(iter);
                PY_ERR(PyExc_IndexError, 
                    "index element out of range in B");
	    }
	    glp_set_col_kind(lp, k+1, GLP_BV);
        }
        Py_DECREF(iter);
    }

    info = glp_intopt(lp, &iocp);
    status = glp_mip_status(lp);

    switch (info){

        case 0:
        case GLP_EMIPGAP:
        case GLP_ETMLIM:
            switch(status){
                case GLP_OPT:     /* x is optimal */
                case GLP_FEAS:    /* x is integer feasible */
                case GLP_UNDEF:   /* x is undefined */
                    x = (matrix *) Matrix_New(n,1,DOUBLE);
                    if (!x) {
                        Py_XDECREF(t);
                        glp_delete_prob(lp);
                        return PyErr_NoMemory();
                    }
                    if (status == GLP_OPT)
                        PyTuple_SET_ITEM(t, 0, 
                            (PyObject *) PYSTRING_FROMSTRING("optimal"));
                    else if (status == GLP_FEAS)
                        PyTuple_SET_ITEM(t, 0, 
                           (PyObject *)PYSTRING_FROMSTRING("feasible"));
                    else 
                        PyTuple_SET_ITEM(t, 0, 
                           (PyObject *)PYSTRING_FROMSTRING("undefined"));
                    for (i=0; i<n; i++)
                        MAT_BUFD(x)[i] = glp_mip_col_val(lp, i+1);
                    PyTuple_SET_ITEM(t, 1, (PyObject *) x);
                    glp_delete_prob(lp);
                    return (PyObject *) t;
                    break;

                case GLP_NOFEAS:
                    PyTuple_SET_ITEM(t, 0, (PyObject *)
                        PYSTRING_FROMSTRING("infeasible problem"));
                    PyTuple_SET_ITEM(t, 1, Py_BuildValue(""));
                    break;

                default: 
                    PyTuple_SET_ITEM(t, 1, Py_BuildValue(""));
                    PyTuple_SET_ITEM(t, 0, (PyObject *)
                        PYSTRING_FROMSTRING("unknown"));
            }
            break;

#if 0
        case GLP_EBADB:

        case GLP_ECOND:
#endif

        case GLP_EBOUND:
            PyTuple_SET_ITEM(t, 0, (PyObject *)
                PYSTRING_FROMSTRING("invalid MIP formulation"));
            break;

        case GLP_ENOPFS:
            PyTuple_SET_ITEM(t, 0, (PyObject *)
                PYSTRING_FROMSTRING("LP relaxation is primal infeasible"));
            break;

	case GLP_ENODFS:
            PyTuple_SET_ITEM(t, 0, (PyObject *)
                PYSTRING_FROMSTRING("LP relaxation is dual infeasible"));
            break;

	case GLP_EFAIL:
            PyTuple_SET_ITEM(t, 0, (PyObject *)
                PYSTRING_FROMSTRING("solver failure"));
            break;

        case GLP_EROOT: /* only occurs if presolver is off */
        case GLP_ESTOP: /* only occurs when advanced interface is used */
        default:
            PyTuple_SET_ITEM(t, 0, (PyObject *)
                PYSTRING_FROMSTRING("unknown"));
    }

    glp_delete_prob(lp);
    PyTuple_SET_ITEM(t, 1, Py_BuildValue(""));
    return (PyObject *) t;
}


static PyMethodDef glpk_functions[] = {
    {"lp", (PyCFunction) simplex, METH_VARARGS|METH_KEYWORDS,
        doc_simplex},
    {"ilp", (PyCFunction) integer, METH_VARARGS|METH_KEYWORDS,
        doc_integer},
    {NULL}  /* Sentinel */
};

#if PY_MAJOR_VERSION >= 3

static PyModuleDef glpk_module_def = {
    PyModuleDef_HEAD_INIT,
    "glpk",
    glpk__doc__,
    -1,
    glpk_functions,
    NULL, NULL, NULL, NULL
};

PyMODINIT_FUNC PyInit_glpk(void)
{
  if (!(glpk_module = PyModule_Create(&glpk_module_def))) return NULL;
  PyModule_AddObject(glpk_module, "options", PyDict_New());
  if (import_cvxopt() < 0) return NULL;
  return glpk_module;
}

#else

PyMODINIT_FUNC initglpk(void)
{
    glpk_module = Py_InitModule3("cvxopt.glpk", glpk_functions, 
        glpk__doc__);
    PyModule_AddObject(glpk_module, "options", PyDict_New());
    if (import_cvxopt() < 0) return;
}

#endif
>>>>>>> d8bd930d
<|MERGE_RESOLUTION|>--- conflicted
+++ resolved
@@ -1,2037 +1,1017 @@
-<<<<<<< HEAD
-/*
- * Copyright 2012-2015 M. Andersen and L. Vandenberghe.
- * Copyright 2010-2011 L. Vandenberghe.
- * Copyright 2004-2009 J. Dahl and L. Vandenberghe.
- *
- * This file is part of CVXOPT version 1.1.8.
- *
- * CVXOPT is free software; you can redistribute it and/or modify
- * it under the terms of the GNU General Public License as published by
- * the Free Software Foundation; either version 3 of the License, or
- * (at your option) any later version.
- *
- * CVXOPT is distributed in the hope that it will be useful,
- * but WITHOUT ANY WARRANTY; without even the implied warranty of
- * MERCHANTABILITY or FITNESS FOR A PARTICULAR PURPOSE.  See the
- * GNU General Public License for more details.
- *
- * You should have received a copy of the GNU General Public License
- * along with this program.  If not, see <http://www.gnu.org/licenses/>.
- */
-
-#include "cvxopt.h"
-#include "misc.h"
-#include <glpk.h>
-#include <float.h>
-#include <limits.h>
-
-PyDoc_STRVAR(glpk__doc__,
-    "Interface to the simplex and mixed integer LP algorithms in GLPK.\n\n"
-    "The GLPK control parameters have the default values listed in \n"
-    "the GLPK documentation (section 2.8.1 for the simplex solver and \n"
-    "section 2.10.5 for the MILP solver).  The control  parameters can \n"
-    "be modified by making an entry in the dictionary glpk.options.\n"
-    "For example, glpk.options['msg_lev'] = 'GLP_MSG_OFF' turns off the \n"
-    "printed output will be turned off during execution of glpk.lp().\n"  
-    "Setting glpk.options['it_lim'] = 10 sets the simplex iteration \n"
-    "limit to 10.  Unrecognized entries in glpk.options are ignored.");
-
-static PyObject *glpk_module;
-
-#if PY_MAJOR_VERSION >= 3
-#define PYINT_CHECK(value) PyLong_Check(value)
-#define PYINT_AS_LONG(value) PyLong_AS_LONG(value)
-#define PYSTRING_FROMSTRING(str) PyUnicode_FromString(str)
-#define PYSTRING_CHECK(a) PyUnicode_Check(a)
-#define PYSTRING_COMPARE(a,b) PyUnicode_CompareWithASCIIString(a, b)
-#else
-#define PYINT_CHECK(value) PyInt_Check(value)
-#define PYINT_AS_LONG(value) PyInt_AS_LONG(value)
-#define PYSTRING_FROMSTRING(str) PyString_FromString(str)
-#define PYSTRING_CHECK(a) PyString_Check(a)
-#define PYSTRING_COMPARE(a,b) strcmp(PyString_AsString(a), b)
-#endif
-
-
-static char doc_simplex[] =
-    "Solves a linear program using GLPK.\n\n"
-    "(status, x, z, y) = lp(c, G, h, A, b)\n"
-    "(status, x, z) = lp(c, G, h)\n\n"
-    "PURPOSE\n"
-    "(status, x, z, y) = lp(c, G, h, A, b) solves the pair of primal and\n"
-    "dual LPs\n\n"
-    "    minimize    c'*x            maximize    -h'*z + b'*y\n"
-    "    subject to  G*x <= h        subject to  G'*z + A'*y + c = 0\n"
-    "                A*x = b                     z >= 0.\n\n"
-    "(status, x, z) = lp(c, G, h) solves the pair of primal and dual LPs"
-    "\n\n"
-    "    minimize    c'*x            maximize    -h'*z \n"
-    "    subject to  G*x <= h        subject to  G'*z + c = 0\n"
-    "                                            z >= 0.\n\n"
-    "ARGUMENTS\n"
-    "c            nx1 dense 'd' matrix with n>=1\n\n"
-    "G            mxn dense or sparse 'd' matrix with m>=1\n\n"
-    "h            mx1 dense 'd' matrix\n\n"
-    "A            pxn dense or sparse 'd' matrix with p>=0\n\n"
-    "b            px1 dense 'd' matrix\n\n"
-    "status       'optimal', 'primal infeasible', 'dual infeasible' \n"
-    "             or 'unknown'\n\n"
-    "x            if status is 'optimal', a primal optimal solution;\n"
-    "             None otherwise\n\n"
-    "z,y          if status is 'optimal', the dual optimal solution;\n"
-    "             None otherwise";
-
-
-static PyObject *simplex(PyObject *self, PyObject *args, PyObject *kwrds)
-{
-    matrix *c, *h, *b=NULL, *x=NULL, *z=NULL, *y=NULL;
-    PyObject *G, *A=NULL, *t=NULL, *param, *key, *value;
-    glp_prob *lp;
-    glp_smcp smcp;
-    int m, n, p, i, j, k, nnz, nnzmax, *rn=NULL, *cn=NULL;
-    int_t pos=0;
-    double *a=NULL, val;
-    char *kwlist[] = {"c", "G", "h", "A", "b", NULL};
-
-    if (!PyArg_ParseTupleAndKeywords(args, kwrds, "OOO|OO", kwlist, &c,
-        &G, &h, &A, &b)) return NULL;
-
-    if ((Matrix_Check(G) && MAT_ID(G) != DOUBLE) ||
-        (SpMatrix_Check(G) && SP_ID(G) != DOUBLE) ||
-        (!Matrix_Check(G) && !SpMatrix_Check(G))){
-        PyErr_SetString(PyExc_TypeError, "G must be a 'd' matrix");
-        return NULL;
-    }
-    if ((m = Matrix_Check(G) ? MAT_NROWS(G) : SP_NROWS(G)) <= 0)
-        err_p_int("m");
-    if ((n = Matrix_Check(G) ? MAT_NCOLS(G) : SP_NCOLS(G)) <= 0)
-        err_p_int("n");
-
-    if (!Matrix_Check(h) || h->id != DOUBLE) err_dbl_mtrx("h");
-    if (h->nrows != m || h->ncols != 1){
-        PyErr_SetString(PyExc_ValueError, "incompatible dimensions");
-        return NULL;
-    }
-
-    if (A){
-        if ((Matrix_Check(A) && MAT_ID(A) != DOUBLE) ||
-            (SpMatrix_Check(A) && SP_ID(A) != DOUBLE) ||
-            (!Matrix_Check(A) && !SpMatrix_Check(A))){
-                PyErr_SetString(PyExc_ValueError, "A must be a dense "
-                    "'d' matrix or a general sparse matrix");
-                return NULL;
-	}
-        if ((p = Matrix_Check(A) ? MAT_NROWS(A) : SP_NROWS(A)) < 0)
-            err_p_int("p");
-        if ((Matrix_Check(A) ? MAT_NCOLS(A) : SP_NCOLS(A)) != n){
-            PyErr_SetString(PyExc_ValueError, "incompatible "
-                "dimensions");
-            return NULL;
-	}
-    }
-    else p = 0;
-
-    if (b && (!Matrix_Check(b) || b->id != DOUBLE)) err_dbl_mtrx("b");
-    if ((b && (b->nrows != p || b->ncols != 1)) || (!b && p !=0 )){
-        PyErr_SetString(PyExc_ValueError, "incompatible dimensions");
-        return NULL;
-    }
-
-    lp = glp_create_prob();
-    glp_add_rows(lp, m+p);
-    glp_add_cols(lp, n);
-
-    for (i=0; i<n; i++){
-        glp_set_obj_coef(lp, i+1, MAT_BUFD(c)[i]);
-        glp_set_col_bnds(lp, i+1, GLP_FR, 0.0, 0.0);
-    }
-    for (i=0; i<m; i++)
-        glp_set_row_bnds(lp, i+1, GLP_UP, 0.0, MAT_BUFD(h)[i]);
-    for (i=0; i<p; i++)
-        glp_set_row_bnds(lp, i+m+1, GLP_FX, MAT_BUFD(b)[i],
-            MAT_BUFD(b)[i]);
-
-    nnzmax = (SpMatrix_Check(G) ? SP_NNZ(G) : m*n ) +
-        ((A && SpMatrix_Check(A)) ? SP_NNZ(A) : p*n);
-    a = (double *) calloc(nnzmax+1, sizeof(double));
-    rn = (int *) calloc(nnzmax+1, sizeof(int));
-    cn = (int *) calloc(nnzmax+1, sizeof(int));
-    if (!a || !rn || !cn){
-        free(a);  free(rn);  free(cn);  
-        glp_delete_prob(lp);
-        return PyErr_NoMemory();
-    }
-
-    nnz = 0;
-    if (SpMatrix_Check(G)) {
-        for (j=0; j<n; j++) for (k=SP_COL(G)[j]; k<SP_COL(G)[j+1]; k++)
-            if ((val = SP_VALD(G)[k]) != 0.0){
-                a[1+nnz] = val;
-                rn[1+nnz] = SP_ROW(G)[k]+1;
-                cn[1+nnz] = j+1;
-                nnz++;
-            }
-    }
-    else for (j=0; j<n; j++) for (i=0; i<m; i++)
-        if ((val = MAT_BUFD(G)[i+j*m]) != 0.0){
-            a[1+nnz] = val;
-            rn[1+nnz] = i+1;
-            cn[1+nnz] = j+1;
-            nnz++;
-        }
-
-    if (A && SpMatrix_Check(A)){
-        for (j=0; j<n; j++) for (k=SP_COL(A)[j]; k<SP_COL(A)[j+1]; k++)
-            if ((val = SP_VALD(A)[k]) != 0.0){
-                a[1+nnz] = val;
-                rn[1+nnz] = m+SP_ROW(A)[k]+1;
-                cn[1+nnz] = j+1;
-                nnz++;
-            }
-    }
-    else for (j=0; j<n; j++) for (i=0; i<p; i++)
-        if ((val = MAT_BUFD(A)[i+j*p]) != 0.0){
-            a[1+nnz] = val;
-            rn[1+nnz] = m+i+1;
-            cn[1+nnz] = j+1;
-            nnz++;
-        }
-
-    glp_load_matrix(lp, nnz, rn, cn, a);
-    free(rn);  free(cn);  free(a);
-
-    if (!(t = PyTuple_New(A ? 4 : 3))){
-        glp_delete_prob(lp);
-        return PyErr_NoMemory();
-    }
-
-    if (!(param = PyObject_GetAttrString(glpk_module, "options"))
-        || !PyDict_Check(param)){
-            glp_delete_prob(lp);
-            PyErr_SetString(PyExc_AttributeError,
-                "missing glpk.options dictionary");
-            return NULL;
-    }
-
-    glp_init_smcp(&smcp);
-
-    while (PyDict_Next(param, &pos, &key, &value))
-        if (PYSTRING_CHECK(key)){
-            if (!PYSTRING_COMPARE(key, "msg_lev"))
-                if (PYSTRING_CHECK(value)){
-                    if (!PYSTRING_COMPARE(value, "GLP_MSG_OFF"))
-                        smcp.msg_lev = GLP_MSG_OFF;
-                    else if (!PYSTRING_COMPARE(value, "GLP_MSG_ERR")) 
-                        smcp.msg_lev = GLP_MSG_ERR;
-                    else if (!PYSTRING_COMPARE(value, "GLP_MSG_ON")) 
-                        smcp.msg_lev = GLP_MSG_ON;
-                    else if (!PYSTRING_COMPARE(value, "GLP_MSG_ALL")) 
-                        smcp.msg_lev = GLP_MSG_ALL;
-                    else 
-                        PyErr_WarnEx(NULL, "replacing "
-                            "glpk.options['msg_lev'] with default value", 
-                            1);
-                }
-                else 
-                    PyErr_WarnEx(NULL, "replacing glpk.options['msg_lev'] "
-                        "with default value", 1);
-            else if (!PYSTRING_COMPARE(key, "meth")) 
-                if (PYSTRING_CHECK(value)){
-                    if (!PYSTRING_COMPARE(value, "GLP_PRIMAL"))
-                        smcp.meth = GLP_PRIMAL;
-                    else if (!PYSTRING_COMPARE(value, "GLP_DUAL")) 
-                        smcp.meth = GLP_DUAL;
-                    else if (!PYSTRING_COMPARE(value, "GLP_DUALP")) 
-                        smcp.meth = GLP_DUALP;
-                    else 
-                        PyErr_WarnEx(NULL, "replacing "
-                            "glpk.options['meth'] with default value", 1);
-                }
-                else 
-                    PyErr_WarnEx(NULL, "replacing glpk.options['meth'] "
-                        "with default value", 1);
-            else if (!PYSTRING_COMPARE(key, "pricing"))
-                if (PYSTRING_CHECK(value)){
-                    if (!PYSTRING_COMPARE(value, "GLP_PT_STD"))
-                        smcp.pricing = GLP_PT_STD;
-                    else if (!PYSTRING_COMPARE(value, "GLP_PT_PSE")) 
-                        smcp.pricing = GLP_PT_PSE;
-                    else 
-                        PyErr_WarnEx(NULL, "replacing "
-                            "glpk.options['pricing'] with default value",
-                            1);
-                }
-                else 
-                    PyErr_WarnEx(NULL, "replacing glpk.options['pricing'] "
-                        "with default value", 1);
-            else if (!PYSTRING_COMPARE(key, "r_test"))
-                if (PYSTRING_CHECK(value)){
-                    if (!PYSTRING_COMPARE(value, "GLP_RT_STD"))
-                        smcp.r_test = GLP_RT_STD;
-                    else if (!PYSTRING_COMPARE(value, "GLP_RT_HAR")) 
-                        smcp.r_test = GLP_RT_HAR;
-                    else 
-                        PyErr_WarnEx(NULL, "replacing "
-                            "glpk.options['r_test'] with default value",
-                            1);
-                }
-                else 
-                    PyErr_WarnEx(NULL, "replacing glpk.options['r_test'] "
-                        "with default value", 1);
-            else if (!PYSTRING_COMPARE(key, "tol_bnd"))
-                if (PyFloat_Check(value))
-                    smcp.tol_bnd = PyFloat_AsDouble(value);
-                else 
-                    PyErr_WarnEx(NULL, "replacing glpk.options['tol_bnd'] "
-                        "with default value", 1);
-            else if (!PYSTRING_COMPARE(key, "tol_dj"))
-                if (PyFloat_Check(value))
-                    smcp.tol_dj = PyFloat_AsDouble(value);
-                else 
-                    PyErr_WarnEx(NULL, "replacing glpk.options['tol_dj'] "
-                        "with default value", 1);
-            else if (!PYSTRING_COMPARE(key, "tol_piv")) 
-                if (PyFloat_Check(value))
-                    smcp.tol_piv = PyFloat_AsDouble(value);
-                else 
-                    PyErr_WarnEx(NULL, "replacing glpk.options['tol_piv'] "
-                        "with default value", 1);
-            else if (!PYSTRING_COMPARE(key, "obj_ll"))
-                if (PyFloat_Check(value))
-                    smcp.obj_ll = PyFloat_AsDouble(value);
-                else 
-                    PyErr_WarnEx(NULL, "replacing glpk.options['obj_ll'] "
-                        "with default value", 1);
-            else if (!PYSTRING_COMPARE(key, "obj_ul"))
-                if (PyFloat_Check(value))
-                    smcp.obj_ul = PyFloat_AsDouble(value);
-                else 
-                    PyErr_WarnEx(NULL, "replacing glpk.options['obj_ul'] "
-                        "with default value", 1);
-            else if (!PYSTRING_COMPARE(key, "it_lim"))
-                if (PYINT_CHECK(value)) 
-                    smcp.it_lim = PYINT_AS_LONG(value);
-                else 
-                    PyErr_WarnEx(NULL, "replacing glpk.options['it_lim'] "
-                        "with default value", 1);
-            else if (!PYSTRING_COMPARE(key, "tm_lim"))
-                if (PYINT_CHECK(value)) 
-                    smcp.tm_lim = PYINT_AS_LONG(value);
-                else 
-                    PyErr_WarnEx(NULL, "replacing glpk.options['tm_lim'] "
-                        "with default value", 1);
-            else if (!PYSTRING_COMPARE(key, "out_frq"))
-                if (PYINT_CHECK(value)) 
-                    smcp.out_frq = PYINT_AS_LONG(value);
-                else 
-                    PyErr_WarnEx(NULL, "replacing glpk.options['out_frq'] "
-                        "with default value", 1);
-            else if (!PYSTRING_COMPARE(key, "out_dly"))
-                if (PYINT_CHECK(value)) 
-                    smcp.out_dly = PYINT_AS_LONG(value);
-                else 
-                    PyErr_WarnEx(NULL, "replacing glpk.options['out_dly'] "
-                        "with default value", 1);
-            else if (!PYSTRING_COMPARE(key, "presolve")){
-                if (PYSTRING_CHECK(value)) {
-                    if (!PYSTRING_COMPARE(value, "GLP_ON"))
-                        smcp.presolve = GLP_ON;
-                    else if (!PYSTRING_COMPARE(value, "GLP_OFF")) 
-                        smcp.presolve = GLP_OFF;
-                    else 
-                        PyErr_WarnEx(NULL, "replacing "
-                            "glpk.options['presolve'] with default value",
-                            1);
-                }
-                else 
-                    PyErr_WarnEx(NULL, "replacing "
-                        "glpk.options['presolve'] with default value", 1);
-            }
-        }    
-
-    Py_DECREF(param);
-
-    switch (glp_simplex(lp, &smcp)){
-
-        case 0:
-            switch(glp_get_status(lp)){
-                case GLP_OPT:
-                    x = (matrix *) Matrix_New(n,1,DOUBLE);
-                    z = (matrix *) Matrix_New(m,1,DOUBLE);
-                    if (A) y = (matrix *) Matrix_New(p,1,DOUBLE);
-                    if (!x || !z || (A && !y)){
-                        Py_XDECREF(x);
-                        Py_XDECREF(z);
-                        Py_XDECREF(y);
-                        Py_XDECREF(t);
-                        glp_delete_prob(lp);
-                        return PyErr_NoMemory();
-                    }
-
-                    PyTuple_SET_ITEM(t, 0, (PyObject *)
-                        PYSTRING_FROMSTRING("optimal"));
-
-                    for (i=0; i<n; i++)
-                        MAT_BUFD(x)[i] = glp_get_col_prim(lp, i+1);
-                    PyTuple_SET_ITEM(t, 1, (PyObject *) x);
-
-                    for (i=0; i<m; i++)
-                        MAT_BUFD(z)[i] = -glp_get_row_dual(lp, i+1);
-                    PyTuple_SET_ITEM(t, 2, (PyObject *) z);
-
-                    if (A){
-                        for (i=0; i<p; i++)
-                            MAT_BUFD(y)[i] = -glp_get_row_dual(lp, m+i+1);
-                        PyTuple_SET_ITEM(t, 3, (PyObject *) y);
-                    }
-                    glp_delete_prob(lp);
-                    return (PyObject *) t;
-                    break;
-
-                case GLP_NOFEAS:
-                    PyTuple_SET_ITEM(t, 0, (PyObject *)
-                        PYSTRING_FROMSTRING("primal infeasible"));
-                    break;
-
-                case GLP_UNBND:
-                    PyTuple_SET_ITEM(t, 0, (PyObject *)
-                        PYSTRING_FROMSTRING("dual infeasible"));
-                    break;
-
-                default: 
-                    PyTuple_SET_ITEM(t, 0, (PyObject *)
-                        PYSTRING_FROMSTRING("unknown"));
-            }
-            break;
-
-        case GLP_ENOPFS:
-            PyTuple_SET_ITEM(t, 0, (PyObject *)
-                PYSTRING_FROMSTRING("primal infeasible"));
-            break;
-
-        case GLP_ENODFS:
-            PyTuple_SET_ITEM(t, 0, (PyObject *)
-                PYSTRING_FROMSTRING("dual infeasible"));
-            break;
-
-        default:
-            PyTuple_SET_ITEM(t, 0, (PyObject *)
-                PYSTRING_FROMSTRING("unknown"));
-    }
-
-    glp_delete_prob(lp);
-    PyTuple_SET_ITEM(t, 1, Py_BuildValue(""));
-    PyTuple_SET_ITEM(t, 2, Py_BuildValue(""));
-    if (A) PyTuple_SET_ITEM(t, 3, Py_BuildValue(""));
-
-    return (PyObject *) t;
-}
-
-
-
-static char doc_integer[] =
-    "Solves a mixed integer linear program using GLPK.\n\n"
-    "(status, x) = ilp(c, G, h, A, b, I, B)\n\n"
-    "PURPOSE\n"
-    "Solves the mixed integer linear programming problem\n\n"
-    "    minimize    c'*x\n"
-    "    subject to  G*x <= h\n"
-    "                A*x = b\n"
-    "                x[k] is integer for k in I\n"
-    "                x[k] is binary for k in B\n\n"
-    "ARGUMENTS\n"
-    "c            nx1 dense 'd' matrix with n>=1\n\n"
-    "G            mxn dense or sparse 'd' matrix with m>=1\n\n"
-    "h            mx1 dense 'd' matrix\n\n"
-    "A            pxn dense or sparse 'd' matrix with p>=0\n\n"
-    "b            px1 dense 'd' matrix\n\n"
-    "I            set of indices of integer variables\n\n"
-    "B            set of indices of binary variables\n\n"
-    "status       if status is 'optimal', 'feasible', or 'undefined',\n"
-    "             a value of x is returned and the status string \n"
-    "             gives the status of x.  Other possible values of "
-    "             status are:  'invalid formulation', \n"
-    "             'infeasible problem', 'LP relaxation is primal \n"
-    "             infeasible', 'LP relaxation is dual infeasible', \n"
-    "             'unknown'.\n\n"
-    "x            a (sub-)optimal solution if status is 'optimal', \n"
-    "             'feasible', or 'undefined'.  None otherwise";
-
-static PyObject *integer(PyObject *self, PyObject *args,
-    PyObject *kwrds)
-{
-    matrix *c, *h, *b=NULL, *x=NULL;
-    PyObject *G, *A=NULL, *IntSet=NULL, *BinSet = NULL;
-    PyObject *t=NULL, *param, *key, *value;
-    glp_prob *lp;
-    glp_iocp iocp;
-    int m, n, p, i, j, k, nnz, nnzmax, *rn=NULL, *cn=NULL, info, status;
-    int_t pos=0;
-    double *a=NULL, val;
-    char *kwlist[] = {"c", "G", "h", "A", "b", "I", "B", NULL};
-
-    if (!PyArg_ParseTupleAndKeywords(args, kwrds, "OOO|OOOO", kwlist, &c,
-	    &G, &h, &A, &b, &IntSet, &BinSet)) return NULL;
-
-    if ((Matrix_Check(G) && MAT_ID(G) != DOUBLE) ||
-        (SpMatrix_Check(G) && SP_ID(G) != DOUBLE) ||
-        (!Matrix_Check(G) && !SpMatrix_Check(G))){
-        PyErr_SetString(PyExc_TypeError, "G must be a 'd' matrix");
-        return NULL;
-    }
-    if ((m = Matrix_Check(G) ? MAT_NROWS(G) : SP_NROWS(G)) <= 0)
-        err_p_int("m");
-    if ((n = Matrix_Check(G) ? MAT_NCOLS(G) : SP_NCOLS(G)) <= 0)
-        err_p_int("n");
-
-    if (!Matrix_Check(h) || h->id != DOUBLE) err_dbl_mtrx("h");
-    if (h->nrows != m || h->ncols != 1){
-        PyErr_SetString(PyExc_ValueError, "incompatible dimensions");
-        return NULL;
-    }
-
-    if (A){
-        if ((Matrix_Check(A) && MAT_ID(A) != DOUBLE) ||
-            (SpMatrix_Check(A) && SP_ID(A) != DOUBLE) ||
-            (!Matrix_Check(A) && !SpMatrix_Check(A))){
-                PyErr_SetString(PyExc_ValueError, "A must be a dense "
-                    "'d' matrix or a general sparse matrix");
-                return NULL;
-	}
-        if ((p = Matrix_Check(A) ? MAT_NROWS(A) : SP_NROWS(A)) < 0)
-            err_p_int("p");
-        if ((Matrix_Check(A) ? MAT_NCOLS(A) : SP_NCOLS(A)) != n){
-            PyErr_SetString(PyExc_ValueError, "incompatible "
-                "dimensions");
-            return NULL;
-	}
-    }
-    else p = 0;
-
-    if (b && (!Matrix_Check(b) || b->id != DOUBLE)) err_dbl_mtrx("b");
-    if ((b && (b->nrows != p || b->ncols != 1)) || (!b && p !=0 )){
-        PyErr_SetString(PyExc_ValueError, "incompatible dimensions");
-        return NULL;
-    }
-
-    if ((IntSet) && (!PyAnySet_Check(IntSet)))
-        PY_ERR_TYPE("invalid integer index set");
-
-    if ((BinSet) && (!PyAnySet_Check(BinSet)))
-        PY_ERR_TYPE("invalid binary index set");
-
-    lp = glp_create_prob();
-    glp_add_rows(lp, m+p);
-    glp_add_cols(lp, n);
-
-    for (i=0; i<n; i++){
-        glp_set_obj_coef(lp, i+1, MAT_BUFD(c)[i]);
-        glp_set_col_bnds(lp, i+1, GLP_FR, 0.0, 0.0);
-    }
-    for (i=0; i<m; i++)
-        glp_set_row_bnds(lp, i+1, GLP_UP, 0.0, MAT_BUFD(h)[i]);
-    for (i=0; i<p; i++)
-        glp_set_row_bnds(lp, i+m+1, GLP_FX, MAT_BUFD(b)[i],
-            MAT_BUFD(b)[i]);
-
-    nnzmax = (SpMatrix_Check(G) ? SP_NNZ(G) : m*n ) +
-        ((A && SpMatrix_Check(A)) ? SP_NNZ(A) : p*n);
-    a = (double *) calloc(nnzmax+1, sizeof(double));
-    rn = (int *) calloc(nnzmax+1, sizeof(int));
-    cn = (int *) calloc(nnzmax+1, sizeof(int));
-    if (!a || !rn || !cn){
-        free(a);  free(rn);  free(cn);  glp_delete_prob(lp);
-        return PyErr_NoMemory();
-    }
-
-    nnz = 0;
-    if (SpMatrix_Check(G)) {
-        for (j=0; j<n; j++) for (k=SP_COL(G)[j]; k<SP_COL(G)[j+1]; k++)
-            if ((val = SP_VALD(G)[k]) != 0.0){
-                a[1+nnz] = val;
-                rn[1+nnz] = SP_ROW(G)[k]+1;
-                cn[1+nnz] = j+1;
-                nnz++;
-            }
-    }
-    else for (j=0; j<n; j++) for (i=0; i<m; i++)
-        if ((val = MAT_BUFD(G)[i+j*m]) != 0.0){
-            a[1+nnz] = val;
-            rn[1+nnz] = i+1;
-            cn[1+nnz] = j+1;
-            nnz++;
-        }
-
-    if (A && SpMatrix_Check(A)){
-        for (j=0; j<n; j++) for (k=SP_COL(A)[j]; k<SP_COL(A)[j+1]; k++)
-            if ((val = SP_VALD(A)[k]) != 0.0){
-                a[1+nnz] = val;
-                rn[1+nnz] = m+SP_ROW(A)[k]+1;
-                cn[1+nnz] = j+1;
-                nnz++;
-            }
-    }
-    else for (j=0; j<n; j++) for (i=0; i<p; i++)
-        if ((val = MAT_BUFD(A)[i+j*p]) != 0.0){
-            a[1+nnz] = val;
-            rn[1+nnz] = m+i+1;
-            cn[1+nnz] = j+1;
-            nnz++;
-        }
-
-    glp_load_matrix(lp, nnz, rn, cn, a);
-    free(rn);  free(cn);  free(a);
-
-    if (!(t = PyTuple_New(2))) {
-        glp_delete_prob(lp);
-        return PyErr_NoMemory();
-    }
-
-    if (!(param = PyObject_GetAttrString(glpk_module, "options"))
-        || !PyDict_Check(param)){
-            glp_delete_prob(lp);
-            PyErr_SetString(PyExc_AttributeError,
-                "missing glpk.options dictionary");
-            return NULL;
-    }
-
-    glp_init_iocp(&iocp);
-
-    while (PyDict_Next(param, &pos, &key, &value))
-        if (PYSTRING_CHECK(key)){
-            if (!PYSTRING_COMPARE(key, "msg_lev"))
-                if (PYSTRING_CHECK(value)){
-                    if (!PYSTRING_COMPARE(value, "GLP_MSG_OFF"))
-                        iocp.msg_lev = GLP_MSG_OFF;
-                    else if (!PYSTRING_COMPARE(value, "GLP_MSG_ERR")) 
-                        iocp.msg_lev = GLP_MSG_ERR;
-                    else if (!PYSTRING_COMPARE(value, "GLP_MSG_ON")) 
-                        iocp.msg_lev = GLP_MSG_ON;
-                    else if (!PYSTRING_COMPARE(value, "GLP_MSG_ALL")) 
-                        iocp.msg_lev = GLP_MSG_ALL;
-                    else 
-                        PyErr_WarnEx(NULL, "replacing "
-                            "glpk.options['msg_lev'] with default value", 
-                            1);
-                }
-                else 
-                    PyErr_WarnEx(NULL, "replacing glpk.options['msg_lev'] "
-                        "with default value", 1);
-            else if (!PYSTRING_COMPARE(key, "br_tech")) 
-                if (PYSTRING_CHECK(value)){
-                    if (!PYSTRING_COMPARE(value, "GLP_BR_FFV"))
-                        iocp.br_tech= GLP_BR_FFV;
-                    else if (!PYSTRING_COMPARE(value, "GLP_BR_LFV")) 
-                        iocp.br_tech = GLP_BR_LFV;
-                    else if (!PYSTRING_COMPARE(value, "GLP_BR_MFV")) 
-                        iocp.br_tech = GLP_BR_MFV;
-                    else if (!PYSTRING_COMPARE(value, "GLP_BR_DTH")) 
-                        iocp.br_tech = GLP_BR_DTH;
-                    else if (!PYSTRING_COMPARE(value, "GLP_BR_PCH")) 
-                        iocp.br_tech = GLP_BR_PCH;
-                    else 
-                        PyErr_WarnEx(NULL, "replacing "
-                            "glpk.options['br_tech'] with default value", 
-                             1);
-                }
-                else 
-                    PyErr_WarnEx(NULL, "replacing glpk.options['br_tech'] "
-                        "with default value", 1);
-            else if (!PYSTRING_COMPARE(key, "bt_tech"))
-                if (PYSTRING_CHECK(value)){
-                    if (!PYSTRING_COMPARE(value, "GLP_BT_DFS"))
-                        iocp.bt_tech = GLP_BT_DFS;
-                    else if (!PYSTRING_COMPARE(value, "GLP_BT_BFS")) 
-                        iocp.bt_tech = GLP_BT_BFS;
-                    else if (!PYSTRING_COMPARE(value, "GLP_BT_BLB")) 
-                        iocp.bt_tech = GLP_BT_BLB;
-                    else if (!PYSTRING_COMPARE(value, "GLP_BT_BPH")) 
-                        iocp.bt_tech = GLP_BT_BPH;
-                    else 
-                        PyErr_WarnEx(NULL, "replacing "
-                            "glpk.options['bt_tech'] with default value",
-                            1);
-                }
-                else 
-                    PyErr_WarnEx(NULL, "replacing glpk.options['bt_tech'] "
-                        "with default value", 1);
-            else if (!PYSTRING_COMPARE(key, "pp_tech"))
-                if (PYSTRING_CHECK(value)){
-                    if (!PYSTRING_COMPARE(value, "GLP_PP_NONE"))
-                        iocp.pp_tech = GLP_PP_NONE;
-                    else if (!PYSTRING_COMPARE(value, "GLP_PP_ROOT")) 
-                        iocp.pp_tech = GLP_PP_ROOT;
-                    else if (!PYSTRING_COMPARE(value, "GLP_PP_ALL")) 
-                        iocp.pp_tech = GLP_PP_ALL;
-                    else 
-                        PyErr_WarnEx(NULL, "replacing "
-                            "glpk.options['pp_tech'] with default value",
-                            1);
-                }
-                else 
-                    PyErr_WarnEx(NULL, "replacing glpk.options['pp_tech'] "
-                        "with default value", 1);
-            else if (!PYSTRING_COMPARE(key, "fp_heur"))
-                if (PYSTRING_CHECK(value)){
-                    if (!PYSTRING_COMPARE(value, "GLP_ON"))
-                        iocp.fp_heur = GLP_ON;
-                    else if (!PYSTRING_COMPARE(value, "GLP_OFF")) 
-                        iocp.fp_heur = GLP_OFF;
-                    else 
-                        PyErr_WarnEx(NULL, "replacing "
-                            "glpk.options['fp_heur'] with default value",
-                            1);
-                }
-                else 
-                    PyErr_WarnEx(NULL, "replacing glpk.options['fp_heur'] "
-                        "with default value", 1);
-#if 0
-            else if (!PYSTRING_COMPARE(key, "ps_heur"))
-                if (PYSTRING_CHECK(value)){
-                    if (!PYSTRING_COMPARE(value, "GLP_ON"))
-                        iocp.ps_heur = GLP_ON;
-                    else if (!PYSTRING_COMPARE(value, "GLP_OFF")) 
-                        iocp.ps_heur = GLP_OFF;
-                    else 
-                        PyErr_WarnEx(NULL, "replacing "
-                            "glpk.options['ps_heur'] with default value",
-                            1);
-                }
-                else 
-                    PyErr_WarnEx(NULL, "replacing glpk.options['ps_heur'] "
-                        "with default value", 1);
-            else if (!PYSTRING_COMPARE(key, "ps_tm_lim"))
-                if (PYINT_CHECK(value)) 
-                    iocp.ps_tm_lim = PYINT_AS_LONG(value);
-                else 
-                    PyErr_WarnEx(NULL, "replacing "
-                        "glpk.options['ps_tm_lim'] with default value", 1);
-#endif
-            else if (!PYSTRING_COMPARE(key, "gmi_cuts"))
-                if (PYSTRING_CHECK(value)){
-                    if (!PYSTRING_COMPARE(value, "GLP_ON"))
-                        iocp.gmi_cuts = GLP_ON;
-                    else if (!PYSTRING_COMPARE(value, "GLP_OFF")) 
-                        iocp.gmi_cuts = GLP_OFF;
-                    else 
-                        PyErr_WarnEx(NULL, "replacing "
-                            "glpk.options['gmi_cuts'] with default value",
-                            1);
-                }
-                else 
-                    PyErr_WarnEx(NULL, "replacing "
-                        "glpk.options['gmi_cuts'] with default value", 1);
-            else if (!PYSTRING_COMPARE(key, "mir_cuts"))
-                if (PYSTRING_CHECK(value)){
-                    if (!PYSTRING_COMPARE(value, "GLP_ON"))
-                        iocp.mir_cuts = GLP_ON;
-                    else if (!PYSTRING_COMPARE(value, "GLP_OFF")) 
-                        iocp.mir_cuts = GLP_OFF;
-                    else 
-                        PyErr_WarnEx(NULL, "replacing "
-                            "glpk.options['mir_cuts'] with default value",
-                            1);
-                }
-                else 
-                    PyErr_WarnEx(NULL, "replacing "
-                        "glpk.options['mir_cuts'] with default value", 1);
-            else if (!PYSTRING_COMPARE(key, "cov_cuts"))
-                if (PYSTRING_CHECK(value)){
-                    if (!PYSTRING_COMPARE(value, "GLP_ON"))
-                        iocp.cov_cuts = GLP_ON;
-                    else if (!PYSTRING_COMPARE(value, "GLP_OFF")) 
-                        iocp.cov_cuts = GLP_OFF;
-                    else 
-                        PyErr_WarnEx(NULL, "replacing "
-                            "glpk.options['cov_cuts'] with default value",
-                            1);
-                }
-                else 
-                    PyErr_WarnEx(NULL, "replacing "
-                        "glpk.options['cov_cuts'] with default value", 1);
-            else if (!PYSTRING_COMPARE(key, "clq_cuts"))
-                if (PYSTRING_CHECK(value)){
-                    if (!PYSTRING_COMPARE(value, "GLP_ON"))
-                        iocp.clq_cuts = GLP_ON;
-                    else if (!PYSTRING_COMPARE(value, "GLP_OFF")) 
-                        iocp.clq_cuts = GLP_OFF;
-                    else 
-                        PyErr_WarnEx(NULL, "replacing "
-                            "glpk.options['clq_cuts'] with default value",
-                            1);
-                }
-                else 
-                    PyErr_WarnEx(NULL, "replacing "
-                        "glpk.options['clq_cuts'] with default value", 1);
-            else if (!PYSTRING_COMPARE(key, "tol_int"))
-                if (PyFloat_Check(value))
-                    iocp.tol_int = PyFloat_AsDouble(value);
-                else 
-                    PyErr_WarnEx(NULL, "replacing glpk.options['tol_int'] "
-                        "with default value", 1);
-            else if (!PYSTRING_COMPARE(key, "tol_obj"))
-                if (PyFloat_Check(value))
-                    iocp.tol_obj = PyFloat_AsDouble(value);
-                else 
-                    PyErr_WarnEx(NULL, "replacing glpk.options['tol_obj'] "
-                        "with default value", 1);
-            else if (!PYSTRING_COMPARE(key, "mip_gap"))
-                if (PyFloat_Check(value))
-                    iocp.mip_gap = PyFloat_AsDouble(value);
-                else 
-                    PyErr_WarnEx(NULL, "replacing glpk.options['mip_gap'] "
-                        "with default value", 1);
-            else if (!PYSTRING_COMPARE(key, "tm_lim"))
-                if (PYINT_CHECK(value)) 
-                    iocp.tm_lim = PYINT_AS_LONG(value);
-                else 
-                    PyErr_WarnEx(NULL, "replacing glpk.options['tm_lim'] "
-                        "with default value", 1);
-            else if (!PYSTRING_COMPARE(key, "out_frq"))
-                if (PYINT_CHECK(value)) 
-                    iocp.out_frq = PYINT_AS_LONG(value);
-                else 
-                    PyErr_WarnEx(NULL, "replacing glpk.options['out_frq'] "
-                        "with default value", 1);
-            else if (!PYSTRING_COMPARE(key, "out_dly"))
-                if (PYINT_CHECK(value)) 
-                    iocp.out_dly = PYINT_AS_LONG(value);
-                else 
-                    PyErr_WarnEx(NULL, "replacing glpk.options['out_dly'] "
-                        "with default value", 1);
-            else if (!PYSTRING_COMPARE(key, "glp_tree"))
-                PyErr_WarnEx(NULL, "replacing glpk.options['glp_tree'] "
-                        "with default value", 1);
-            else if (!PYSTRING_COMPARE(key, "cb_info"))
-                PyErr_WarnEx(NULL, "replacing glpk.options['cb_info'] "
-                        "with default value", 1);
-            else if (!PYSTRING_COMPARE(key, "cb_size"))
-                if (PYINT_CHECK(value)) 
-                    iocp.cb_size = PYINT_AS_LONG(value);
-                else 
-                    PyErr_WarnEx(NULL, "replacing glpk.options['cb_size'] "
-                        "with default value", 1);
-            else if (!PYSTRING_COMPARE(key, "presolve"))
-                if (PYSTRING_CHECK(value)) {
-                    if (!PYSTRING_COMPARE(value, "GLP_ON"))
-                        iocp.presolve = GLP_ON;
-                    else if (!PYSTRING_COMPARE(value, "GLP_OFF")){
-                        iocp.presolve = GLP_ON;
-                        PyErr_WarnEx(NULL, "replacing "
-                            "glpk.options['presolve'] with GLP_ON", 1);
-                    }
-                    else 
-                        PyErr_WarnEx(NULL, "replacing "
-                            "glpk.options['presolve'] with GLP_ON", 1);
-                }
-                else 
-                    PyErr_WarnEx(NULL, "replacing "
-                        "glpk.options['presolve'] with GLP_ON", 1);
-            else if (!PYSTRING_COMPARE(key, "binarize")) {
-                if (PYSTRING_CHECK(value)) {
-                    if (!PYSTRING_COMPARE(value, "GLP_ON"))
-                        iocp.binarize = GLP_ON;
-                    else if (!PYSTRING_COMPARE(value, "GLP_OFF")) 
-                        iocp.binarize = GLP_OFF;
-                    else 
-                        PyErr_WarnEx(NULL, "replacing "
-                            "glpk.options['binarize'] with default "
-                            "value", 1);
-                }
-                else 
-                    PyErr_WarnEx(NULL, "replacing "
-                        "glpk.options['binarize'] with default value", 1);
-            }
-        }
-
-    Py_DECREF(param);
-    iocp.presolve = GLP_ON;
-
-    if (IntSet) {
-        PyObject *iter = PySequence_Fast(IntSet, 
-            "Critical error: not sequence");
-        for (i=0; i<PySet_GET_SIZE(IntSet); i++) {
-            PyObject *tmp = PySequence_Fast_GET_ITEM(iter, i);
-            if (!PYINT_CHECK(tmp)) {
-                glp_delete_prob(lp);
-                Py_DECREF(iter);
-                PY_ERR_TYPE("non-integer element in I");
-            }
-            int k = PYINT_AS_LONG(tmp);
-            if ((k < 0) || (k >= n)) {
-                 glp_delete_prob(lp);
-                 Py_DECREF(iter);
-                 PY_ERR(PyExc_IndexError, "index element out of range "
-                     "in I");
-            }
-            glp_set_col_kind(lp, k+1, GLP_IV);
-        }
-        Py_DECREF(iter);
-    }
-
-    if (BinSet){
-        PyObject *iter = PySequence_Fast(BinSet, 
-            "Critical error: not sequence");
-        for (i=0; i<PySet_GET_SIZE(BinSet); i++) {
-            PyObject *tmp = PySequence_Fast_GET_ITEM(iter, i);
-            if (!PYINT_CHECK(tmp)) {
-                glp_delete_prob(lp);
-                Py_DECREF(iter);
-                PY_ERR_TYPE("non-binary element in I");
-            }
-            int k = PYINT_AS_LONG(tmp);
-            if ((k < 0) || (k >= n)) {
-                glp_delete_prob(lp);
-                Py_DECREF(iter);
-                PY_ERR(PyExc_IndexError, 
-                    "index element out of range in B");
-	    }
-	    glp_set_col_kind(lp, k+1, GLP_BV);
-        }
-        Py_DECREF(iter);
-    }
-
-    info = glp_intopt(lp, &iocp);
-    status = glp_mip_status(lp);
-
-    switch (info){
-
-        case 0:
-        case GLP_EMIPGAP:
-        case GLP_ETMLIM:
-            switch(status){
-                case GLP_OPT:     /* x is optimal */
-                case GLP_FEAS:    /* x is integer feasible */
-                case GLP_UNDEF:   /* x is undefined */
-                    x = (matrix *) Matrix_New(n,1,DOUBLE);
-                    if (!x) {
-                        Py_XDECREF(t);
-                        glp_delete_prob(lp);
-                        return PyErr_NoMemory();
-                    }
-                    if (status == GLP_OPT)
-                        PyTuple_SET_ITEM(t, 0, 
-                            (PyObject *) PYSTRING_FROMSTRING("optimal"));
-                    else if (status == GLP_FEAS)
-                        PyTuple_SET_ITEM(t, 0, 
-                           (PyObject *)PYSTRING_FROMSTRING("feasible"));
-                    else 
-                        PyTuple_SET_ITEM(t, 0, 
-                           (PyObject *)PYSTRING_FROMSTRING("undefined"));
-                    for (i=0; i<n; i++)
-                        MAT_BUFD(x)[i] = glp_mip_col_val(lp, i+1);
-                    PyTuple_SET_ITEM(t, 1, (PyObject *) x);
-                    glp_delete_prob(lp);
-                    return (PyObject *) t;
-                    break;
-
-                case GLP_NOFEAS:
-                    PyTuple_SET_ITEM(t, 0, (PyObject *)
-                        PYSTRING_FROMSTRING("infeasible problem"));
-                    PyTuple_SET_ITEM(t, 1, Py_BuildValue(""));
-                    break;
-
-                default: 
-                    PyTuple_SET_ITEM(t, 1, Py_BuildValue(""));
-                    PyTuple_SET_ITEM(t, 0, (PyObject *)
-                        PYSTRING_FROMSTRING("unknown"));
-            }
-            break;
-
-#if 0
-        case GLP_EBADB:
-
-        case GLP_ECOND:
-#endif
-
-        case GLP_EBOUND:
-            PyTuple_SET_ITEM(t, 0, (PyObject *)
-                PYSTRING_FROMSTRING("invalid MIP formulation"));
-            break;
-
-        case GLP_ENOPFS:
-            PyTuple_SET_ITEM(t, 0, (PyObject *)
-                PYSTRING_FROMSTRING("LP relaxation is primal infeasible"));
-            break;
-
-	case GLP_ENODFS:
-            PyTuple_SET_ITEM(t, 0, (PyObject *)
-                PYSTRING_FROMSTRING("LP relaxation is dual infeasible"));
-            break;
-
-	case GLP_EFAIL:
-            PyTuple_SET_ITEM(t, 0, (PyObject *)
-                PYSTRING_FROMSTRING("solver failure"));
-            break;
-
-        case GLP_EROOT: /* only occurs if presolver is off */
-        case GLP_ESTOP: /* only occurs when advanced interface is used */
-        default:
-            PyTuple_SET_ITEM(t, 0, (PyObject *)
-                PYSTRING_FROMSTRING("unknown"));
-    }
-
-    glp_delete_prob(lp);
-    PyTuple_SET_ITEM(t, 1, Py_BuildValue(""));
-    return (PyObject *) t;
-}
-
-
-static PyMethodDef glpk_functions[] = {
-    {"lp", (PyCFunction) simplex, METH_VARARGS|METH_KEYWORDS,
-        doc_simplex},
-    {"ilp", (PyCFunction) integer, METH_VARARGS|METH_KEYWORDS,
-        doc_integer},
-    {NULL}  /* Sentinel */
-};
-
-#if PY_MAJOR_VERSION >= 3
-
-static PyModuleDef glpk_module_def = {
-    PyModuleDef_HEAD_INIT,
-    "glpk",
-    glpk__doc__,
-    -1,
-    glpk_functions,
-    NULL, NULL, NULL, NULL
-};
-
-PyMODINIT_FUNC PyInit_glpk(void)
-{
-  if (!(glpk_module = PyModule_Create(&glpk_module_def))) return NULL;
-  PyModule_AddObject(glpk_module, "options", PyDict_New());
-  if (import_cvxopt() < 0) return NULL;
-  return glpk_module;
-}
-
-#else
-
-PyMODINIT_FUNC initglpk(void)
-{
-    glpk_module = Py_InitModule3("cvxopt.glpk", glpk_functions, 
-        glpk__doc__);
-    PyModule_AddObject(glpk_module, "options", PyDict_New());
-    if (import_cvxopt() < 0) return;
-}
-
-#endif
-=======
-/*
- * Copyright 2012-2016 M. Andersen and L. Vandenberghe.
- * Copyright 2010-2011 L. Vandenberghe.
- * Copyright 2004-2009 J. Dahl and L. Vandenberghe.
- *
- * This file is part of CVXOPT.
- *
- * CVXOPT is free software; you can redistribute it and/or modify
- * it under the terms of the GNU General Public License as published by
- * the Free Software Foundation; either version 3 of the License, or
- * (at your option) any later version.
- *
- * CVXOPT is distributed in the hope that it will be useful,
- * but WITHOUT ANY WARRANTY; without even the implied warranty of
- * MERCHANTABILITY or FITNESS FOR A PARTICULAR PURPOSE.  See the
- * GNU General Public License for more details.
- *
- * You should have received a copy of the GNU General Public License
- * along with this program.  If not, see <http://www.gnu.org/licenses/>.
- */
-
-#include "cvxopt.h"
-#include "misc.h"
-#include <glpk.h>
-#include <float.h>
-#include <limits.h>
-
-PyDoc_STRVAR(glpk__doc__,
-    "Interface to the simplex and mixed integer LP algorithms in GLPK.\n\n"
-    "The GLPK control parameters have the default values listed in \n"
-    "the GLPK documentation (section 2.8.1 for the simplex solver and \n"
-    "section 2.10.5 for the MILP solver).  The control  parameters can \n"
-    "be modified by making an entry in the dictionary glpk.options.\n"
-    "For example, glpk.options['msg_lev'] = 'GLP_MSG_OFF' turns off the \n"
-    "printed output will be turned off during execution of glpk.lp().\n"  
-    "Setting glpk.options['it_lim'] = 10 sets the simplex iteration \n"
-    "limit to 10.  Unrecognized entries in glpk.options are ignored.");
-
-static PyObject *glpk_module;
-
-#if PY_MAJOR_VERSION >= 3
-#define PYINT_CHECK(value) PyLong_Check(value)
-#define PYINT_AS_LONG(value) PyLong_AS_LONG(value)
-#define PYSTRING_FROMSTRING(str) PyUnicode_FromString(str)
-#define PYSTRING_CHECK(a) PyUnicode_Check(a)
-#define PYSTRING_COMPARE(a,b) PyUnicode_CompareWithASCIIString(a, b)
-#else
-#define PYINT_CHECK(value) PyInt_Check(value)
-#define PYINT_AS_LONG(value) PyInt_AS_LONG(value)
-#define PYSTRING_FROMSTRING(str) PyString_FromString(str)
-#define PYSTRING_CHECK(a) PyString_Check(a)
-#define PYSTRING_COMPARE(a,b) strcmp(PyString_AsString(a), b)
-#endif
-
-
-static char doc_simplex[] =
-    "Solves a linear program using GLPK.\n\n"
-    "(status, x, z, y) = lp(c, G, h, A, b)\n"
-    "(status, x, z) = lp(c, G, h)\n\n"
-    "PURPOSE\n"
-    "(status, x, z, y) = lp(c, G, h, A, b) solves the pair of primal and\n"
-    "dual LPs\n\n"
-    "    minimize    c'*x            maximize    -h'*z + b'*y\n"
-    "    subject to  G*x <= h        subject to  G'*z + A'*y + c = 0\n"
-    "                A*x = b                     z >= 0.\n\n"
-    "(status, x, z) = lp(c, G, h) solves the pair of primal and dual LPs"
-    "\n\n"
-    "    minimize    c'*x            maximize    -h'*z \n"
-    "    subject to  G*x <= h        subject to  G'*z + c = 0\n"
-    "                                            z >= 0.\n\n"
-    "ARGUMENTS\n"
-    "c            nx1 dense 'd' matrix with n>=1\n\n"
-    "G            mxn dense or sparse 'd' matrix with m>=1\n\n"
-    "h            mx1 dense 'd' matrix\n\n"
-    "A            pxn dense or sparse 'd' matrix with p>=0\n\n"
-    "b            px1 dense 'd' matrix\n\n"
-    "status       'optimal', 'primal infeasible', 'dual infeasible' \n"
-    "             or 'unknown'\n\n"
-    "x            if status is 'optimal', a primal optimal solution;\n"
-    "             None otherwise\n\n"
-    "z,y          if status is 'optimal', the dual optimal solution;\n"
-    "             None otherwise";
-
-
-static PyObject *simplex(PyObject *self, PyObject *args, PyObject *kwrds)
-{
-    matrix *c, *h, *b=NULL, *x=NULL, *z=NULL, *y=NULL;
-    PyObject *G, *A=NULL, *t=NULL, *param, *key, *value;
-    glp_prob *lp;
-    glp_smcp smcp;
-    int m, n, p, i, j, k, nnz, nnzmax, *rn=NULL, *cn=NULL;
-    int_t pos=0;
-    double *a=NULL, val;
-    char *kwlist[] = {"c", "G", "h", "A", "b", NULL};
-
-    if (!PyArg_ParseTupleAndKeywords(args, kwrds, "OOO|OO", kwlist, &c,
-        &G, &h, &A, &b)) return NULL;
-
-    if ((Matrix_Check(G) && MAT_ID(G) != DOUBLE) ||
-        (SpMatrix_Check(G) && SP_ID(G) != DOUBLE) ||
-        (!Matrix_Check(G) && !SpMatrix_Check(G))){
-        PyErr_SetString(PyExc_TypeError, "G must be a 'd' matrix");
-        return NULL;
-    }
-    if ((m = Matrix_Check(G) ? MAT_NROWS(G) : SP_NROWS(G)) <= 0)
-        err_p_int("m");
-    if ((n = Matrix_Check(G) ? MAT_NCOLS(G) : SP_NCOLS(G)) <= 0)
-        err_p_int("n");
-
-    if (!Matrix_Check(h) || h->id != DOUBLE) err_dbl_mtrx("h");
-    if (h->nrows != m || h->ncols != 1){
-        PyErr_SetString(PyExc_ValueError, "incompatible dimensions");
-        return NULL;
-    }
-
-    if (A){
-        if ((Matrix_Check(A) && MAT_ID(A) != DOUBLE) ||
-            (SpMatrix_Check(A) && SP_ID(A) != DOUBLE) ||
-            (!Matrix_Check(A) && !SpMatrix_Check(A))){
-                PyErr_SetString(PyExc_ValueError, "A must be a dense "
-                    "'d' matrix or a general sparse matrix");
-                return NULL;
-	}
-        if ((p = Matrix_Check(A) ? MAT_NROWS(A) : SP_NROWS(A)) < 0)
-            err_p_int("p");
-        if ((Matrix_Check(A) ? MAT_NCOLS(A) : SP_NCOLS(A)) != n){
-            PyErr_SetString(PyExc_ValueError, "incompatible "
-                "dimensions");
-            return NULL;
-	}
-    }
-    else p = 0;
-
-    if (b && (!Matrix_Check(b) || b->id != DOUBLE)) err_dbl_mtrx("b");
-    if ((b && (b->nrows != p || b->ncols != 1)) || (!b && p !=0 )){
-        PyErr_SetString(PyExc_ValueError, "incompatible dimensions");
-        return NULL;
-    }
-
-    lp = glp_create_prob();
-    glp_add_rows(lp, m+p);
-    glp_add_cols(lp, n);
-
-    for (i=0; i<n; i++){
-        glp_set_obj_coef(lp, i+1, MAT_BUFD(c)[i]);
-        glp_set_col_bnds(lp, i+1, GLP_FR, 0.0, 0.0);
-    }
-    for (i=0; i<m; i++)
-        glp_set_row_bnds(lp, i+1, GLP_UP, 0.0, MAT_BUFD(h)[i]);
-    for (i=0; i<p; i++)
-        glp_set_row_bnds(lp, i+m+1, GLP_FX, MAT_BUFD(b)[i],
-            MAT_BUFD(b)[i]);
-
-    nnzmax = (SpMatrix_Check(G) ? SP_NNZ(G) : m*n ) +
-        ((A && SpMatrix_Check(A)) ? SP_NNZ(A) : p*n);
-    a = (double *) calloc(nnzmax+1, sizeof(double));
-    rn = (int *) calloc(nnzmax+1, sizeof(int));
-    cn = (int *) calloc(nnzmax+1, sizeof(int));
-    if (!a || !rn || !cn){
-        free(a);  free(rn);  free(cn);  
-        glp_delete_prob(lp);
-        return PyErr_NoMemory();
-    }
-
-    nnz = 0;
-    if (SpMatrix_Check(G)) {
-        for (j=0; j<n; j++) for (k=SP_COL(G)[j]; k<SP_COL(G)[j+1]; k++)
-            if ((val = SP_VALD(G)[k]) != 0.0){
-                a[1+nnz] = val;
-                rn[1+nnz] = SP_ROW(G)[k]+1;
-                cn[1+nnz] = j+1;
-                nnz++;
-            }
-    }
-    else for (j=0; j<n; j++) for (i=0; i<m; i++)
-        if ((val = MAT_BUFD(G)[i+j*m]) != 0.0){
-            a[1+nnz] = val;
-            rn[1+nnz] = i+1;
-            cn[1+nnz] = j+1;
-            nnz++;
-        }
-
-    if (A && SpMatrix_Check(A)){
-        for (j=0; j<n; j++) for (k=SP_COL(A)[j]; k<SP_COL(A)[j+1]; k++)
-            if ((val = SP_VALD(A)[k]) != 0.0){
-                a[1+nnz] = val;
-                rn[1+nnz] = m+SP_ROW(A)[k]+1;
-                cn[1+nnz] = j+1;
-                nnz++;
-            }
-    }
-    else for (j=0; j<n; j++) for (i=0; i<p; i++)
-        if ((val = MAT_BUFD(A)[i+j*p]) != 0.0){
-            a[1+nnz] = val;
-            rn[1+nnz] = m+i+1;
-            cn[1+nnz] = j+1;
-            nnz++;
-        }
-
-    glp_load_matrix(lp, nnz, rn, cn, a);
-    free(rn);  free(cn);  free(a);
-
-    if (!(t = PyTuple_New(A ? 4 : 3))){
-        glp_delete_prob(lp);
-        return PyErr_NoMemory();
-    }
-
-    if (!(param = PyObject_GetAttrString(glpk_module, "options"))
-        || !PyDict_Check(param)){
-            glp_delete_prob(lp);
-            PyErr_SetString(PyExc_AttributeError,
-                "missing glpk.options dictionary");
-            return NULL;
-    }
-
-    glp_init_smcp(&smcp);
-
-    while (PyDict_Next(param, &pos, &key, &value))
-        if (PYSTRING_CHECK(key)){
-            if (!PYSTRING_COMPARE(key, "msg_lev"))
-                if (PYSTRING_CHECK(value)){
-                    if (!PYSTRING_COMPARE(value, "GLP_MSG_OFF"))
-                        smcp.msg_lev = GLP_MSG_OFF;
-                    else if (!PYSTRING_COMPARE(value, "GLP_MSG_ERR")) 
-                        smcp.msg_lev = GLP_MSG_ERR;
-                    else if (!PYSTRING_COMPARE(value, "GLP_MSG_ON")) 
-                        smcp.msg_lev = GLP_MSG_ON;
-                    else if (!PYSTRING_COMPARE(value, "GLP_MSG_ALL")) 
-                        smcp.msg_lev = GLP_MSG_ALL;
-                    else 
-                        PyErr_WarnEx(NULL, "replacing "
-                            "glpk.options['msg_lev'] with default value", 
-                            1);
-                }
-                else 
-                    PyErr_WarnEx(NULL, "replacing glpk.options['msg_lev'] "
-                        "with default value", 1);
-            else if (!PYSTRING_COMPARE(key, "meth")) 
-                if (PYSTRING_CHECK(value)){
-                    if (!PYSTRING_COMPARE(value, "GLP_PRIMAL"))
-                        smcp.meth = GLP_PRIMAL;
-                    else if (!PYSTRING_COMPARE(value, "GLP_DUAL")) 
-                        smcp.meth = GLP_DUAL;
-                    else if (!PYSTRING_COMPARE(value, "GLP_DUALP")) 
-                        smcp.meth = GLP_DUALP;
-                    else 
-                        PyErr_WarnEx(NULL, "replacing "
-                            "glpk.options['meth'] with default value", 1);
-                }
-                else 
-                    PyErr_WarnEx(NULL, "replacing glpk.options['meth'] "
-                        "with default value", 1);
-            else if (!PYSTRING_COMPARE(key, "pricing"))
-                if (PYSTRING_CHECK(value)){
-                    if (!PYSTRING_COMPARE(value, "GLP_PT_STD"))
-                        smcp.pricing = GLP_PT_STD;
-                    else if (!PYSTRING_COMPARE(value, "GLP_PT_PSE")) 
-                        smcp.pricing = GLP_PT_PSE;
-                    else 
-                        PyErr_WarnEx(NULL, "replacing "
-                            "glpk.options['pricing'] with default value",
-                            1);
-                }
-                else 
-                    PyErr_WarnEx(NULL, "replacing glpk.options['pricing'] "
-                        "with default value", 1);
-            else if (!PYSTRING_COMPARE(key, "r_test"))
-                if (PYSTRING_CHECK(value)){
-                    if (!PYSTRING_COMPARE(value, "GLP_RT_STD"))
-                        smcp.r_test = GLP_RT_STD;
-                    else if (!PYSTRING_COMPARE(value, "GLP_RT_HAR")) 
-                        smcp.r_test = GLP_RT_HAR;
-                    else 
-                        PyErr_WarnEx(NULL, "replacing "
-                            "glpk.options['r_test'] with default value",
-                            1);
-                }
-                else 
-                    PyErr_WarnEx(NULL, "replacing glpk.options['r_test'] "
-                        "with default value", 1);
-            else if (!PYSTRING_COMPARE(key, "tol_bnd"))
-                if (PyFloat_Check(value))
-                    smcp.tol_bnd = PyFloat_AsDouble(value);
-                else 
-                    PyErr_WarnEx(NULL, "replacing glpk.options['tol_bnd'] "
-                        "with default value", 1);
-            else if (!PYSTRING_COMPARE(key, "tol_dj"))
-                if (PyFloat_Check(value))
-                    smcp.tol_dj = PyFloat_AsDouble(value);
-                else 
-                    PyErr_WarnEx(NULL, "replacing glpk.options['tol_dj'] "
-                        "with default value", 1);
-            else if (!PYSTRING_COMPARE(key, "tol_piv")) 
-                if (PyFloat_Check(value))
-                    smcp.tol_piv = PyFloat_AsDouble(value);
-                else 
-                    PyErr_WarnEx(NULL, "replacing glpk.options['tol_piv'] "
-                        "with default value", 1);
-            else if (!PYSTRING_COMPARE(key, "obj_ll"))
-                if (PyFloat_Check(value))
-                    smcp.obj_ll = PyFloat_AsDouble(value);
-                else 
-                    PyErr_WarnEx(NULL, "replacing glpk.options['obj_ll'] "
-                        "with default value", 1);
-            else if (!PYSTRING_COMPARE(key, "obj_ul"))
-                if (PyFloat_Check(value))
-                    smcp.obj_ul = PyFloat_AsDouble(value);
-                else 
-                    PyErr_WarnEx(NULL, "replacing glpk.options['obj_ul'] "
-                        "with default value", 1);
-            else if (!PYSTRING_COMPARE(key, "it_lim"))
-                if (PYINT_CHECK(value)) 
-                    smcp.it_lim = PYINT_AS_LONG(value);
-                else 
-                    PyErr_WarnEx(NULL, "replacing glpk.options['it_lim'] "
-                        "with default value", 1);
-            else if (!PYSTRING_COMPARE(key, "tm_lim"))
-                if (PYINT_CHECK(value)) 
-                    smcp.tm_lim = PYINT_AS_LONG(value);
-                else 
-                    PyErr_WarnEx(NULL, "replacing glpk.options['tm_lim'] "
-                        "with default value", 1);
-            else if (!PYSTRING_COMPARE(key, "out_frq"))
-                if (PYINT_CHECK(value)) 
-                    smcp.out_frq = PYINT_AS_LONG(value);
-                else 
-                    PyErr_WarnEx(NULL, "replacing glpk.options['out_frq'] "
-                        "with default value", 1);
-            else if (!PYSTRING_COMPARE(key, "out_dly"))
-                if (PYINT_CHECK(value)) 
-                    smcp.out_dly = PYINT_AS_LONG(value);
-                else 
-                    PyErr_WarnEx(NULL, "replacing glpk.options['out_dly'] "
-                        "with default value", 1);
-            else if (!PYSTRING_COMPARE(key, "presolve")){
-                if (PYSTRING_CHECK(value)) {
-                    if (!PYSTRING_COMPARE(value, "GLP_ON"))
-                        smcp.presolve = GLP_ON;
-                    else if (!PYSTRING_COMPARE(value, "GLP_OFF")) 
-                        smcp.presolve = GLP_OFF;
-                    else 
-                        PyErr_WarnEx(NULL, "replacing "
-                            "glpk.options['presolve'] with default value",
-                            1);
-                }
-                else 
-                    PyErr_WarnEx(NULL, "replacing "
-                        "glpk.options['presolve'] with default value", 1);
-            }
-        }    
-
-    Py_DECREF(param);
-
-    switch (glp_simplex(lp, &smcp)){
-
-        case 0:
-            switch(glp_get_status(lp)){
-                case GLP_OPT:
-                    x = (matrix *) Matrix_New(n,1,DOUBLE);
-                    z = (matrix *) Matrix_New(m,1,DOUBLE);
-                    if (A) y = (matrix *) Matrix_New(p,1,DOUBLE);
-                    if (!x || !z || (A && !y)){
-                        Py_XDECREF(x);
-                        Py_XDECREF(z);
-                        Py_XDECREF(y);
-                        Py_XDECREF(t);
-                        glp_delete_prob(lp);
-                        return PyErr_NoMemory();
-                    }
-
-                    PyTuple_SET_ITEM(t, 0, (PyObject *)
-                        PYSTRING_FROMSTRING("optimal"));
-
-                    for (i=0; i<n; i++)
-                        MAT_BUFD(x)[i] = glp_get_col_prim(lp, i+1);
-                    PyTuple_SET_ITEM(t, 1, (PyObject *) x);
-
-                    for (i=0; i<m; i++)
-                        MAT_BUFD(z)[i] = -glp_get_row_dual(lp, i+1);
-                    PyTuple_SET_ITEM(t, 2, (PyObject *) z);
-
-                    if (A){
-                        for (i=0; i<p; i++)
-                            MAT_BUFD(y)[i] = -glp_get_row_dual(lp, m+i+1);
-                        PyTuple_SET_ITEM(t, 3, (PyObject *) y);
-                    }
-                    glp_delete_prob(lp);
-                    return (PyObject *) t;
-                    break;
-
-                case GLP_NOFEAS:
-                    PyTuple_SET_ITEM(t, 0, (PyObject *)
-                        PYSTRING_FROMSTRING("primal infeasible"));
-                    break;
-
-                case GLP_UNBND:
-                    PyTuple_SET_ITEM(t, 0, (PyObject *)
-                        PYSTRING_FROMSTRING("dual infeasible"));
-                    break;
-
-                default: 
-                    PyTuple_SET_ITEM(t, 0, (PyObject *)
-                        PYSTRING_FROMSTRING("unknown"));
-            }
-            break;
-
-        case GLP_ENOPFS:
-            PyTuple_SET_ITEM(t, 0, (PyObject *)
-                PYSTRING_FROMSTRING("primal infeasible"));
-            break;
-
-        case GLP_ENODFS:
-            PyTuple_SET_ITEM(t, 0, (PyObject *)
-                PYSTRING_FROMSTRING("dual infeasible"));
-            break;
-
-        default:
-            PyTuple_SET_ITEM(t, 0, (PyObject *)
-                PYSTRING_FROMSTRING("unknown"));
-    }
-
-    glp_delete_prob(lp);
-    PyTuple_SET_ITEM(t, 1, Py_BuildValue(""));
-    PyTuple_SET_ITEM(t, 2, Py_BuildValue(""));
-    if (A) PyTuple_SET_ITEM(t, 3, Py_BuildValue(""));
-
-    return (PyObject *) t;
-}
-
-
-
-static char doc_integer[] =
-    "Solves a mixed integer linear program using GLPK.\n\n"
-    "(status, x) = ilp(c, G, h, A, b, I, B)\n\n"
-    "PURPOSE\n"
-    "Solves the mixed integer linear programming problem\n\n"
-    "    minimize    c'*x\n"
-    "    subject to  G*x <= h\n"
-    "                A*x = b\n"
-    "                x[k] is integer for k in I\n"
-    "                x[k] is binary for k in B\n\n"
-    "ARGUMENTS\n"
-    "c            nx1 dense 'd' matrix with n>=1\n\n"
-    "G            mxn dense or sparse 'd' matrix with m>=1\n\n"
-    "h            mx1 dense 'd' matrix\n\n"
-    "A            pxn dense or sparse 'd' matrix with p>=0\n\n"
-    "b            px1 dense 'd' matrix\n\n"
-    "I            set of indices of integer variables\n\n"
-    "B            set of indices of binary variables\n\n"
-    "status       if status is 'optimal', 'feasible', or 'undefined',\n"
-    "             a value of x is returned and the status string \n"
-    "             gives the status of x.  Other possible values of "
-    "             status are:  'invalid formulation', \n"
-    "             'infeasible problem', 'LP relaxation is primal \n"
-    "             infeasible', 'LP relaxation is dual infeasible', \n"
-    "             'unknown'.\n\n"
-    "x            a (sub-)optimal solution if status is 'optimal', \n"
-    "             'feasible', or 'undefined'.  None otherwise";
-
-static PyObject *integer(PyObject *self, PyObject *args,
-    PyObject *kwrds)
-{
-    matrix *c, *h, *b=NULL, *x=NULL;
-    PyObject *G, *A=NULL, *IntSet=NULL, *BinSet = NULL;
-    PyObject *t=NULL, *param, *key, *value;
-    glp_prob *lp;
-    glp_iocp iocp;
-    int m, n, p, i, j, k, nnz, nnzmax, *rn=NULL, *cn=NULL, info, status;
-    int_t pos=0;
-    double *a=NULL, val;
-    char *kwlist[] = {"c", "G", "h", "A", "b", "I", "B", NULL};
-
-    if (!PyArg_ParseTupleAndKeywords(args, kwrds, "OOO|OOOO", kwlist, &c,
-	    &G, &h, &A, &b, &IntSet, &BinSet)) return NULL;
-
-    if ((Matrix_Check(G) && MAT_ID(G) != DOUBLE) ||
-        (SpMatrix_Check(G) && SP_ID(G) != DOUBLE) ||
-        (!Matrix_Check(G) && !SpMatrix_Check(G))){
-        PyErr_SetString(PyExc_TypeError, "G must be a 'd' matrix");
-        return NULL;
-    }
-    if ((m = Matrix_Check(G) ? MAT_NROWS(G) : SP_NROWS(G)) <= 0)
-        err_p_int("m");
-    if ((n = Matrix_Check(G) ? MAT_NCOLS(G) : SP_NCOLS(G)) <= 0)
-        err_p_int("n");
-
-    if (!Matrix_Check(h) || h->id != DOUBLE) err_dbl_mtrx("h");
-    if (h->nrows != m || h->ncols != 1){
-        PyErr_SetString(PyExc_ValueError, "incompatible dimensions");
-        return NULL;
-    }
-
-    if (A){
-        if ((Matrix_Check(A) && MAT_ID(A) != DOUBLE) ||
-            (SpMatrix_Check(A) && SP_ID(A) != DOUBLE) ||
-            (!Matrix_Check(A) && !SpMatrix_Check(A))){
-                PyErr_SetString(PyExc_ValueError, "A must be a dense "
-                    "'d' matrix or a general sparse matrix");
-                return NULL;
-	}
-        if ((p = Matrix_Check(A) ? MAT_NROWS(A) : SP_NROWS(A)) < 0)
-            err_p_int("p");
-        if ((Matrix_Check(A) ? MAT_NCOLS(A) : SP_NCOLS(A)) != n){
-            PyErr_SetString(PyExc_ValueError, "incompatible "
-                "dimensions");
-            return NULL;
-	}
-    }
-    else p = 0;
-
-    if (b && (!Matrix_Check(b) || b->id != DOUBLE)) err_dbl_mtrx("b");
-    if ((b && (b->nrows != p || b->ncols != 1)) || (!b && p !=0 )){
-        PyErr_SetString(PyExc_ValueError, "incompatible dimensions");
-        return NULL;
-    }
-
-    if ((IntSet) && (!PyAnySet_Check(IntSet)))
-        PY_ERR_TYPE("invalid integer index set");
-
-    if ((BinSet) && (!PyAnySet_Check(BinSet)))
-        PY_ERR_TYPE("invalid binary index set");
-
-    lp = glp_create_prob();
-    glp_add_rows(lp, m+p);
-    glp_add_cols(lp, n);
-
-    for (i=0; i<n; i++){
-        glp_set_obj_coef(lp, i+1, MAT_BUFD(c)[i]);
-        glp_set_col_bnds(lp, i+1, GLP_FR, 0.0, 0.0);
-    }
-    for (i=0; i<m; i++)
-        glp_set_row_bnds(lp, i+1, GLP_UP, 0.0, MAT_BUFD(h)[i]);
-    for (i=0; i<p; i++)
-        glp_set_row_bnds(lp, i+m+1, GLP_FX, MAT_BUFD(b)[i],
-            MAT_BUFD(b)[i]);
-
-    nnzmax = (SpMatrix_Check(G) ? SP_NNZ(G) : m*n ) +
-        ((A && SpMatrix_Check(A)) ? SP_NNZ(A) : p*n);
-    a = (double *) calloc(nnzmax+1, sizeof(double));
-    rn = (int *) calloc(nnzmax+1, sizeof(int));
-    cn = (int *) calloc(nnzmax+1, sizeof(int));
-    if (!a || !rn || !cn){
-        free(a);  free(rn);  free(cn);  glp_delete_prob(lp);
-        return PyErr_NoMemory();
-    }
-
-    nnz = 0;
-    if (SpMatrix_Check(G)) {
-        for (j=0; j<n; j++) for (k=SP_COL(G)[j]; k<SP_COL(G)[j+1]; k++)
-            if ((val = SP_VALD(G)[k]) != 0.0){
-                a[1+nnz] = val;
-                rn[1+nnz] = SP_ROW(G)[k]+1;
-                cn[1+nnz] = j+1;
-                nnz++;
-            }
-    }
-    else for (j=0; j<n; j++) for (i=0; i<m; i++)
-        if ((val = MAT_BUFD(G)[i+j*m]) != 0.0){
-            a[1+nnz] = val;
-            rn[1+nnz] = i+1;
-            cn[1+nnz] = j+1;
-            nnz++;
-        }
-
-    if (A && SpMatrix_Check(A)){
-        for (j=0; j<n; j++) for (k=SP_COL(A)[j]; k<SP_COL(A)[j+1]; k++)
-            if ((val = SP_VALD(A)[k]) != 0.0){
-                a[1+nnz] = val;
-                rn[1+nnz] = m+SP_ROW(A)[k]+1;
-                cn[1+nnz] = j+1;
-                nnz++;
-            }
-    }
-    else for (j=0; j<n; j++) for (i=0; i<p; i++)
-        if ((val = MAT_BUFD(A)[i+j*p]) != 0.0){
-            a[1+nnz] = val;
-            rn[1+nnz] = m+i+1;
-            cn[1+nnz] = j+1;
-            nnz++;
-        }
-
-    glp_load_matrix(lp, nnz, rn, cn, a);
-    free(rn);  free(cn);  free(a);
-
-    if (!(t = PyTuple_New(2))) {
-        glp_delete_prob(lp);
-        return PyErr_NoMemory();
-    }
-
-    if (!(param = PyObject_GetAttrString(glpk_module, "options"))
-        || !PyDict_Check(param)){
-            glp_delete_prob(lp);
-            PyErr_SetString(PyExc_AttributeError,
-                "missing glpk.options dictionary");
-            return NULL;
-    }
-
-    glp_init_iocp(&iocp);
-
-    while (PyDict_Next(param, &pos, &key, &value))
-        if (PYSTRING_CHECK(key)){
-            if (!PYSTRING_COMPARE(key, "msg_lev"))
-                if (PYSTRING_CHECK(value)){
-                    if (!PYSTRING_COMPARE(value, "GLP_MSG_OFF"))
-                        iocp.msg_lev = GLP_MSG_OFF;
-                    else if (!PYSTRING_COMPARE(value, "GLP_MSG_ERR")) 
-                        iocp.msg_lev = GLP_MSG_ERR;
-                    else if (!PYSTRING_COMPARE(value, "GLP_MSG_ON")) 
-                        iocp.msg_lev = GLP_MSG_ON;
-                    else if (!PYSTRING_COMPARE(value, "GLP_MSG_ALL")) 
-                        iocp.msg_lev = GLP_MSG_ALL;
-                    else 
-                        PyErr_WarnEx(NULL, "replacing "
-                            "glpk.options['msg_lev'] with default value", 
-                            1);
-                }
-                else 
-                    PyErr_WarnEx(NULL, "replacing glpk.options['msg_lev'] "
-                        "with default value", 1);
-            else if (!PYSTRING_COMPARE(key, "br_tech")) 
-                if (PYSTRING_CHECK(value)){
-                    if (!PYSTRING_COMPARE(value, "GLP_BR_FFV"))
-                        iocp.br_tech= GLP_BR_FFV;
-                    else if (!PYSTRING_COMPARE(value, "GLP_BR_LFV")) 
-                        iocp.br_tech = GLP_BR_LFV;
-                    else if (!PYSTRING_COMPARE(value, "GLP_BR_MFV")) 
-                        iocp.br_tech = GLP_BR_MFV;
-                    else if (!PYSTRING_COMPARE(value, "GLP_BR_DTH")) 
-                        iocp.br_tech = GLP_BR_DTH;
-                    else if (!PYSTRING_COMPARE(value, "GLP_BR_PCH")) 
-                        iocp.br_tech = GLP_BR_PCH;
-                    else 
-                        PyErr_WarnEx(NULL, "replacing "
-                            "glpk.options['br_tech'] with default value", 
-                             1);
-                }
-                else 
-                    PyErr_WarnEx(NULL, "replacing glpk.options['br_tech'] "
-                        "with default value", 1);
-            else if (!PYSTRING_COMPARE(key, "bt_tech"))
-                if (PYSTRING_CHECK(value)){
-                    if (!PYSTRING_COMPARE(value, "GLP_BT_DFS"))
-                        iocp.bt_tech = GLP_BT_DFS;
-                    else if (!PYSTRING_COMPARE(value, "GLP_BT_BFS")) 
-                        iocp.bt_tech = GLP_BT_BFS;
-                    else if (!PYSTRING_COMPARE(value, "GLP_BT_BLB")) 
-                        iocp.bt_tech = GLP_BT_BLB;
-                    else if (!PYSTRING_COMPARE(value, "GLP_BT_BPH")) 
-                        iocp.bt_tech = GLP_BT_BPH;
-                    else 
-                        PyErr_WarnEx(NULL, "replacing "
-                            "glpk.options['bt_tech'] with default value",
-                            1);
-                }
-                else 
-                    PyErr_WarnEx(NULL, "replacing glpk.options['bt_tech'] "
-                        "with default value", 1);
-            else if (!PYSTRING_COMPARE(key, "pp_tech"))
-                if (PYSTRING_CHECK(value)){
-                    if (!PYSTRING_COMPARE(value, "GLP_PP_NONE"))
-                        iocp.pp_tech = GLP_PP_NONE;
-                    else if (!PYSTRING_COMPARE(value, "GLP_PP_ROOT")) 
-                        iocp.pp_tech = GLP_PP_ROOT;
-                    else if (!PYSTRING_COMPARE(value, "GLP_PP_ALL")) 
-                        iocp.pp_tech = GLP_PP_ALL;
-                    else 
-                        PyErr_WarnEx(NULL, "replacing "
-                            "glpk.options['pp_tech'] with default value",
-                            1);
-                }
-                else 
-                    PyErr_WarnEx(NULL, "replacing glpk.options['pp_tech'] "
-                        "with default value", 1);
-            else if (!PYSTRING_COMPARE(key, "fp_heur"))
-                if (PYSTRING_CHECK(value)){
-                    if (!PYSTRING_COMPARE(value, "GLP_ON"))
-                        iocp.fp_heur = GLP_ON;
-                    else if (!PYSTRING_COMPARE(value, "GLP_OFF")) 
-                        iocp.fp_heur = GLP_OFF;
-                    else 
-                        PyErr_WarnEx(NULL, "replacing "
-                            "glpk.options['fp_heur'] with default value",
-                            1);
-                }
-                else 
-                    PyErr_WarnEx(NULL, "replacing glpk.options['fp_heur'] "
-                        "with default value", 1);
-#if 0
-            else if (!PYSTRING_COMPARE(key, "ps_heur"))
-                if (PYSTRING_CHECK(value)){
-                    if (!PYSTRING_COMPARE(value, "GLP_ON"))
-                        iocp.ps_heur = GLP_ON;
-                    else if (!PYSTRING_COMPARE(value, "GLP_OFF")) 
-                        iocp.ps_heur = GLP_OFF;
-                    else 
-                        PyErr_WarnEx(NULL, "replacing "
-                            "glpk.options['ps_heur'] with default value",
-                            1);
-                }
-                else 
-                    PyErr_WarnEx(NULL, "replacing glpk.options['ps_heur'] "
-                        "with default value", 1);
-            else if (!PYSTRING_COMPARE(key, "ps_tm_lim"))
-                if (PYINT_CHECK(value)) 
-                    iocp.ps_tm_lim = PYINT_AS_LONG(value);
-                else 
-                    PyErr_WarnEx(NULL, "replacing "
-                        "glpk.options['ps_tm_lim'] with default value", 1);
-#endif
-            else if (!PYSTRING_COMPARE(key, "gmi_cuts"))
-                if (PYSTRING_CHECK(value)){
-                    if (!PYSTRING_COMPARE(value, "GLP_ON"))
-                        iocp.gmi_cuts = GLP_ON;
-                    else if (!PYSTRING_COMPARE(value, "GLP_OFF")) 
-                        iocp.gmi_cuts = GLP_OFF;
-                    else 
-                        PyErr_WarnEx(NULL, "replacing "
-                            "glpk.options['gmi_cuts'] with default value",
-                            1);
-                }
-                else 
-                    PyErr_WarnEx(NULL, "replacing "
-                        "glpk.options['gmi_cuts'] with default value", 1);
-            else if (!PYSTRING_COMPARE(key, "mir_cuts"))
-                if (PYSTRING_CHECK(value)){
-                    if (!PYSTRING_COMPARE(value, "GLP_ON"))
-                        iocp.mir_cuts = GLP_ON;
-                    else if (!PYSTRING_COMPARE(value, "GLP_OFF")) 
-                        iocp.mir_cuts = GLP_OFF;
-                    else 
-                        PyErr_WarnEx(NULL, "replacing "
-                            "glpk.options['mir_cuts'] with default value",
-                            1);
-                }
-                else 
-                    PyErr_WarnEx(NULL, "replacing "
-                        "glpk.options['mir_cuts'] with default value", 1);
-            else if (!PYSTRING_COMPARE(key, "cov_cuts"))
-                if (PYSTRING_CHECK(value)){
-                    if (!PYSTRING_COMPARE(value, "GLP_ON"))
-                        iocp.cov_cuts = GLP_ON;
-                    else if (!PYSTRING_COMPARE(value, "GLP_OFF")) 
-                        iocp.cov_cuts = GLP_OFF;
-                    else 
-                        PyErr_WarnEx(NULL, "replacing "
-                            "glpk.options['cov_cuts'] with default value",
-                            1);
-                }
-                else 
-                    PyErr_WarnEx(NULL, "replacing "
-                        "glpk.options['cov_cuts'] with default value", 1);
-            else if (!PYSTRING_COMPARE(key, "clq_cuts"))
-                if (PYSTRING_CHECK(value)){
-                    if (!PYSTRING_COMPARE(value, "GLP_ON"))
-                        iocp.clq_cuts = GLP_ON;
-                    else if (!PYSTRING_COMPARE(value, "GLP_OFF")) 
-                        iocp.clq_cuts = GLP_OFF;
-                    else 
-                        PyErr_WarnEx(NULL, "replacing "
-                            "glpk.options['clq_cuts'] with default value",
-                            1);
-                }
-                else 
-                    PyErr_WarnEx(NULL, "replacing "
-                        "glpk.options['clq_cuts'] with default value", 1);
-            else if (!PYSTRING_COMPARE(key, "tol_int"))
-                if (PyFloat_Check(value))
-                    iocp.tol_int = PyFloat_AsDouble(value);
-                else 
-                    PyErr_WarnEx(NULL, "replacing glpk.options['tol_int'] "
-                        "with default value", 1);
-            else if (!PYSTRING_COMPARE(key, "tol_obj"))
-                if (PyFloat_Check(value))
-                    iocp.tol_obj = PyFloat_AsDouble(value);
-                else 
-                    PyErr_WarnEx(NULL, "replacing glpk.options['tol_obj'] "
-                        "with default value", 1);
-            else if (!PYSTRING_COMPARE(key, "mip_gap"))
-                if (PyFloat_Check(value))
-                    iocp.mip_gap = PyFloat_AsDouble(value);
-                else 
-                    PyErr_WarnEx(NULL, "replacing glpk.options['mip_gap'] "
-                        "with default value", 1);
-            else if (!PYSTRING_COMPARE(key, "tm_lim"))
-                if (PYINT_CHECK(value)) 
-                    iocp.tm_lim = PYINT_AS_LONG(value);
-                else 
-                    PyErr_WarnEx(NULL, "replacing glpk.options['tm_lim'] "
-                        "with default value", 1);
-            else if (!PYSTRING_COMPARE(key, "out_frq"))
-                if (PYINT_CHECK(value)) 
-                    iocp.out_frq = PYINT_AS_LONG(value);
-                else 
-                    PyErr_WarnEx(NULL, "replacing glpk.options['out_frq'] "
-                        "with default value", 1);
-            else if (!PYSTRING_COMPARE(key, "out_dly"))
-                if (PYINT_CHECK(value)) 
-                    iocp.out_dly = PYINT_AS_LONG(value);
-                else 
-                    PyErr_WarnEx(NULL, "replacing glpk.options['out_dly'] "
-                        "with default value", 1);
-            else if (!PYSTRING_COMPARE(key, "glp_tree"))
-                PyErr_WarnEx(NULL, "replacing glpk.options['glp_tree'] "
-                        "with default value", 1);
-            else if (!PYSTRING_COMPARE(key, "cb_info"))
-                PyErr_WarnEx(NULL, "replacing glpk.options['cb_info'] "
-                        "with default value", 1);
-            else if (!PYSTRING_COMPARE(key, "cb_size"))
-                if (PYINT_CHECK(value)) 
-                    iocp.cb_size = PYINT_AS_LONG(value);
-                else 
-                    PyErr_WarnEx(NULL, "replacing glpk.options['cb_size'] "
-                        "with default value", 1);
-            else if (!PYSTRING_COMPARE(key, "presolve"))
-                if (PYSTRING_CHECK(value)) {
-                    if (!PYSTRING_COMPARE(value, "GLP_ON"))
-                        iocp.presolve = GLP_ON;
-                    else if (!PYSTRING_COMPARE(value, "GLP_OFF")){
-                        iocp.presolve = GLP_ON;
-                        PyErr_WarnEx(NULL, "replacing "
-                            "glpk.options['presolve'] with GLP_ON", 1);
-                    }
-                    else 
-                        PyErr_WarnEx(NULL, "replacing "
-                            "glpk.options['presolve'] with GLP_ON", 1);
-                }
-                else 
-                    PyErr_WarnEx(NULL, "replacing "
-                        "glpk.options['presolve'] with GLP_ON", 1);
-            else if (!PYSTRING_COMPARE(key, "binarize")) {
-                if (PYSTRING_CHECK(value)) {
-                    if (!PYSTRING_COMPARE(value, "GLP_ON"))
-                        iocp.binarize = GLP_ON;
-                    else if (!PYSTRING_COMPARE(value, "GLP_OFF")) 
-                        iocp.binarize = GLP_OFF;
-                    else 
-                        PyErr_WarnEx(NULL, "replacing "
-                            "glpk.options['binarize'] with default "
-                            "value", 1);
-                }
-                else 
-                    PyErr_WarnEx(NULL, "replacing "
-                        "glpk.options['binarize'] with default value", 1);
-            }
-        }
-
-    Py_DECREF(param);
-    iocp.presolve = GLP_ON;
-
-    if (IntSet) {
-        PyObject *iter = PySequence_Fast(IntSet, 
-            "Critical error: not sequence");
-        for (i=0; i<PySet_GET_SIZE(IntSet); i++) {
-            PyObject *tmp = PySequence_Fast_GET_ITEM(iter, i);
-            if (!PYINT_CHECK(tmp)) {
-                glp_delete_prob(lp);
-                Py_DECREF(iter);
-                PY_ERR_TYPE("non-integer element in I");
-            }
-            int k = PYINT_AS_LONG(tmp);
-            if ((k < 0) || (k >= n)) {
-                 glp_delete_prob(lp);
-                 Py_DECREF(iter);
-                 PY_ERR(PyExc_IndexError, "index element out of range "
-                     "in I");
-            }
-            glp_set_col_kind(lp, k+1, GLP_IV);
-        }
-        Py_DECREF(iter);
-    }
-
-    if (BinSet){
-        PyObject *iter = PySequence_Fast(BinSet, 
-            "Critical error: not sequence");
-        for (i=0; i<PySet_GET_SIZE(BinSet); i++) {
-            PyObject *tmp = PySequence_Fast_GET_ITEM(iter, i);
-            if (!PYINT_CHECK(tmp)) {
-                glp_delete_prob(lp);
-                Py_DECREF(iter);
-                PY_ERR_TYPE("non-binary element in I");
-            }
-            int k = PYINT_AS_LONG(tmp);
-            if ((k < 0) || (k >= n)) {
-                glp_delete_prob(lp);
-                Py_DECREF(iter);
-                PY_ERR(PyExc_IndexError, 
-                    "index element out of range in B");
-	    }
-	    glp_set_col_kind(lp, k+1, GLP_BV);
-        }
-        Py_DECREF(iter);
-    }
-
-    info = glp_intopt(lp, &iocp);
-    status = glp_mip_status(lp);
-
-    switch (info){
-
-        case 0:
-        case GLP_EMIPGAP:
-        case GLP_ETMLIM:
-            switch(status){
-                case GLP_OPT:     /* x is optimal */
-                case GLP_FEAS:    /* x is integer feasible */
-                case GLP_UNDEF:   /* x is undefined */
-                    x = (matrix *) Matrix_New(n,1,DOUBLE);
-                    if (!x) {
-                        Py_XDECREF(t);
-                        glp_delete_prob(lp);
-                        return PyErr_NoMemory();
-                    }
-                    if (status == GLP_OPT)
-                        PyTuple_SET_ITEM(t, 0, 
-                            (PyObject *) PYSTRING_FROMSTRING("optimal"));
-                    else if (status == GLP_FEAS)
-                        PyTuple_SET_ITEM(t, 0, 
-                           (PyObject *)PYSTRING_FROMSTRING("feasible"));
-                    else 
-                        PyTuple_SET_ITEM(t, 0, 
-                           (PyObject *)PYSTRING_FROMSTRING("undefined"));
-                    for (i=0; i<n; i++)
-                        MAT_BUFD(x)[i] = glp_mip_col_val(lp, i+1);
-                    PyTuple_SET_ITEM(t, 1, (PyObject *) x);
-                    glp_delete_prob(lp);
-                    return (PyObject *) t;
-                    break;
-
-                case GLP_NOFEAS:
-                    PyTuple_SET_ITEM(t, 0, (PyObject *)
-                        PYSTRING_FROMSTRING("infeasible problem"));
-                    PyTuple_SET_ITEM(t, 1, Py_BuildValue(""));
-                    break;
-
-                default: 
-                    PyTuple_SET_ITEM(t, 1, Py_BuildValue(""));
-                    PyTuple_SET_ITEM(t, 0, (PyObject *)
-                        PYSTRING_FROMSTRING("unknown"));
-            }
-            break;
-
-#if 0
-        case GLP_EBADB:
-
-        case GLP_ECOND:
-#endif
-
-        case GLP_EBOUND:
-            PyTuple_SET_ITEM(t, 0, (PyObject *)
-                PYSTRING_FROMSTRING("invalid MIP formulation"));
-            break;
-
-        case GLP_ENOPFS:
-            PyTuple_SET_ITEM(t, 0, (PyObject *)
-                PYSTRING_FROMSTRING("LP relaxation is primal infeasible"));
-            break;
-
-	case GLP_ENODFS:
-            PyTuple_SET_ITEM(t, 0, (PyObject *)
-                PYSTRING_FROMSTRING("LP relaxation is dual infeasible"));
-            break;
-
-	case GLP_EFAIL:
-            PyTuple_SET_ITEM(t, 0, (PyObject *)
-                PYSTRING_FROMSTRING("solver failure"));
-            break;
-
-        case GLP_EROOT: /* only occurs if presolver is off */
-        case GLP_ESTOP: /* only occurs when advanced interface is used */
-        default:
-            PyTuple_SET_ITEM(t, 0, (PyObject *)
-                PYSTRING_FROMSTRING("unknown"));
-    }
-
-    glp_delete_prob(lp);
-    PyTuple_SET_ITEM(t, 1, Py_BuildValue(""));
-    return (PyObject *) t;
-}
-
-
-static PyMethodDef glpk_functions[] = {
-    {"lp", (PyCFunction) simplex, METH_VARARGS|METH_KEYWORDS,
-        doc_simplex},
-    {"ilp", (PyCFunction) integer, METH_VARARGS|METH_KEYWORDS,
-        doc_integer},
-    {NULL}  /* Sentinel */
-};
-
-#if PY_MAJOR_VERSION >= 3
-
-static PyModuleDef glpk_module_def = {
-    PyModuleDef_HEAD_INIT,
-    "glpk",
-    glpk__doc__,
-    -1,
-    glpk_functions,
-    NULL, NULL, NULL, NULL
-};
-
-PyMODINIT_FUNC PyInit_glpk(void)
-{
-  if (!(glpk_module = PyModule_Create(&glpk_module_def))) return NULL;
-  PyModule_AddObject(glpk_module, "options", PyDict_New());
-  if (import_cvxopt() < 0) return NULL;
-  return glpk_module;
-}
-
-#else
-
-PyMODINIT_FUNC initglpk(void)
-{
-    glpk_module = Py_InitModule3("cvxopt.glpk", glpk_functions, 
-        glpk__doc__);
-    PyModule_AddObject(glpk_module, "options", PyDict_New());
-    if (import_cvxopt() < 0) return;
-}
-
-#endif
->>>>>>> d8bd930d
+/*
+ * Copyright 2012-2016 M. Andersen and L. Vandenberghe.
+ * Copyright 2010-2011 L. Vandenberghe.
+ * Copyright 2004-2009 J. Dahl and L. Vandenberghe.
+ *
+ * This file is part of CVXOPT.
+ *
+ * CVXOPT is free software; you can redistribute it and/or modify
+ * it under the terms of the GNU General Public License as published by
+ * the Free Software Foundation; either version 3 of the License, or
+ * (at your option) any later version.
+ *
+ * CVXOPT is distributed in the hope that it will be useful,
+ * but WITHOUT ANY WARRANTY; without even the implied warranty of
+ * MERCHANTABILITY or FITNESS FOR A PARTICULAR PURPOSE.  See the
+ * GNU General Public License for more details.
+ *
+ * You should have received a copy of the GNU General Public License
+ * along with this program.  If not, see <http://www.gnu.org/licenses/>.
+ */
+
+#include "cvxopt.h"
+#include "misc.h"
+#include <glpk.h>
+#include <float.h>
+#include <limits.h>
+
+PyDoc_STRVAR(glpk__doc__,
+    "Interface to the simplex and mixed integer LP algorithms in GLPK.\n\n"
+    "The GLPK control parameters have the default values listed in \n"
+    "the GLPK documentation (section 2.8.1 for the simplex solver and \n"
+    "section 2.10.5 for the MILP solver).  The control  parameters can \n"
+    "be modified by making an entry in the dictionary glpk.options.\n"
+    "For example, glpk.options['msg_lev'] = 'GLP_MSG_OFF' turns off the \n"
+    "printed output will be turned off during execution of glpk.lp().\n"  
+    "Setting glpk.options['it_lim'] = 10 sets the simplex iteration \n"
+    "limit to 10.  Unrecognized entries in glpk.options are ignored.");
+
+static PyObject *glpk_module;
+
+#if PY_MAJOR_VERSION >= 3
+#define PYINT_CHECK(value) PyLong_Check(value)
+#define PYINT_AS_LONG(value) PyLong_AS_LONG(value)
+#define PYSTRING_FROMSTRING(str) PyUnicode_FromString(str)
+#define PYSTRING_CHECK(a) PyUnicode_Check(a)
+#define PYSTRING_COMPARE(a,b) PyUnicode_CompareWithASCIIString(a, b)
+#else
+#define PYINT_CHECK(value) PyInt_Check(value)
+#define PYINT_AS_LONG(value) PyInt_AS_LONG(value)
+#define PYSTRING_FROMSTRING(str) PyString_FromString(str)
+#define PYSTRING_CHECK(a) PyString_Check(a)
+#define PYSTRING_COMPARE(a,b) strcmp(PyString_AsString(a), b)
+#endif
+
+
+static char doc_simplex[] =
+    "Solves a linear program using GLPK.\n\n"
+    "(status, x, z, y) = lp(c, G, h, A, b)\n"
+    "(status, x, z) = lp(c, G, h)\n\n"
+    "PURPOSE\n"
+    "(status, x, z, y) = lp(c, G, h, A, b) solves the pair of primal and\n"
+    "dual LPs\n\n"
+    "    minimize    c'*x            maximize    -h'*z + b'*y\n"
+    "    subject to  G*x <= h        subject to  G'*z + A'*y + c = 0\n"
+    "                A*x = b                     z >= 0.\n\n"
+    "(status, x, z) = lp(c, G, h) solves the pair of primal and dual LPs"
+    "\n\n"
+    "    minimize    c'*x            maximize    -h'*z \n"
+    "    subject to  G*x <= h        subject to  G'*z + c = 0\n"
+    "                                            z >= 0.\n\n"
+    "ARGUMENTS\n"
+    "c            nx1 dense 'd' matrix with n>=1\n\n"
+    "G            mxn dense or sparse 'd' matrix with m>=1\n\n"
+    "h            mx1 dense 'd' matrix\n\n"
+    "A            pxn dense or sparse 'd' matrix with p>=0\n\n"
+    "b            px1 dense 'd' matrix\n\n"
+    "status       'optimal', 'primal infeasible', 'dual infeasible' \n"
+    "             or 'unknown'\n\n"
+    "x            if status is 'optimal', a primal optimal solution;\n"
+    "             None otherwise\n\n"
+    "z,y          if status is 'optimal', the dual optimal solution;\n"
+    "             None otherwise";
+
+
+static PyObject *simplex(PyObject *self, PyObject *args, PyObject *kwrds)
+{
+    matrix *c, *h, *b=NULL, *x=NULL, *z=NULL, *y=NULL;
+    PyObject *G, *A=NULL, *t=NULL, *param, *key, *value;
+    glp_prob *lp;
+    glp_smcp smcp;
+    int m, n, p, i, j, k, nnz, nnzmax, *rn=NULL, *cn=NULL;
+    int_t pos=0;
+    double *a=NULL, val;
+    char *kwlist[] = {"c", "G", "h", "A", "b", NULL};
+
+    if (!PyArg_ParseTupleAndKeywords(args, kwrds, "OOO|OO", kwlist, &c,
+        &G, &h, &A, &b)) return NULL;
+
+    if ((Matrix_Check(G) && MAT_ID(G) != DOUBLE) ||
+        (SpMatrix_Check(G) && SP_ID(G) != DOUBLE) ||
+        (!Matrix_Check(G) && !SpMatrix_Check(G))){
+        PyErr_SetString(PyExc_TypeError, "G must be a 'd' matrix");
+        return NULL;
+    }
+    if ((m = Matrix_Check(G) ? MAT_NROWS(G) : SP_NROWS(G)) <= 0)
+        err_p_int("m");
+    if ((n = Matrix_Check(G) ? MAT_NCOLS(G) : SP_NCOLS(G)) <= 0)
+        err_p_int("n");
+
+    if (!Matrix_Check(h) || h->id != DOUBLE) err_dbl_mtrx("h");
+    if (h->nrows != m || h->ncols != 1){
+        PyErr_SetString(PyExc_ValueError, "incompatible dimensions");
+        return NULL;
+    }
+
+    if (A){
+        if ((Matrix_Check(A) && MAT_ID(A) != DOUBLE) ||
+            (SpMatrix_Check(A) && SP_ID(A) != DOUBLE) ||
+            (!Matrix_Check(A) && !SpMatrix_Check(A))){
+                PyErr_SetString(PyExc_ValueError, "A must be a dense "
+                    "'d' matrix or a general sparse matrix");
+                return NULL;
+	}
+        if ((p = Matrix_Check(A) ? MAT_NROWS(A) : SP_NROWS(A)) < 0)
+            err_p_int("p");
+        if ((Matrix_Check(A) ? MAT_NCOLS(A) : SP_NCOLS(A)) != n){
+            PyErr_SetString(PyExc_ValueError, "incompatible "
+                "dimensions");
+            return NULL;
+	}
+    }
+    else p = 0;
+
+    if (b && (!Matrix_Check(b) || b->id != DOUBLE)) err_dbl_mtrx("b");
+    if ((b && (b->nrows != p || b->ncols != 1)) || (!b && p !=0 )){
+        PyErr_SetString(PyExc_ValueError, "incompatible dimensions");
+        return NULL;
+    }
+
+    lp = glp_create_prob();
+    glp_add_rows(lp, m+p);
+    glp_add_cols(lp, n);
+
+    for (i=0; i<n; i++){
+        glp_set_obj_coef(lp, i+1, MAT_BUFD(c)[i]);
+        glp_set_col_bnds(lp, i+1, GLP_FR, 0.0, 0.0);
+    }
+    for (i=0; i<m; i++)
+        glp_set_row_bnds(lp, i+1, GLP_UP, 0.0, MAT_BUFD(h)[i]);
+    for (i=0; i<p; i++)
+        glp_set_row_bnds(lp, i+m+1, GLP_FX, MAT_BUFD(b)[i],
+            MAT_BUFD(b)[i]);
+
+    nnzmax = (SpMatrix_Check(G) ? SP_NNZ(G) : m*n ) +
+        ((A && SpMatrix_Check(A)) ? SP_NNZ(A) : p*n);
+    a = (double *) calloc(nnzmax+1, sizeof(double));
+    rn = (int *) calloc(nnzmax+1, sizeof(int));
+    cn = (int *) calloc(nnzmax+1, sizeof(int));
+    if (!a || !rn || !cn){
+        free(a);  free(rn);  free(cn);  
+        glp_delete_prob(lp);
+        return PyErr_NoMemory();
+    }
+
+    nnz = 0;
+    if (SpMatrix_Check(G)) {
+        for (j=0; j<n; j++) for (k=SP_COL(G)[j]; k<SP_COL(G)[j+1]; k++)
+            if ((val = SP_VALD(G)[k]) != 0.0){
+                a[1+nnz] = val;
+                rn[1+nnz] = SP_ROW(G)[k]+1;
+                cn[1+nnz] = j+1;
+                nnz++;
+            }
+    }
+    else for (j=0; j<n; j++) for (i=0; i<m; i++)
+        if ((val = MAT_BUFD(G)[i+j*m]) != 0.0){
+            a[1+nnz] = val;
+            rn[1+nnz] = i+1;
+            cn[1+nnz] = j+1;
+            nnz++;
+        }
+
+    if (A && SpMatrix_Check(A)){
+        for (j=0; j<n; j++) for (k=SP_COL(A)[j]; k<SP_COL(A)[j+1]; k++)
+            if ((val = SP_VALD(A)[k]) != 0.0){
+                a[1+nnz] = val;
+                rn[1+nnz] = m+SP_ROW(A)[k]+1;
+                cn[1+nnz] = j+1;
+                nnz++;
+            }
+    }
+    else for (j=0; j<n; j++) for (i=0; i<p; i++)
+        if ((val = MAT_BUFD(A)[i+j*p]) != 0.0){
+            a[1+nnz] = val;
+            rn[1+nnz] = m+i+1;
+            cn[1+nnz] = j+1;
+            nnz++;
+        }
+
+    glp_load_matrix(lp, nnz, rn, cn, a);
+    free(rn);  free(cn);  free(a);
+
+    if (!(t = PyTuple_New(A ? 4 : 3))){
+        glp_delete_prob(lp);
+        return PyErr_NoMemory();
+    }
+
+    if (!(param = PyObject_GetAttrString(glpk_module, "options"))
+        || !PyDict_Check(param)){
+            glp_delete_prob(lp);
+            PyErr_SetString(PyExc_AttributeError,
+                "missing glpk.options dictionary");
+            return NULL;
+    }
+
+    glp_init_smcp(&smcp);
+
+    while (PyDict_Next(param, &pos, &key, &value))
+        if (PYSTRING_CHECK(key)){
+            if (!PYSTRING_COMPARE(key, "msg_lev"))
+                if (PYSTRING_CHECK(value)){
+                    if (!PYSTRING_COMPARE(value, "GLP_MSG_OFF"))
+                        smcp.msg_lev = GLP_MSG_OFF;
+                    else if (!PYSTRING_COMPARE(value, "GLP_MSG_ERR")) 
+                        smcp.msg_lev = GLP_MSG_ERR;
+                    else if (!PYSTRING_COMPARE(value, "GLP_MSG_ON")) 
+                        smcp.msg_lev = GLP_MSG_ON;
+                    else if (!PYSTRING_COMPARE(value, "GLP_MSG_ALL")) 
+                        smcp.msg_lev = GLP_MSG_ALL;
+                    else 
+                        PyErr_WarnEx(NULL, "replacing "
+                            "glpk.options['msg_lev'] with default value", 
+                            1);
+                }
+                else 
+                    PyErr_WarnEx(NULL, "replacing glpk.options['msg_lev'] "
+                        "with default value", 1);
+            else if (!PYSTRING_COMPARE(key, "meth")) 
+                if (PYSTRING_CHECK(value)){
+                    if (!PYSTRING_COMPARE(value, "GLP_PRIMAL"))
+                        smcp.meth = GLP_PRIMAL;
+                    else if (!PYSTRING_COMPARE(value, "GLP_DUAL")) 
+                        smcp.meth = GLP_DUAL;
+                    else if (!PYSTRING_COMPARE(value, "GLP_DUALP")) 
+                        smcp.meth = GLP_DUALP;
+                    else 
+                        PyErr_WarnEx(NULL, "replacing "
+                            "glpk.options['meth'] with default value", 1);
+                }
+                else 
+                    PyErr_WarnEx(NULL, "replacing glpk.options['meth'] "
+                        "with default value", 1);
+            else if (!PYSTRING_COMPARE(key, "pricing"))
+                if (PYSTRING_CHECK(value)){
+                    if (!PYSTRING_COMPARE(value, "GLP_PT_STD"))
+                        smcp.pricing = GLP_PT_STD;
+                    else if (!PYSTRING_COMPARE(value, "GLP_PT_PSE")) 
+                        smcp.pricing = GLP_PT_PSE;
+                    else 
+                        PyErr_WarnEx(NULL, "replacing "
+                            "glpk.options['pricing'] with default value",
+                            1);
+                }
+                else 
+                    PyErr_WarnEx(NULL, "replacing glpk.options['pricing'] "
+                        "with default value", 1);
+            else if (!PYSTRING_COMPARE(key, "r_test"))
+                if (PYSTRING_CHECK(value)){
+                    if (!PYSTRING_COMPARE(value, "GLP_RT_STD"))
+                        smcp.r_test = GLP_RT_STD;
+                    else if (!PYSTRING_COMPARE(value, "GLP_RT_HAR")) 
+                        smcp.r_test = GLP_RT_HAR;
+                    else 
+                        PyErr_WarnEx(NULL, "replacing "
+                            "glpk.options['r_test'] with default value",
+                            1);
+                }
+                else 
+                    PyErr_WarnEx(NULL, "replacing glpk.options['r_test'] "
+                        "with default value", 1);
+            else if (!PYSTRING_COMPARE(key, "tol_bnd"))
+                if (PyFloat_Check(value))
+                    smcp.tol_bnd = PyFloat_AsDouble(value);
+                else 
+                    PyErr_WarnEx(NULL, "replacing glpk.options['tol_bnd'] "
+                        "with default value", 1);
+            else if (!PYSTRING_COMPARE(key, "tol_dj"))
+                if (PyFloat_Check(value))
+                    smcp.tol_dj = PyFloat_AsDouble(value);
+                else 
+                    PyErr_WarnEx(NULL, "replacing glpk.options['tol_dj'] "
+                        "with default value", 1);
+            else if (!PYSTRING_COMPARE(key, "tol_piv")) 
+                if (PyFloat_Check(value))
+                    smcp.tol_piv = PyFloat_AsDouble(value);
+                else 
+                    PyErr_WarnEx(NULL, "replacing glpk.options['tol_piv'] "
+                        "with default value", 1);
+            else if (!PYSTRING_COMPARE(key, "obj_ll"))
+                if (PyFloat_Check(value))
+                    smcp.obj_ll = PyFloat_AsDouble(value);
+                else 
+                    PyErr_WarnEx(NULL, "replacing glpk.options['obj_ll'] "
+                        "with default value", 1);
+            else if (!PYSTRING_COMPARE(key, "obj_ul"))
+                if (PyFloat_Check(value))
+                    smcp.obj_ul = PyFloat_AsDouble(value);
+                else 
+                    PyErr_WarnEx(NULL, "replacing glpk.options['obj_ul'] "
+                        "with default value", 1);
+            else if (!PYSTRING_COMPARE(key, "it_lim"))
+                if (PYINT_CHECK(value)) 
+                    smcp.it_lim = PYINT_AS_LONG(value);
+                else 
+                    PyErr_WarnEx(NULL, "replacing glpk.options['it_lim'] "
+                        "with default value", 1);
+            else if (!PYSTRING_COMPARE(key, "tm_lim"))
+                if (PYINT_CHECK(value)) 
+                    smcp.tm_lim = PYINT_AS_LONG(value);
+                else 
+                    PyErr_WarnEx(NULL, "replacing glpk.options['tm_lim'] "
+                        "with default value", 1);
+            else if (!PYSTRING_COMPARE(key, "out_frq"))
+                if (PYINT_CHECK(value)) 
+                    smcp.out_frq = PYINT_AS_LONG(value);
+                else 
+                    PyErr_WarnEx(NULL, "replacing glpk.options['out_frq'] "
+                        "with default value", 1);
+            else if (!PYSTRING_COMPARE(key, "out_dly"))
+                if (PYINT_CHECK(value)) 
+                    smcp.out_dly = PYINT_AS_LONG(value);
+                else 
+                    PyErr_WarnEx(NULL, "replacing glpk.options['out_dly'] "
+                        "with default value", 1);
+            else if (!PYSTRING_COMPARE(key, "presolve")){
+                if (PYSTRING_CHECK(value)) {
+                    if (!PYSTRING_COMPARE(value, "GLP_ON"))
+                        smcp.presolve = GLP_ON;
+                    else if (!PYSTRING_COMPARE(value, "GLP_OFF")) 
+                        smcp.presolve = GLP_OFF;
+                    else 
+                        PyErr_WarnEx(NULL, "replacing "
+                            "glpk.options['presolve'] with default value",
+                            1);
+                }
+                else 
+                    PyErr_WarnEx(NULL, "replacing "
+                        "glpk.options['presolve'] with default value", 1);
+            }
+        }    
+
+    Py_DECREF(param);
+
+    switch (glp_simplex(lp, &smcp)){
+
+        case 0:
+            switch(glp_get_status(lp)){
+                case GLP_OPT:
+                    x = (matrix *) Matrix_New(n,1,DOUBLE);
+                    z = (matrix *) Matrix_New(m,1,DOUBLE);
+                    if (A) y = (matrix *) Matrix_New(p,1,DOUBLE);
+                    if (!x || !z || (A && !y)){
+                        Py_XDECREF(x);
+                        Py_XDECREF(z);
+                        Py_XDECREF(y);
+                        Py_XDECREF(t);
+                        glp_delete_prob(lp);
+                        return PyErr_NoMemory();
+                    }
+
+                    PyTuple_SET_ITEM(t, 0, (PyObject *)
+                        PYSTRING_FROMSTRING("optimal"));
+
+                    for (i=0; i<n; i++)
+                        MAT_BUFD(x)[i] = glp_get_col_prim(lp, i+1);
+                    PyTuple_SET_ITEM(t, 1, (PyObject *) x);
+
+                    for (i=0; i<m; i++)
+                        MAT_BUFD(z)[i] = -glp_get_row_dual(lp, i+1);
+                    PyTuple_SET_ITEM(t, 2, (PyObject *) z);
+
+                    if (A){
+                        for (i=0; i<p; i++)
+                            MAT_BUFD(y)[i] = -glp_get_row_dual(lp, m+i+1);
+                        PyTuple_SET_ITEM(t, 3, (PyObject *) y);
+                    }
+                    glp_delete_prob(lp);
+                    return (PyObject *) t;
+                    break;
+
+                case GLP_NOFEAS:
+                    PyTuple_SET_ITEM(t, 0, (PyObject *)
+                        PYSTRING_FROMSTRING("primal infeasible"));
+                    break;
+
+                case GLP_UNBND:
+                    PyTuple_SET_ITEM(t, 0, (PyObject *)
+                        PYSTRING_FROMSTRING("dual infeasible"));
+                    break;
+
+                default: 
+                    PyTuple_SET_ITEM(t, 0, (PyObject *)
+                        PYSTRING_FROMSTRING("unknown"));
+            }
+            break;
+
+        case GLP_ENOPFS:
+            PyTuple_SET_ITEM(t, 0, (PyObject *)
+                PYSTRING_FROMSTRING("primal infeasible"));
+            break;
+
+        case GLP_ENODFS:
+            PyTuple_SET_ITEM(t, 0, (PyObject *)
+                PYSTRING_FROMSTRING("dual infeasible"));
+            break;
+
+        default:
+            PyTuple_SET_ITEM(t, 0, (PyObject *)
+                PYSTRING_FROMSTRING("unknown"));
+    }
+
+    glp_delete_prob(lp);
+    PyTuple_SET_ITEM(t, 1, Py_BuildValue(""));
+    PyTuple_SET_ITEM(t, 2, Py_BuildValue(""));
+    if (A) PyTuple_SET_ITEM(t, 3, Py_BuildValue(""));
+
+    return (PyObject *) t;
+}
+
+
+
+static char doc_integer[] =
+    "Solves a mixed integer linear program using GLPK.\n\n"
+    "(status, x) = ilp(c, G, h, A, b, I, B)\n\n"
+    "PURPOSE\n"
+    "Solves the mixed integer linear programming problem\n\n"
+    "    minimize    c'*x\n"
+    "    subject to  G*x <= h\n"
+    "                A*x = b\n"
+    "                x[k] is integer for k in I\n"
+    "                x[k] is binary for k in B\n\n"
+    "ARGUMENTS\n"
+    "c            nx1 dense 'd' matrix with n>=1\n\n"
+    "G            mxn dense or sparse 'd' matrix with m>=1\n\n"
+    "h            mx1 dense 'd' matrix\n\n"
+    "A            pxn dense or sparse 'd' matrix with p>=0\n\n"
+    "b            px1 dense 'd' matrix\n\n"
+    "I            set of indices of integer variables\n\n"
+    "B            set of indices of binary variables\n\n"
+    "status       if status is 'optimal', 'feasible', or 'undefined',\n"
+    "             a value of x is returned and the status string \n"
+    "             gives the status of x.  Other possible values of "
+    "             status are:  'invalid formulation', \n"
+    "             'infeasible problem', 'LP relaxation is primal \n"
+    "             infeasible', 'LP relaxation is dual infeasible', \n"
+    "             'unknown'.\n\n"
+    "x            a (sub-)optimal solution if status is 'optimal', \n"
+    "             'feasible', or 'undefined'.  None otherwise";
+
+static PyObject *integer(PyObject *self, PyObject *args,
+    PyObject *kwrds)
+{
+    matrix *c, *h, *b=NULL, *x=NULL;
+    PyObject *G, *A=NULL, *IntSet=NULL, *BinSet = NULL;
+    PyObject *t=NULL, *param, *key, *value;
+    glp_prob *lp;
+    glp_iocp iocp;
+    int m, n, p, i, j, k, nnz, nnzmax, *rn=NULL, *cn=NULL, info, status;
+    int_t pos=0;
+    double *a=NULL, val;
+    char *kwlist[] = {"c", "G", "h", "A", "b", "I", "B", NULL};
+
+    if (!PyArg_ParseTupleAndKeywords(args, kwrds, "OOO|OOOO", kwlist, &c,
+	    &G, &h, &A, &b, &IntSet, &BinSet)) return NULL;
+
+    if ((Matrix_Check(G) && MAT_ID(G) != DOUBLE) ||
+        (SpMatrix_Check(G) && SP_ID(G) != DOUBLE) ||
+        (!Matrix_Check(G) && !SpMatrix_Check(G))){
+        PyErr_SetString(PyExc_TypeError, "G must be a 'd' matrix");
+        return NULL;
+    }
+    if ((m = Matrix_Check(G) ? MAT_NROWS(G) : SP_NROWS(G)) <= 0)
+        err_p_int("m");
+    if ((n = Matrix_Check(G) ? MAT_NCOLS(G) : SP_NCOLS(G)) <= 0)
+        err_p_int("n");
+
+    if (!Matrix_Check(h) || h->id != DOUBLE) err_dbl_mtrx("h");
+    if (h->nrows != m || h->ncols != 1){
+        PyErr_SetString(PyExc_ValueError, "incompatible dimensions");
+        return NULL;
+    }
+
+    if (A){
+        if ((Matrix_Check(A) && MAT_ID(A) != DOUBLE) ||
+            (SpMatrix_Check(A) && SP_ID(A) != DOUBLE) ||
+            (!Matrix_Check(A) && !SpMatrix_Check(A))){
+                PyErr_SetString(PyExc_ValueError, "A must be a dense "
+                    "'d' matrix or a general sparse matrix");
+                return NULL;
+	}
+        if ((p = Matrix_Check(A) ? MAT_NROWS(A) : SP_NROWS(A)) < 0)
+            err_p_int("p");
+        if ((Matrix_Check(A) ? MAT_NCOLS(A) : SP_NCOLS(A)) != n){
+            PyErr_SetString(PyExc_ValueError, "incompatible "
+                "dimensions");
+            return NULL;
+	}
+    }
+    else p = 0;
+
+    if (b && (!Matrix_Check(b) || b->id != DOUBLE)) err_dbl_mtrx("b");
+    if ((b && (b->nrows != p || b->ncols != 1)) || (!b && p !=0 )){
+        PyErr_SetString(PyExc_ValueError, "incompatible dimensions");
+        return NULL;
+    }
+
+    if ((IntSet) && (!PyAnySet_Check(IntSet)))
+        PY_ERR_TYPE("invalid integer index set");
+
+    if ((BinSet) && (!PyAnySet_Check(BinSet)))
+        PY_ERR_TYPE("invalid binary index set");
+
+    lp = glp_create_prob();
+    glp_add_rows(lp, m+p);
+    glp_add_cols(lp, n);
+
+    for (i=0; i<n; i++){
+        glp_set_obj_coef(lp, i+1, MAT_BUFD(c)[i]);
+        glp_set_col_bnds(lp, i+1, GLP_FR, 0.0, 0.0);
+    }
+    for (i=0; i<m; i++)
+        glp_set_row_bnds(lp, i+1, GLP_UP, 0.0, MAT_BUFD(h)[i]);
+    for (i=0; i<p; i++)
+        glp_set_row_bnds(lp, i+m+1, GLP_FX, MAT_BUFD(b)[i],
+            MAT_BUFD(b)[i]);
+
+    nnzmax = (SpMatrix_Check(G) ? SP_NNZ(G) : m*n ) +
+        ((A && SpMatrix_Check(A)) ? SP_NNZ(A) : p*n);
+    a = (double *) calloc(nnzmax+1, sizeof(double));
+    rn = (int *) calloc(nnzmax+1, sizeof(int));
+    cn = (int *) calloc(nnzmax+1, sizeof(int));
+    if (!a || !rn || !cn){
+        free(a);  free(rn);  free(cn);  glp_delete_prob(lp);
+        return PyErr_NoMemory();
+    }
+
+    nnz = 0;
+    if (SpMatrix_Check(G)) {
+        for (j=0; j<n; j++) for (k=SP_COL(G)[j]; k<SP_COL(G)[j+1]; k++)
+            if ((val = SP_VALD(G)[k]) != 0.0){
+                a[1+nnz] = val;
+                rn[1+nnz] = SP_ROW(G)[k]+1;
+                cn[1+nnz] = j+1;
+                nnz++;
+            }
+    }
+    else for (j=0; j<n; j++) for (i=0; i<m; i++)
+        if ((val = MAT_BUFD(G)[i+j*m]) != 0.0){
+            a[1+nnz] = val;
+            rn[1+nnz] = i+1;
+            cn[1+nnz] = j+1;
+            nnz++;
+        }
+
+    if (A && SpMatrix_Check(A)){
+        for (j=0; j<n; j++) for (k=SP_COL(A)[j]; k<SP_COL(A)[j+1]; k++)
+            if ((val = SP_VALD(A)[k]) != 0.0){
+                a[1+nnz] = val;
+                rn[1+nnz] = m+SP_ROW(A)[k]+1;
+                cn[1+nnz] = j+1;
+                nnz++;
+            }
+    }
+    else for (j=0; j<n; j++) for (i=0; i<p; i++)
+        if ((val = MAT_BUFD(A)[i+j*p]) != 0.0){
+            a[1+nnz] = val;
+            rn[1+nnz] = m+i+1;
+            cn[1+nnz] = j+1;
+            nnz++;
+        }
+
+    glp_load_matrix(lp, nnz, rn, cn, a);
+    free(rn);  free(cn);  free(a);
+
+    if (!(t = PyTuple_New(2))) {
+        glp_delete_prob(lp);
+        return PyErr_NoMemory();
+    }
+
+    if (!(param = PyObject_GetAttrString(glpk_module, "options"))
+        || !PyDict_Check(param)){
+            glp_delete_prob(lp);
+            PyErr_SetString(PyExc_AttributeError,
+                "missing glpk.options dictionary");
+            return NULL;
+    }
+
+    glp_init_iocp(&iocp);
+
+    while (PyDict_Next(param, &pos, &key, &value))
+        if (PYSTRING_CHECK(key)){
+            if (!PYSTRING_COMPARE(key, "msg_lev"))
+                if (PYSTRING_CHECK(value)){
+                    if (!PYSTRING_COMPARE(value, "GLP_MSG_OFF"))
+                        iocp.msg_lev = GLP_MSG_OFF;
+                    else if (!PYSTRING_COMPARE(value, "GLP_MSG_ERR")) 
+                        iocp.msg_lev = GLP_MSG_ERR;
+                    else if (!PYSTRING_COMPARE(value, "GLP_MSG_ON")) 
+                        iocp.msg_lev = GLP_MSG_ON;
+                    else if (!PYSTRING_COMPARE(value, "GLP_MSG_ALL")) 
+                        iocp.msg_lev = GLP_MSG_ALL;
+                    else 
+                        PyErr_WarnEx(NULL, "replacing "
+                            "glpk.options['msg_lev'] with default value", 
+                            1);
+                }
+                else 
+                    PyErr_WarnEx(NULL, "replacing glpk.options['msg_lev'] "
+                        "with default value", 1);
+            else if (!PYSTRING_COMPARE(key, "br_tech")) 
+                if (PYSTRING_CHECK(value)){
+                    if (!PYSTRING_COMPARE(value, "GLP_BR_FFV"))
+                        iocp.br_tech= GLP_BR_FFV;
+                    else if (!PYSTRING_COMPARE(value, "GLP_BR_LFV")) 
+                        iocp.br_tech = GLP_BR_LFV;
+                    else if (!PYSTRING_COMPARE(value, "GLP_BR_MFV")) 
+                        iocp.br_tech = GLP_BR_MFV;
+                    else if (!PYSTRING_COMPARE(value, "GLP_BR_DTH")) 
+                        iocp.br_tech = GLP_BR_DTH;
+                    else if (!PYSTRING_COMPARE(value, "GLP_BR_PCH")) 
+                        iocp.br_tech = GLP_BR_PCH;
+                    else 
+                        PyErr_WarnEx(NULL, "replacing "
+                            "glpk.options['br_tech'] with default value", 
+                             1);
+                }
+                else 
+                    PyErr_WarnEx(NULL, "replacing glpk.options['br_tech'] "
+                        "with default value", 1);
+            else if (!PYSTRING_COMPARE(key, "bt_tech"))
+                if (PYSTRING_CHECK(value)){
+                    if (!PYSTRING_COMPARE(value, "GLP_BT_DFS"))
+                        iocp.bt_tech = GLP_BT_DFS;
+                    else if (!PYSTRING_COMPARE(value, "GLP_BT_BFS")) 
+                        iocp.bt_tech = GLP_BT_BFS;
+                    else if (!PYSTRING_COMPARE(value, "GLP_BT_BLB")) 
+                        iocp.bt_tech = GLP_BT_BLB;
+                    else if (!PYSTRING_COMPARE(value, "GLP_BT_BPH")) 
+                        iocp.bt_tech = GLP_BT_BPH;
+                    else 
+                        PyErr_WarnEx(NULL, "replacing "
+                            "glpk.options['bt_tech'] with default value",
+                            1);
+                }
+                else 
+                    PyErr_WarnEx(NULL, "replacing glpk.options['bt_tech'] "
+                        "with default value", 1);
+            else if (!PYSTRING_COMPARE(key, "pp_tech"))
+                if (PYSTRING_CHECK(value)){
+                    if (!PYSTRING_COMPARE(value, "GLP_PP_NONE"))
+                        iocp.pp_tech = GLP_PP_NONE;
+                    else if (!PYSTRING_COMPARE(value, "GLP_PP_ROOT")) 
+                        iocp.pp_tech = GLP_PP_ROOT;
+                    else if (!PYSTRING_COMPARE(value, "GLP_PP_ALL")) 
+                        iocp.pp_tech = GLP_PP_ALL;
+                    else 
+                        PyErr_WarnEx(NULL, "replacing "
+                            "glpk.options['pp_tech'] with default value",
+                            1);
+                }
+                else 
+                    PyErr_WarnEx(NULL, "replacing glpk.options['pp_tech'] "
+                        "with default value", 1);
+            else if (!PYSTRING_COMPARE(key, "fp_heur"))
+                if (PYSTRING_CHECK(value)){
+                    if (!PYSTRING_COMPARE(value, "GLP_ON"))
+                        iocp.fp_heur = GLP_ON;
+                    else if (!PYSTRING_COMPARE(value, "GLP_OFF")) 
+                        iocp.fp_heur = GLP_OFF;
+                    else 
+                        PyErr_WarnEx(NULL, "replacing "
+                            "glpk.options['fp_heur'] with default value",
+                            1);
+                }
+                else 
+                    PyErr_WarnEx(NULL, "replacing glpk.options['fp_heur'] "
+                        "with default value", 1);
+#if 0
+            else if (!PYSTRING_COMPARE(key, "ps_heur"))
+                if (PYSTRING_CHECK(value)){
+                    if (!PYSTRING_COMPARE(value, "GLP_ON"))
+                        iocp.ps_heur = GLP_ON;
+                    else if (!PYSTRING_COMPARE(value, "GLP_OFF")) 
+                        iocp.ps_heur = GLP_OFF;
+                    else 
+                        PyErr_WarnEx(NULL, "replacing "
+                            "glpk.options['ps_heur'] with default value",
+                            1);
+                }
+                else 
+                    PyErr_WarnEx(NULL, "replacing glpk.options['ps_heur'] "
+                        "with default value", 1);
+            else if (!PYSTRING_COMPARE(key, "ps_tm_lim"))
+                if (PYINT_CHECK(value)) 
+                    iocp.ps_tm_lim = PYINT_AS_LONG(value);
+                else 
+                    PyErr_WarnEx(NULL, "replacing "
+                        "glpk.options['ps_tm_lim'] with default value", 1);
+#endif
+            else if (!PYSTRING_COMPARE(key, "gmi_cuts"))
+                if (PYSTRING_CHECK(value)){
+                    if (!PYSTRING_COMPARE(value, "GLP_ON"))
+                        iocp.gmi_cuts = GLP_ON;
+                    else if (!PYSTRING_COMPARE(value, "GLP_OFF")) 
+                        iocp.gmi_cuts = GLP_OFF;
+                    else 
+                        PyErr_WarnEx(NULL, "replacing "
+                            "glpk.options['gmi_cuts'] with default value",
+                            1);
+                }
+                else 
+                    PyErr_WarnEx(NULL, "replacing "
+                        "glpk.options['gmi_cuts'] with default value", 1);
+            else if (!PYSTRING_COMPARE(key, "mir_cuts"))
+                if (PYSTRING_CHECK(value)){
+                    if (!PYSTRING_COMPARE(value, "GLP_ON"))
+                        iocp.mir_cuts = GLP_ON;
+                    else if (!PYSTRING_COMPARE(value, "GLP_OFF")) 
+                        iocp.mir_cuts = GLP_OFF;
+                    else 
+                        PyErr_WarnEx(NULL, "replacing "
+                            "glpk.options['mir_cuts'] with default value",
+                            1);
+                }
+                else 
+                    PyErr_WarnEx(NULL, "replacing "
+                        "glpk.options['mir_cuts'] with default value", 1);
+            else if (!PYSTRING_COMPARE(key, "cov_cuts"))
+                if (PYSTRING_CHECK(value)){
+                    if (!PYSTRING_COMPARE(value, "GLP_ON"))
+                        iocp.cov_cuts = GLP_ON;
+                    else if (!PYSTRING_COMPARE(value, "GLP_OFF")) 
+                        iocp.cov_cuts = GLP_OFF;
+                    else 
+                        PyErr_WarnEx(NULL, "replacing "
+                            "glpk.options['cov_cuts'] with default value",
+                            1);
+                }
+                else 
+                    PyErr_WarnEx(NULL, "replacing "
+                        "glpk.options['cov_cuts'] with default value", 1);
+            else if (!PYSTRING_COMPARE(key, "clq_cuts"))
+                if (PYSTRING_CHECK(value)){
+                    if (!PYSTRING_COMPARE(value, "GLP_ON"))
+                        iocp.clq_cuts = GLP_ON;
+                    else if (!PYSTRING_COMPARE(value, "GLP_OFF")) 
+                        iocp.clq_cuts = GLP_OFF;
+                    else 
+                        PyErr_WarnEx(NULL, "replacing "
+                            "glpk.options['clq_cuts'] with default value",
+                            1);
+                }
+                else 
+                    PyErr_WarnEx(NULL, "replacing "
+                        "glpk.options['clq_cuts'] with default value", 1);
+            else if (!PYSTRING_COMPARE(key, "tol_int"))
+                if (PyFloat_Check(value))
+                    iocp.tol_int = PyFloat_AsDouble(value);
+                else 
+                    PyErr_WarnEx(NULL, "replacing glpk.options['tol_int'] "
+                        "with default value", 1);
+            else if (!PYSTRING_COMPARE(key, "tol_obj"))
+                if (PyFloat_Check(value))
+                    iocp.tol_obj = PyFloat_AsDouble(value);
+                else 
+                    PyErr_WarnEx(NULL, "replacing glpk.options['tol_obj'] "
+                        "with default value", 1);
+            else if (!PYSTRING_COMPARE(key, "mip_gap"))
+                if (PyFloat_Check(value))
+                    iocp.mip_gap = PyFloat_AsDouble(value);
+                else 
+                    PyErr_WarnEx(NULL, "replacing glpk.options['mip_gap'] "
+                        "with default value", 1);
+            else if (!PYSTRING_COMPARE(key, "tm_lim"))
+                if (PYINT_CHECK(value)) 
+                    iocp.tm_lim = PYINT_AS_LONG(value);
+                else 
+                    PyErr_WarnEx(NULL, "replacing glpk.options['tm_lim'] "
+                        "with default value", 1);
+            else if (!PYSTRING_COMPARE(key, "out_frq"))
+                if (PYINT_CHECK(value)) 
+                    iocp.out_frq = PYINT_AS_LONG(value);
+                else 
+                    PyErr_WarnEx(NULL, "replacing glpk.options['out_frq'] "
+                        "with default value", 1);
+            else if (!PYSTRING_COMPARE(key, "out_dly"))
+                if (PYINT_CHECK(value)) 
+                    iocp.out_dly = PYINT_AS_LONG(value);
+                else 
+                    PyErr_WarnEx(NULL, "replacing glpk.options['out_dly'] "
+                        "with default value", 1);
+            else if (!PYSTRING_COMPARE(key, "glp_tree"))
+                PyErr_WarnEx(NULL, "replacing glpk.options['glp_tree'] "
+                        "with default value", 1);
+            else if (!PYSTRING_COMPARE(key, "cb_info"))
+                PyErr_WarnEx(NULL, "replacing glpk.options['cb_info'] "
+                        "with default value", 1);
+            else if (!PYSTRING_COMPARE(key, "cb_size"))
+                if (PYINT_CHECK(value)) 
+                    iocp.cb_size = PYINT_AS_LONG(value);
+                else 
+                    PyErr_WarnEx(NULL, "replacing glpk.options['cb_size'] "
+                        "with default value", 1);
+            else if (!PYSTRING_COMPARE(key, "presolve"))
+                if (PYSTRING_CHECK(value)) {
+                    if (!PYSTRING_COMPARE(value, "GLP_ON"))
+                        iocp.presolve = GLP_ON;
+                    else if (!PYSTRING_COMPARE(value, "GLP_OFF")){
+                        iocp.presolve = GLP_ON;
+                        PyErr_WarnEx(NULL, "replacing "
+                            "glpk.options['presolve'] with GLP_ON", 1);
+                    }
+                    else 
+                        PyErr_WarnEx(NULL, "replacing "
+                            "glpk.options['presolve'] with GLP_ON", 1);
+                }
+                else 
+                    PyErr_WarnEx(NULL, "replacing "
+                        "glpk.options['presolve'] with GLP_ON", 1);
+            else if (!PYSTRING_COMPARE(key, "binarize")) {
+                if (PYSTRING_CHECK(value)) {
+                    if (!PYSTRING_COMPARE(value, "GLP_ON"))
+                        iocp.binarize = GLP_ON;
+                    else if (!PYSTRING_COMPARE(value, "GLP_OFF")) 
+                        iocp.binarize = GLP_OFF;
+                    else 
+                        PyErr_WarnEx(NULL, "replacing "
+                            "glpk.options['binarize'] with default "
+                            "value", 1);
+                }
+                else 
+                    PyErr_WarnEx(NULL, "replacing "
+                        "glpk.options['binarize'] with default value", 1);
+            }
+        }
+
+    Py_DECREF(param);
+    iocp.presolve = GLP_ON;
+
+    if (IntSet) {
+        PyObject *iter = PySequence_Fast(IntSet, 
+            "Critical error: not sequence");
+        for (i=0; i<PySet_GET_SIZE(IntSet); i++) {
+            PyObject *tmp = PySequence_Fast_GET_ITEM(iter, i);
+            if (!PYINT_CHECK(tmp)) {
+                glp_delete_prob(lp);
+                Py_DECREF(iter);
+                PY_ERR_TYPE("non-integer element in I");
+            }
+            int k = PYINT_AS_LONG(tmp);
+            if ((k < 0) || (k >= n)) {
+                 glp_delete_prob(lp);
+                 Py_DECREF(iter);
+                 PY_ERR(PyExc_IndexError, "index element out of range "
+                     "in I");
+            }
+            glp_set_col_kind(lp, k+1, GLP_IV);
+        }
+        Py_DECREF(iter);
+    }
+
+    if (BinSet){
+        PyObject *iter = PySequence_Fast(BinSet, 
+            "Critical error: not sequence");
+        for (i=0; i<PySet_GET_SIZE(BinSet); i++) {
+            PyObject *tmp = PySequence_Fast_GET_ITEM(iter, i);
+            if (!PYINT_CHECK(tmp)) {
+                glp_delete_prob(lp);
+                Py_DECREF(iter);
+                PY_ERR_TYPE("non-binary element in I");
+            }
+            int k = PYINT_AS_LONG(tmp);
+            if ((k < 0) || (k >= n)) {
+                glp_delete_prob(lp);
+                Py_DECREF(iter);
+                PY_ERR(PyExc_IndexError, 
+                    "index element out of range in B");
+	    }
+	    glp_set_col_kind(lp, k+1, GLP_BV);
+        }
+        Py_DECREF(iter);
+    }
+
+    info = glp_intopt(lp, &iocp);
+    status = glp_mip_status(lp);
+
+    switch (info){
+
+        case 0:
+        case GLP_EMIPGAP:
+        case GLP_ETMLIM:
+            switch(status){
+                case GLP_OPT:     /* x is optimal */
+                case GLP_FEAS:    /* x is integer feasible */
+                case GLP_UNDEF:   /* x is undefined */
+                    x = (matrix *) Matrix_New(n,1,DOUBLE);
+                    if (!x) {
+                        Py_XDECREF(t);
+                        glp_delete_prob(lp);
+                        return PyErr_NoMemory();
+                    }
+                    if (status == GLP_OPT)
+                        PyTuple_SET_ITEM(t, 0, 
+                            (PyObject *) PYSTRING_FROMSTRING("optimal"));
+                    else if (status == GLP_FEAS)
+                        PyTuple_SET_ITEM(t, 0, 
+                           (PyObject *)PYSTRING_FROMSTRING("feasible"));
+                    else 
+                        PyTuple_SET_ITEM(t, 0, 
+                           (PyObject *)PYSTRING_FROMSTRING("undefined"));
+                    for (i=0; i<n; i++)
+                        MAT_BUFD(x)[i] = glp_mip_col_val(lp, i+1);
+                    PyTuple_SET_ITEM(t, 1, (PyObject *) x);
+                    glp_delete_prob(lp);
+                    return (PyObject *) t;
+                    break;
+
+                case GLP_NOFEAS:
+                    PyTuple_SET_ITEM(t, 0, (PyObject *)
+                        PYSTRING_FROMSTRING("infeasible problem"));
+                    PyTuple_SET_ITEM(t, 1, Py_BuildValue(""));
+                    break;
+
+                default: 
+                    PyTuple_SET_ITEM(t, 1, Py_BuildValue(""));
+                    PyTuple_SET_ITEM(t, 0, (PyObject *)
+                        PYSTRING_FROMSTRING("unknown"));
+            }
+            break;
+
+#if 0
+        case GLP_EBADB:
+
+        case GLP_ECOND:
+#endif
+
+        case GLP_EBOUND:
+            PyTuple_SET_ITEM(t, 0, (PyObject *)
+                PYSTRING_FROMSTRING("invalid MIP formulation"));
+            break;
+
+        case GLP_ENOPFS:
+            PyTuple_SET_ITEM(t, 0, (PyObject *)
+                PYSTRING_FROMSTRING("LP relaxation is primal infeasible"));
+            break;
+
+	case GLP_ENODFS:
+            PyTuple_SET_ITEM(t, 0, (PyObject *)
+                PYSTRING_FROMSTRING("LP relaxation is dual infeasible"));
+            break;
+
+	case GLP_EFAIL:
+            PyTuple_SET_ITEM(t, 0, (PyObject *)
+                PYSTRING_FROMSTRING("solver failure"));
+            break;
+
+        case GLP_EROOT: /* only occurs if presolver is off */
+        case GLP_ESTOP: /* only occurs when advanced interface is used */
+        default:
+            PyTuple_SET_ITEM(t, 0, (PyObject *)
+                PYSTRING_FROMSTRING("unknown"));
+    }
+
+    glp_delete_prob(lp);
+    PyTuple_SET_ITEM(t, 1, Py_BuildValue(""));
+    return (PyObject *) t;
+}
+
+
+static PyMethodDef glpk_functions[] = {
+    {"lp", (PyCFunction) simplex, METH_VARARGS|METH_KEYWORDS,
+        doc_simplex},
+    {"ilp", (PyCFunction) integer, METH_VARARGS|METH_KEYWORDS,
+        doc_integer},
+    {NULL}  /* Sentinel */
+};
+
+#if PY_MAJOR_VERSION >= 3
+
+static PyModuleDef glpk_module_def = {
+    PyModuleDef_HEAD_INIT,
+    "glpk",
+    glpk__doc__,
+    -1,
+    glpk_functions,
+    NULL, NULL, NULL, NULL
+};
+
+PyMODINIT_FUNC PyInit_glpk(void)
+{
+  if (!(glpk_module = PyModule_Create(&glpk_module_def))) return NULL;
+  PyModule_AddObject(glpk_module, "options", PyDict_New());
+  if (import_cvxopt() < 0) return NULL;
+  return glpk_module;
+}
+
+#else
+
+PyMODINIT_FUNC initglpk(void)
+{
+    glpk_module = Py_InitModule3("cvxopt.glpk", glpk_functions, 
+        glpk__doc__);
+    PyModule_AddObject(glpk_module, "options", PyDict_New());
+    if (import_cvxopt() < 0) return;
+}
+
+#endif