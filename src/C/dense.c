<<<<<<< HEAD
/*
 * Copyright 2012-2015 M. Andersen and L. Vandenberghe.
 * Copyright 2010-2011 L. Vandenberghe.
 * Copyright 2004-2009 J. Dahl and L. Vandenberghe.
 *
 * This file is part of CVXOPT version 1.1.8.
 *
 * CVXOPT is free software; you can redistribute it and/or modify
 * it under the terms of the GNU General Public License as published by
 * the Free Software Foundation; either version 3 of the License, or
 * (at your option) any later version.
 *
 * CVXOPT is distributed in the hope that it will be useful,
 * but WITHOUT ANY WARRANTY; without even the implied warranty of
 * MERCHANTABILITY or FITNESS FOR A PARTICULAR PURPOSE.  See the
 * GNU General Public License for more details.
 *
 * You should have received a copy of the GNU General Public License
 * along with this program.  If not, see <http://www.gnu.org/licenses/>.
 */

#define BASE_MODULE

#include "Python.h"
#include "cvxopt.h"
#include "misc.h"
#include <complexobject.h>

/* prototyping and forward declarations */
extern void (*axpy[])(int *, number *, void *, int *, void *, int *) ;
extern void (*scal[])(int *, number *, void *, int *) ;
extern void (*gemm[])(char *, char *, int *, int *, int *, void *, void *,
    int *, void *, int *, void *, void *, int *) ;
extern void (*mtx_abs[])(void *, void *, int) ;
extern int (*div_array[])(void *, number, int) ;
extern int (*mtx_rem[])(void *, number, int) ;

extern void (*write_num[])(void *, int, void *, int) ;
extern int (*convert_num[])(void *, void *, int, int_t) ;
extern PyObject * (*num2PyObject[])(void *, int) ;
int get_id(void *, int ) ;

extern const int  E_SIZE[];
extern const char TC_CHAR[][2];
extern number One[3], MinusOne[3], Zero[3];
static char FMT_STR[][4] = {"l","d","Zd","i"};

extern PyObject *base_mod;
extern PyTypeObject spmatrix_tp ;

PyTypeObject matrix_tp ;
matrix * Matrix_New(int, int, int);
matrix * Matrix_NewFromMatrix(matrix *, int);
matrix * Matrix_NewFromSequence(PyObject *, int);
matrix * Matrix_NewFromNumber(int , int , int , void *, int ) ;
matrix * Matrix_NewFromPyBuffer(PyObject *, int, int *); 
matrix * dense(spmatrix *);
matrix * dense_concat(PyObject *, int);
matrix * create_indexlist(int_t, PyObject *);
static PyNumberMethods matrix_as_number ;
static PyObject * matrix_iter(matrix *) ;


void dscal_(int *, double *, double *, int *) ;
void zscal_(int *, double complex *, double complex *, int *) ;
void daxpy_(int *, double *, double *, int *, double *, int *) ;
void zaxpy_(int *, double complex *, double complex *, int *, double complex *, int *) ;
void dgemm_(char *, char *, int *, int *, int *, double *, double *,
    int *, double *, int *, double *, double *, int *) ;
void zgemm_(char *, char *, int *, int *, int *, double complex *, double complex *,
    int *, double complex *, int *, double complex *, double complex *, int *) ;



static const char err_mtx_list2matrix[][35] =
    {"not an integer list",
        "not a floating point list",
        "not a complex floating point list" };

#define free_convert_mtx_alloc(O1, O2, id) { \
    if (MAT_BUF(O1) != O2) { \
      free(MAT_BUF(O1)); MAT_BUF(O1) = O2; MAT_ID(O1) = id; \
    } \
}

#define free_lists_exit(argI,argJ,I,J,ret) { \
    if (argI && !Matrix_Check(argI)) { Py_XDECREF(I); } \
    if (argJ && !Matrix_Check(argJ)) { Py_XDECREF(J); } \
    return ret; }


static int convert_mtx(matrix *src, void *dest, int id)
{
  if (PY_NUMBER((PyObject *)src))
    return convert_num[id](dest, src, 1, 0);

  if (MAT_ID(src) == id) {
    memcpy(dest, src->buffer, (size_t)E_SIZE[src->id]*MAT_LGT(src) );
    return 0;
  }

  int_t i;
  for (i=0; i<MAT_LGT(src); i++)
    if (convert_num[id]((char*)dest + i*E_SIZE[id], src, 0,i)) return -1;

  return 0;
}

void * convert_mtx_alloc(matrix *src, int id)
{
  void *ptr;
  if (MAT_ID(src) == id) return MAT_BUF(src);

  if (!(ptr = malloc(E_SIZE[id]*MAT_LGT(src)))) return NULL;

  int_t i;
  for (i=0; i<MAT_LGT(src); i++)
    if (convert_num[id]((char*)ptr + i*E_SIZE[id], src, 0,i))
      { free(ptr); return NULL; }

  return ptr;
}


/*
  Creates an unpopulated "empty" matrix. In API
 */
matrix * Matrix_New(int nrows, int ncols, int id)
{
  matrix *a;
  if ((nrows < 0) || (ncols < 0) || (id < INT) || (id > COMPLEX)) {
    PyErr_BadInternalCall();
    return NULL;
  }

  if (!(a = (matrix *)matrix_tp.tp_alloc(&matrix_tp, 0)))
    return NULL;

  a->id = id; a->nrows = nrows; a->ncols = ncols;
  if ((a->buffer = calloc(nrows*ncols,E_SIZE[id])))
    return a;
  else if (nrows*ncols == 0) 
    return a;
  else {
#if PY_MAJOR_VERSION >= 3
    Py_TYPE(a)->tp_free((PyObject*)a);
#else
    a->ob_type->tp_free((PyObject*)a);
#endif
    return (matrix *)PyErr_NoMemory();
  }
}

/*
  Creates a copy of matrix as a new object. In API.
 */
matrix *Matrix_NewFromMatrix(matrix *src, int id)
{
  matrix *a;

  if (PY_NUMBER((PyObject *)src))
    return Matrix_NewFromNumber(1, 1, id, src, 1);

  if (!(a = Matrix_New(src->nrows, src->ncols, id)))
    return (matrix *)PyErr_NoMemory();

  if (convert_mtx(src, a->buffer, id)) {
    Py_DECREF(a); PY_ERR_TYPE("illegal type conversion");
  }

  return a;
}

/*
  Creates a matrix from buffer interface.
 */
matrix *Matrix_NewFromPyBuffer(PyObject *obj, int id, int *ndim) 
{
  /* flags: buffer must provide format and stride information */
  int flags = PyBUF_FORMAT | PyBUF_STRIDES;  

  Py_buffer *view = (Py_buffer *)malloc(sizeof(Py_buffer));
  if (PyObject_GetBuffer(obj, view, flags)) {
    free(view);
    PY_ERR_TYPE("buffer not supported"); 
  }

  if (view->ndim != 1 && view->ndim != 2) {
    free(view);
    PY_ERR_TYPE("imported array must have 1 or 2 dimensions");
  }
  
  /* check buffer format */
  int int_to_int_t = !strcmp(view->format, FMT_STR[3]);  
  int src_id;
  if (!strcmp(view->format, FMT_STR[0]) || int_to_int_t)
    src_id = INT;  
  else if (!strcmp(view->format, FMT_STR[1]))
    src_id = DOUBLE;
  else if (!strcmp(view->format, FMT_STR[2]))
    src_id = COMPLEX;
  else {
    PyBuffer_Release(view); 
    free(view);
    PY_ERR_TYPE("buffer format not supported");
  }

  if (id == -1) id = src_id;
  if ((src_id > id) || (view->itemsize != E_SIZE[src_id] && !int_to_int_t)) {
    PyBuffer_Release(view);
    free(view);
    PY_ERR_TYPE("invalid array type");
  }

 *ndim = view->ndim;
 
 matrix *a = Matrix_New((int)view->shape[0], view->ndim == 2 ? (int)view->shape[1] : 1, id);
 if (!a) {
   PyBuffer_Release(view); 
   free(view);
   return (matrix *)PyErr_NoMemory();
 }

 int i, j, cnt;
 
 for (j=0, cnt=0; j<MAT_NCOLS(a); j++) {
   for (i=0; i< (int)view->shape[0]; i++, cnt++) {
     
     number n;
     switch (id) {
     case INT :
       if (int_to_int_t)
	 MAT_BUFI(a)[cnt] =
	   *(int *)((char*)view->buf+i*view->strides[0]+j*view->strides[1]);
       else
	 MAT_BUFI(a)[cnt] =
	   *(int_t *)((char*)view->buf+i*view->strides[0]+j*view->strides[1]);
       break;
     case DOUBLE:
       switch (src_id) {
       case INT:
	 if (int_to_int_t)
	   n.d = *(int *)((char*)view->buf + i*view->strides[0]+j*view->strides[1]);
	 else
	   n.d = *(int_t *)((char*)view->buf + i*view->strides[0]+j*view->strides[1]);
	 break;
       case DOUBLE:
	 n.d = *(double *)((char*)view->buf + i*view->strides[0]+j*view->strides[1]);
	 break;
       }
       MAT_BUFD(a)[cnt] = n.d;
       break;
     case COMPLEX:
       switch (src_id) {
       case INT:
	 if (int_to_int_t)
	   n.z = *(int *)((char*)view->buf + i*view->strides[0]+j*view->strides[1]);
	 else
	   n.z = *(int_t *)((char*)view->buf + i*view->strides[0]+j*view->strides[1]);
    	 break;
       case DOUBLE:
	 n.z = *(double *)((char*)view->buf+i*view->strides[0]+j*view->strides[1]);
	 break;
       case COMPLEX:
	 n.z = *(double complex *)((char*)view->buf+i*view->strides[0]+j*view->strides[1]);
	 break;
       }
       MAT_BUFZ(a)[cnt] = n.z;
       break;
     }
   }
 } 
 
 PyBuffer_Release(view); 
 free(view);
 return a;
}

/*
  Generates a matrix with all entries equal.
 */
matrix *
Matrix_NewFromNumber(int nrows, int ncols, int id, void *val, int val_id)
{

  int_t i;
  matrix *a = Matrix_New(nrows, ncols, id);
  if (!a) return (matrix *)PyErr_NoMemory();

  number n;
  if (convert_num[id](&n, val, val_id, 0)) { Py_DECREF(a); return NULL; }
  for (i=0; i<MAT_LGT(a); i++) write_num[id](MAT_BUF(a), i, &n, 0);

  return a;
}

/*
  Converts a Python list to a matrix. Part of API
 */
matrix * Matrix_NewFromSequence(PyObject *x, int id)
{
  int_t i, len = PySequence_Size(x);
  PyObject *seq = PySequence_Fast(x, "list is not iterable");
  if (!seq) return NULL;


  if (id == -1) {
    for (i=0; i<len; i++) {
      PyObject *item = PySequence_Fast_GET_ITEM(seq, i);

      if (!PY_NUMBER(item)) {
        Py_DECREF(seq); PY_ERR_TYPE("non-numeric element in list");
      }

      id = MAX(id, get_id(item, 1));
    }
  }

  if (!len) { Py_DECREF(seq); return Matrix_New(0, 1, (id < 0 ? INT : id)); }

  matrix *L = Matrix_New(len,1,id);
  if (!L) { Py_DECREF(seq); return (matrix *)PyErr_NoMemory(); }

  for (i=0; i<len; i++) {
    PyObject *item = PySequence_Fast_GET_ITEM(seq, i);

    if (!PY_NUMBER(item)) {
      Py_DECREF(seq); Py_DECREF(L);
      PY_ERR_TYPE("non-numeric type in list");
    }

    number n;
    if (convert_num[id](&n, item, 1, 0)) {
      Py_DECREF(L); Py_DECREF(seq);
      PY_ERR(PyExc_TypeError, err_mtx_list2matrix[id]);
    }
    write_num[id](L->buffer, i, &n, 0);
  }
  Py_DECREF(seq);
  return L;
}

matrix * dense(spmatrix *self)
{
  matrix *A;
  int_t j, k;

  if (!(A = Matrix_New(SP_NROWS(self),SP_NCOLS(self),SP_ID(self))))
    return (matrix *)PyErr_NoMemory();

  if (SP_ID(self) == DOUBLE) {
    for (j=0; j<SP_NCOLS(self); j++)
      for (k=SP_COL(self)[j]; k<SP_COL(self)[j+1]; k++) {
        MAT_BUFD(A)[SP_ROW(self)[k] + j*MAT_NROWS(A)] = SP_VALD(self)[k];
      }
  } else {
    for (j=0; j<SP_NCOLS(self); j++)
      for (k=SP_COL(self)[j]; k<SP_COL(self)[j+1]; k++) {
        MAT_BUFZ(A)[SP_ROW(self)[k] + j*MAT_NROWS(A)] = SP_VALZ(self)[k];
      }
  }

  return A;
}

int convert_array(void *dest, void *src, int dest_id, int src_id, int n);

matrix * dense_concat(PyObject *L, int id_arg)
{
  int_t m=0, n=0, mk=0, nk=0, i=0, j, id = 0;
  PyObject *col;

  int single_col = (PyList_GET_SIZE(L) > 0 &&
      !PyList_Check(PyList_GET_ITEM(L, 0)));

  for (j=0; j<(single_col ? 1 : PyList_GET_SIZE(L)); j++) {

    col = (single_col ? L : PyList_GET_ITEM(L, j));
    if (!PyList_Check(col))
      PY_ERR_TYPE("invalid type in list");

    mk = 0;
    for (i=0; i<PyList_GET_SIZE(col); i++) {
      PyObject *Lij = PyList_GET_ITEM(col, i);
      if (!Matrix_Check(Lij) && !SpMatrix_Check(Lij) && !PY_NUMBER(Lij))
        PY_ERR_TYPE("invalid type in list");

      int blk_nrows, blk_ncols;
      if (Matrix_Check(Lij) || SpMatrix_Check(Lij)) {
        blk_nrows = X_NROWS(Lij); blk_ncols = X_NCOLS(Lij);
        id = MAX(id, X_ID(Lij));
      } else {
        blk_nrows = 1; blk_ncols = 1;
        id = MAX(id, get_id(Lij,1));
      }

      if (i==0) {
        nk = blk_ncols; n += nk;
        mk = blk_nrows;
      } else {
        if (blk_ncols != nk)
          PY_ERR_TYPE("incompatible dimensions of subblocks");
        mk += blk_nrows;
      }
    }
    if (j==0)
      m = mk;
    else if (m != mk) PY_ERR_TYPE("incompatible dimensions of subblocks");
  }

  if ((id_arg >= 0) && (id_arg < id))
    PY_ERR_TYPE("illegal type conversion");

  id = MAX(id, id_arg);

  matrix *A = Matrix_New(m, n, id);
  if (!A) return (matrix *)PyErr_NoMemory();

  nk = 0;
  for (j=0; j<(single_col ? 1 : PyList_GET_SIZE(L)); j++) {
    col = (single_col ? L : PyList_GET_ITEM(L, j));

    mk = 0;
    int blk_nrows = 0, blk_ncols = 0;
    for (i=0; i<PyList_GET_SIZE(col); i++) {
      PyObject *Lij = PyList_GET_ITEM(col, i);

      if (Matrix_Check(Lij) || SpMatrix_Check(Lij)) {
        blk_nrows = X_NROWS(Lij); blk_ncols = X_NCOLS(Lij);
      } else {
        blk_nrows = 1; blk_ncols = 1;
      }

      int ik, jk;
      for (jk=0; jk<blk_ncols; jk++) {

        if (Matrix_Check(Lij)) {
          for (ik=0; ik<blk_nrows; ik++)
            convert_num[id](((char*)MAT_BUF(A)) + (mk+ik+(nk+jk)*m)*E_SIZE[id],
                Lij, 0, ik + jk*blk_nrows);

        } else if (SpMatrix_Check(Lij)) {
          for (ik=SP_COL(Lij)[jk]; ik<SP_COL(Lij)[jk+1]; ik++)
            convert_array(((char*)MAT_BUF(A)) + ((nk+jk)*m+mk+SP_ROW(Lij)[ik])*
			  E_SIZE[id], ((char*)SP_VAL(Lij)) + ik*E_SIZE[SP_ID(Lij)],
                id, SP_ID(Lij), 1);

        } else {

          convert_num[id](((char*)MAT_BUF(A)) + (mk+(nk+jk)*m)*E_SIZE[id],
              Lij, 1, 0);
        }
      }
      mk += blk_nrows;
    }
    nk += blk_ncols;
  }
  return A;
}

static void
matrix_dealloc(matrix* self)
{
  free(self->buffer);
#if PY_MAJOR_VERSION >= 3
  Py_TYPE(self)->tp_free((PyObject*)self);
#else
  self->ob_type->tp_free((PyObject*)self);
#endif
}

static PyObject *
matrix_new(PyTypeObject *type, PyObject *args, PyObject *kwds)
{
  PyObject *Objx = NULL, *size = NULL;
  static char *kwlist[] = { "x", "size", "tc", NULL};

  int_t nrows=0, ncols=0;

#if PY_MAJOR_VERSION >= 3
  int tc = 0;
  if (!PyArg_ParseTupleAndKeywords(args, kwds, "|OOC:matrix", kwlist,
      &Objx, &size, &tc))
#else
  char tc = 0;
  if (!PyArg_ParseTupleAndKeywords(args, kwds, "|OOc:matrix", kwlist,
      &Objx, &size, &tc))
#endif
    return NULL;

  if (size && !PyArg_ParseTuple(size, "ll", &nrows, &ncols))
    PY_ERR_TYPE("invalid dimension tuple") ;

  if (nrows < 0 || ncols < 0)
    PY_ERR_TYPE("dimensions must be non-negative");

  if (tc && !(VALID_TC_MAT(tc))) PY_ERR_TYPE("tc must be 'i', 'd' or 'z'");
  int id = (tc ? TC2ID(tc) : -1);

  if (!Objx && size) PY_ERR_TYPE("invalid arguments");

  if (!Objx) return (PyObject *)Matrix_New(0, 0, (id == -1 ? INT : id));

  matrix *ret = NULL;
  /* x is a number */
  if (PY_NUMBER(Objx))
    return (PyObject *)
      Matrix_NewFromNumber(MAX((int)nrows, size ? 0 : 1),
			   MAX((int)ncols, size ? 0 : 1), (id == -1 ? get_id(Objx,1):id),Objx,1);

  /* a matrix */
  else if (Matrix_Check(Objx))
    ret = Matrix_NewFromMatrix((matrix *)Objx, (id == -1 ?MAT_ID(Objx):id));

  /* sparse matrix */
  else if (SpMatrix_Check(Objx)) {
    matrix *tmp = dense((spmatrix *)Objx);
    if (!tmp) return PyErr_NoMemory();
    if (tmp->id != id) {
      ret = Matrix_NewFromMatrix(tmp, (id == -1 ? SP_ID(Objx) : id));
      Py_DECREF(tmp);
    } else {
      ret = tmp;
    }
  }

  /* buffer interface */
  else if (PyObject_CheckBuffer(Objx)) {
    int ndim = 0;
    ret = Matrix_NewFromPyBuffer(Objx, id, &ndim);
  }

  /* x is a list */
  else if (PyList_Check(Objx)) {

    /* first try a regular list */
    if (!(ret = Matrix_NewFromSequence(Objx, id))) {
      PyErr_Clear();
      /* try concatenation */
      ret = dense_concat(Objx, id);
    }
  }

  /* x is a sequence */
  else if (PySequence_Check(Objx)) {
    ret = Matrix_NewFromSequence(Objx, id);
  }

  else PY_ERR_TYPE("invalid matrix initialization");

  if (ret && size) {
    if (nrows*ncols == MAT_LGT(ret)) {
      ret->nrows=nrows; ret->ncols=ncols;
    } else {
      Py_DECREF(ret); PY_ERR_TYPE("wrong matrix dimensions");
    }
  }

  return (PyObject *)ret;
}

PyObject *matrix_sub(PyObject *, PyObject *);

static PyObject *
matrix_richcompare(PyObject *self, PyObject *other, int op) {
  Py_INCREF(Py_NotImplemented);
  return Py_NotImplemented;
}

int * matrix_compare(PyObject *self, PyObject *other) {
  PyErr_SetString(PyExc_NotImplementedError, "matrix comparison not implemented"); return 0;
}

static PyObject *
matrix_str(matrix *self) {

  PyObject *cvxopt = PyImport_ImportModule("cvxopt");
  PyObject *str, *ret;

  if (!(str = PyObject_GetAttrString(cvxopt, "matrix_str"))) {
    Py_DECREF(cvxopt);
    PY_ERR(PyExc_KeyError, "missing 'matrix_str' in 'cvxopt'");
  }

  Py_DECREF(cvxopt);
  if (!PyCallable_Check(str)) PY_ERR_TYPE("'matrix_str' is not callable");

  ret = PyObject_CallFunctionObjArgs(str, (PyObject *)self, NULL);
  Py_DECREF(str);

  return ret;
}

static PyObject *
matrix_repr(matrix *self) {

  PyObject *cvxopt = PyImport_ImportModule("cvxopt");
  PyObject *repr, *ret;

  if (!(repr = PyObject_GetAttrString(cvxopt, "matrix_repr"))) {
    Py_DECREF(cvxopt);
    PY_ERR(PyExc_KeyError, "missing 'matrix_repr' in 'cvxopt'");
  }

  Py_DECREF(cvxopt);
  if (!PyCallable_Check(repr)) PY_ERR_TYPE("'matrix_repr' is not callable");

  ret = PyObject_CallFunctionObjArgs(repr, (PyObject *)self, NULL);
  Py_DECREF(repr);

  return ret;
}

/*
 * This method converts different index sets into a matrix indexlist
 */
matrix * create_indexlist(int_t dim, PyObject *A)
{
  matrix *x;
  int_t i, j;

  /* integer */
#if PY_MAJOR_VERSION >= 3
  if (PyLong_Check(A)) {
    i = PyLong_AS_LONG(A);
#else
  if (PyInt_Check(A)) {
    i = PyInt_AS_LONG(A);
#endif
    if (OUT_RNG(i,dim)) PY_ERR(PyExc_IndexError, "index out of range");

    if ((x = Matrix_New(1,1,INT))) MAT_BUFI(x)[0] = i;
    return x;
  }
  /* slice */
  else if (PySlice_Check(A)) {
    int_t start, stop, step, lgt;

#if PY_MAJOR_VERSION >= 3
    if (PySlice_GetIndicesEx(A, dim, &start, &stop, &step, &lgt) < 0) 
        return NULL;
#else
    if (PySlice_GetIndicesEx((PySliceObject*)A, dim,
        &start, &stop, &step, &lgt) < 0) return NULL;
#endif

    if ((x = Matrix_New((int)lgt, 1, INT)))
      for (i=start, j=0; j<lgt; i += step, j++) MAT_BUFI(x)[j] = i;
    else {
      return (matrix *)PyErr_NoMemory();
    }
    return x;
  }
  /* Matrix index list */
  else if (Matrix_Check(A)) {
    if (MAT_ID(A) != INT) PY_ERR_TYPE("not an integer index list");

    for (i=0; i<MAT_LGT(A); i++)
      if ( OUT_RNG(MAT_BUFI(A)[i], dim) )
        PY_ERR(PyExc_IndexError, "index out of range");

    return (matrix *)A;
  }
  /* List */
  else if (PyList_Check(A)) {
    if (!(x = (matrix *)Matrix_NewFromSequence(A, INT))) return NULL;

    return create_indexlist(dim, (PyObject *)x);
  }
  else PY_ERR(PyExc_TypeError, "invalid index argument");
}

static int
matrix_length(matrix *self)
{
  return MAT_LGT(self);
}

static PyObject *
matrix_subscr(matrix* self, PyObject* args)
{
  matrix *Il = NULL, *Jl = NULL, *ret;
#if PY_MAJOR_VERSION >= 3
  if (PyLong_Check(args)) {
    int_t i = PyLong_AS_LONG(args);
#else
  if (PyInt_Check(args)) {
    int_t i = PyInt_AS_LONG(args);
#endif

    if (OUT_RNG(i,MAT_LGT(self)))
      PY_ERR(PyExc_IndexError, "index out of range");

    return num2PyObject[self->id](self->buffer, CWRAP(i,MAT_LGT(self)));
  }

  else if (PyList_Check(args) || Matrix_Check(args) || PySlice_Check(args)) {

    if (!(Il = create_indexlist(MAT_LGT(self), args))) return NULL;

    int i;
    if (!(ret = Matrix_New(MAT_LGT(Il), 1, self->id) ))
      free_lists_exit(args,(PyObject *)NULL,Il,(PyObject *)NULL,
          PyErr_NoMemory());

    for (i=0; i<MAT_LGT(Il); i++)
      write_num[self->id](ret->buffer, i, self->buffer,
          CWRAP(MAT_BUFI(Il)[i],MAT_LGT(self)));

    free_lists_exit(args,(PyObject *)NULL,Il,(PyObject *)NULL,(PyObject *)ret);
  }

  /* remaining cases are different two argument indexing */
  PyObject *argI = NULL, *argJ = NULL;
  if (!PyArg_ParseTuple(args, "OO", &argI,&argJ))
    PY_ERR_TYPE("invalid index arguments");

  /* handle normal subscripts (two integers) separately */
#if PY_MAJOR_VERSION >= 3
  if (PyLong_Check(argI) && PyLong_Check(argJ)) {
    int i = PyLong_AS_LONG(argI), j = PyLong_AS_LONG(argJ);
#else
  if (PyInt_Check(argI) && PyInt_Check(argJ)) {
    int i = PyInt_AS_LONG(argI), j = PyInt_AS_LONG(argJ);
#endif
    if ( OUT_RNG(i, self->nrows) || OUT_RNG(j, self->ncols))
      PY_ERR(PyExc_IndexError, "index out of range");

    return num2PyObject[self->id](self->buffer,
        CWRAP(i,self->nrows) + CWRAP(j,self->ncols)*self->nrows);
  }

  /* two slices, handled separately for speed */
  if (PySlice_Check(argI) && PySlice_Check(argJ)) {
    int_t rowstart, rowstop, rowstep, rowlgt;
    int_t colstart, colstop, colstep, collgt;

#if PY_MAJOR_VERSION >= 3
    if ( (PySlice_GetIndicesEx(argI, MAT_NROWS(self), &rowstart, &rowstop,
        &rowstep, &rowlgt) < 0) || 
        (PySlice_GetIndicesEx(argJ, MAT_NCOLS(self), &colstart, &colstop, 
        &colstep, &collgt) < 0)) return NULL;
#else
    if ( (PySlice_GetIndicesEx((PySliceObject*)argI, MAT_NROWS(self),
        &rowstart, &rowstop, &rowstep, &rowlgt) < 0) ||
        (PySlice_GetIndicesEx((PySliceObject*)argJ, MAT_NCOLS(self),
        &colstart, &colstop, &colstep, &collgt) < 0)) return NULL;
#endif

    if (!(ret = Matrix_New((int)rowlgt, (int)collgt, self->id)))
      return PyErr_NoMemory();

    int i, j, icnt, jcnt, cnt=0;
    for (j=colstart, jcnt=0; jcnt<collgt; jcnt++, j+=colstep)
      for (i=rowstart, icnt=0; icnt<rowlgt; icnt++, i+=rowstep) {
        switch (self->id) {
        case INT:
          MAT_BUFI(ret)[cnt++] = MAT_BUFI(self)[j*self->nrows+i];
          break;
        case DOUBLE:
          MAT_BUFD(ret)[cnt++] = MAT_BUFD(self)[j*self->nrows+i];
          break;
        case COMPLEX:
          MAT_BUFZ(ret)[cnt++] = MAT_BUFZ(self)[j*self->nrows+i];
          break;
        }
      }

    return (PyObject *)ret;
  }

  /* remaining two indexing cases */
  if (!(Il = create_indexlist(self->nrows, argI)) ||
      !(Jl = create_indexlist(self->ncols, argJ)))
    free_lists_exit(argI, argJ, Il, Jl, (PyObject *)NULL);

  int i, j, cnt;
  if (!(ret = Matrix_New(MAT_LGT(Il), MAT_LGT(Jl), self->id)))
    free_lists_exit(argI, argJ, Il, Jl, PyErr_NoMemory());

  for (j=0, cnt=0; j < MAT_LGT(Jl); j++)
    for (i=0; i < MAT_LGT(Il); i++) {
      write_num[self->id](ret->buffer, cnt++, self->buffer,
          CWRAP(MAT_BUFI(Il)[i],self->nrows) +
          CWRAP(MAT_BUFI(Jl)[j],self->ncols)*self->nrows);
    }

  free_lists_exit(argI, argJ, Il, Jl, (PyObject *)ret);
}

#define spmatrix_getitem_i(O,i,v) \
    spmatrix_getitem_ij(O,i%SP_NROWS(O),i/SP_NROWS(O),v)

int spmatrix_getitem_ij(spmatrix *, int_t, int_t, number *) ;

static int
matrix_ass_subscr(matrix* self, PyObject* args, PyObject* val)
{
  matrix *Il = NULL, *Jl = NULL;
  int_t i, j, id = self->id, decref_val = 0;
  int ndim = 0;

  if (!val) PY_ERR_INT(PyExc_NotImplementedError,
      "cannot delete matrix entries");

  if (!(PY_NUMBER(val) || Matrix_Check(val) || SpMatrix_Check(val))) {

    if (PyObject_CheckBuffer(val)) 
      val = (PyObject *)Matrix_NewFromPyBuffer(val, -1, &ndim);
    else
      val = (PyObject *)Matrix_NewFromSequence(val, MAT_ID(self));

    if (!val)
      PY_ERR_INT(PyExc_NotImplementedError, "invalid type in assignment");

    decref_val = 1;
  }

  if (get_id(val, (PY_NUMBER(val) ? 1 : 0)) > id)
    PY_ERR_INT(PyExc_TypeError, "invalid type in assignment");

#if PY_MAJOR_VERSION >= 3
  if (PyLong_Check(args) || PyList_Check(args) ||
#else
  if (PyInt_Check(args) || PyList_Check(args) ||
#endif
      Matrix_Check(args) || PySlice_Check(args)) {

    if (!(Il = create_indexlist(MAT_LGT(self), args))) {
      if (decref_val) { Py_DECREF(val); }
      return -1;
    }
    number n;
    if (PY_NUMBER(val) || (Matrix_Check(val) && MAT_LGT(val)==1)) {
      convert_num[id](&n, val, (Matrix_Check(val) ? 0 : 1), 0);

      for (i=0; i<MAT_LGT(Il); i++)
        write_num[id](self->buffer,CWRAP(MAT_BUFI(Il)[i],MAT_LGT(self)),&n,0);
    }
    else {

      if (Matrix_Check(val)) {
        if (MAT_LGT(val) != MAT_LGT(Il) || MAT_NCOLS(val) > 1) {
          if (!Matrix_Check(args)) { Py_DECREF(Il); }
          if (decref_val) { Py_DECREF(val); }
          PY_ERR_INT(PyExc_TypeError, "argument has wrong size");
        }

        for (i=0; i < MAT_LGT(Il); i++) {
          convert_num[id](&n, val, 0, i);
          write_num[id](self->buffer,
              CWRAP(MAT_BUFI(Il)[i], MAT_LGT(self)), &n, 0);
        }
      }
      else { /* spmatrix */

        if (SP_NROWS(val) != MAT_LGT(Il) || SP_NCOLS(val) > 1) {
          if (!Matrix_Check(args)) { Py_DECREF(Il); }
          if (decref_val) { Py_DECREF(val); }
          PY_ERR_INT(PyExc_TypeError, "argument has wrong size");
        }

        for (i=0; i < MAT_LGT(Il); i++) {
          spmatrix_getitem_i((spmatrix *)val, i, &n);
          write_num[id](self->buffer,
              CWRAP(MAT_BUFI(Il)[i], MAT_LGT(self)), &n, 0);
        }
      }
    }

    if (decref_val) { Py_DECREF(val); }
    free_lists_exit(args,(PyObject *)NULL,Il,(PyObject *)NULL,0);
  }

  /* remaining cases are different two argument indexing */
  PyObject *argI = NULL, *argJ = NULL;
  if (!PyArg_ParseTuple(args, "OO", &argI,&argJ))
    PY_ERR_INT(PyExc_TypeError, "invalid index arguments");

  /* two slices, RHS of same type, handled separately for speed */
  if (PySlice_Check(argI) && PySlice_Check(argJ) &&
      Matrix_Check(val) && MAT_ID(val) == MAT_ID(self)) {

    int_t rowstart, rowstop, rowstep, rowlgt;
    int_t colstart, colstop, colstep, collgt;

#if PY_MAJOR_VERSION >= 3
    if ( (PySlice_GetIndicesEx(argI, MAT_NROWS(self), &rowstart, &rowstop,
         &rowstep, &rowlgt) < 0) || 
         (PySlice_GetIndicesEx(argJ, MAT_NCOLS(self), &colstart, &colstop,
         &colstep, &collgt) < 0)) return -1;
#else
    if ( (PySlice_GetIndicesEx((PySliceObject*)argI, MAT_NROWS(self),
        &rowstart, &rowstop, &rowstep, &rowlgt) < 0) ||
        (PySlice_GetIndicesEx((PySliceObject*)argJ, MAT_NCOLS(self),
            &colstart, &colstop, &colstep, &collgt) < 0)) return -1;
#endif

    if (decref_val && MAT_LGT(val) == rowlgt*collgt) {
      MAT_NROWS(val) = rowlgt; MAT_NCOLS(val) = collgt;
    }

    if (MAT_NROWS(val)!=rowlgt || MAT_NCOLS(val)!=collgt)
      PY_ERR_INT(PyExc_TypeError, "argument has wrong size");

    int i, j, icnt, jcnt, cnt=0;
    for (j=colstart, jcnt=0; jcnt<collgt; jcnt++, j+=colstep)
      for (i=rowstart, icnt=0; icnt<rowlgt; icnt++, i+=rowstep) {
        switch (self->id) {
        case INT:
          MAT_BUFI(self)[j*self->nrows+i] = MAT_BUFI(val)[cnt++];
          break;
        case DOUBLE:
          MAT_BUFD(self)[j*self->nrows+i] = MAT_BUFD(val)[cnt++];
          break;
        case COMPLEX:
          MAT_BUFZ(self)[j*self->nrows+i] = MAT_BUFZ(val)[cnt++];
          break;
        }
      }

    if (decref_val) { Py_DECREF(val); }
 
    return 0;
  }

  if (!(Il = create_indexlist(self->nrows, argI)) ||
      !(Jl = create_indexlist(self->ncols, argJ))) {
    if (decref_val) { Py_DECREF(val); }
    free_lists_exit(argI,argJ,Il,Jl,-1);
  }

  if (decref_val && ndim < 2 &&
      MAT_LGT(val) == MAT_LGT(Il)*MAT_LGT(Jl)) {
    MAT_NROWS(val) = MAT_LGT(Il); MAT_NCOLS(val) = MAT_LGT(Jl);
  }

  number n;
  if (PY_NUMBER(val) || (Matrix_Check(val) && MAT_LGT(val)==1)) {
    if (convert_num[id](&n, val, (Matrix_Check(val) ? 0 : 1), 0)) {
      if (decref_val) { Py_DECREF(val); }
      free_lists_exit(Il,Jl,argI,argJ,-1);
    }

    for (j=0; j < MAT_LGT(Jl); j++)
      for (i=0; i < MAT_LGT(Il); i++) {
        write_num[id](self->buffer,CWRAP(MAT_BUFI(Il)[i],self->nrows) +
            CWRAP(MAT_BUFI(Jl)[j],self->ncols)*self->nrows, &n, 0);
      }
  }
  else if (Matrix_Check(val)) {
    if (MAT_LGT(Il) != MAT_NROWS(val) || MAT_LGT(Jl) != MAT_NCOLS(val) ) {
      if (!Matrix_Check(argI)) { Py_DECREF(Il); }
      if (!Matrix_Check(argJ)) { Py_DECREF(Jl); }
      if (decref_val) { Py_DECREF(val); }
      PY_ERR_INT(PyExc_TypeError, "argument has wrong size");
    }

    int cnt = 0;
    for (j=0; j < MAT_LGT(Jl); j++)
      for (i=0; i < MAT_LGT(Il); i++, cnt++) {
        if (convert_num[id](&n, val, 0, cnt))
          free_lists_exit(argI,argJ,Il,Jl,-1);

        write_num[id](self->buffer,CWRAP(MAT_BUFI(Il)[i],self->nrows) +
            CWRAP(MAT_BUFI(Jl)[j],self->ncols)*self->nrows, &n, 0);
      }
  }
  else { /* spmatrix */
    if (MAT_LGT(Il) != SP_NROWS(val) || MAT_LGT(Jl) != SP_NCOLS(val) ) {
      if (!Matrix_Check(argI)) { Py_DECREF(Il); }
      if (!Matrix_Check(argJ)) { Py_DECREF(Jl); }
      if (decref_val) { Py_DECREF(val); }
      PY_ERR_INT(PyExc_TypeError, "argument has wrong size");
    }

    int cnt = 0;
    for (j=0; j < MAT_LGT(Jl); j++)
      for (i=0; i < MAT_LGT(Il); i++, cnt++) {

        spmatrix_getitem_i((spmatrix *)val, cnt, &n);
        write_num[id](self->buffer,CWRAP(MAT_BUFI(Il)[i],self->nrows)  +
            CWRAP(MAT_BUFI(Jl)[j],self->ncols)*self->nrows, &n, 0);
      }
  }

  if (decref_val) { Py_DECREF(val); }
  free_lists_exit(argI,argJ,Il,Jl,0);
}

static PyMappingMethods matrix_as_mapping = {
    (lenfunc)matrix_length,
    (binaryfunc)matrix_subscr,
    (objobjargproc)matrix_ass_subscr
};

static PyObject * matrix_transpose(matrix *self) {

  matrix *ret = Matrix_New(self->ncols, self->nrows, self->id);
  if (!ret) return PyErr_NoMemory();

  int i, j, cnt = 0;
  for (i=0; i < ret->nrows; i++)
    for (j=0; j < ret->ncols; j++)
      write_num[self->id](ret->buffer, i + j*ret->nrows, self->buffer, cnt++);

  return (PyObject *)ret;
}

static PyObject * matrix_ctranspose(matrix *self) {

  if (self->id != COMPLEX) return matrix_transpose(self);

  matrix *ret = Matrix_New(self->ncols, self->nrows, self->id);
  if (!ret) return PyErr_NoMemory();

  int i, j, cnt = 0;
  for (i=0; i < ret->nrows; i++)
    for (j=0; j < ret->ncols; j++)
      MAT_BUFZ(ret)[i + j*ret->nrows] = conj(MAT_BUFZ(self)[cnt++]);

  return (PyObject *)ret;
}

static PyObject * matrix_real(matrix *self) {

  if (self->id != COMPLEX)
    return (PyObject *)Matrix_NewFromMatrix(self,self->id);

  matrix *ret = Matrix_New(self->nrows, self->ncols, DOUBLE);
  if (!ret) return PyErr_NoMemory();

  int i;
  for (i=0; i < MAT_LGT(self); i++)
    MAT_BUFD(ret)[i] = creal(MAT_BUFZ(self)[i]);

  return (PyObject *)ret;
}

static PyObject * matrix_imag(matrix *self) {

  matrix *ret;
  if (self->id != COMPLEX) {
    PyObject *a = PyFloat_FromDouble(0);
    ret = Matrix_NewFromNumber(self->nrows, self->ncols, self->id, a, 2);
    Py_DECREF(a);
    if (!ret) return PyErr_NoMemory();

    return (PyObject *)ret;
  }

  if (!(ret = Matrix_New(self->nrows, self->ncols, DOUBLE)))
    return PyErr_NoMemory();

  int i;
  for (i=0; i < MAT_LGT(self); i++)
    MAT_BUFD(ret)[i] = cimag(MAT_BUFZ(self)[i]);

  return (PyObject *)ret;
}

#if PY_MAJOR_VERSION >= 3

static char doc_tofile[] =
    "Writes a matrix to file\n\n"
    "ARGUMENTS\n"
    "s          a Python stream object, for example obtained by open()\n\n";
static PyObject *
matrix_tofile(matrix *self, PyObject *args, PyObject *kwrds)
{
  PyObject *f, *bytes, *res;
  char *kwlist[] = {"s", NULL};

  if (!PyArg_ParseTupleAndKeywords(args, kwrds, "O:fromfile", kwlist, &f))
    return NULL;

  bytes = PyBytes_FromStringAndSize(self->buffer, E_SIZE[MAT_ID(self)]*MAT_LGT(self));

  if (bytes == NULL)
    return NULL;

  res = PyObject_CallMethod(f, "write", "O", bytes);
  Py_DECREF(bytes);
  if (res == NULL)
    return NULL;
  Py_DECREF(res);

  return Py_BuildValue("");
}

#else

static char doc_tofile[] =
    "Writes a matrix to file\n\n"
    "ARGUMENTS\n"
    "fo          a Python file object previously obtained by open()\n\n";
static PyObject *
matrix_tofile(matrix *self, PyObject *args, PyObject *kwrds)
{
  PyObject *file_obj;
  FILE *fp;
  char *kwlist[] = {"fo",  NULL};

  if (!PyArg_ParseTupleAndKeywords(args, kwrds, "O", kwlist, &file_obj))
    return NULL;

  if (!PyFile_Check(file_obj))
    PY_ERR_TYPE("argument must a file object");

  if (!(fp = PyFile_AsFile(file_obj)))
    PY_ERR(PyExc_IOError,"file not open for writing");

  if (fwrite(self->buffer, E_SIZE[self->id], MAT_LGT(self), fp)) 
    ;
  return Py_BuildValue("");
}

#endif


#if PY_MAJOR_VERSION >= 3

static char doc_fromfile[] =
	"Reads a matrix from file\n\n"
	"ARGUMENTS\n"
	"s          a Python stream object, for example obtained by open()\n\n";
static PyObject *
matrix_fromfile(matrix *self, PyObject *args, PyObject *kwrds)
{
  PyObject *f, *b;
  char *kwlist[] = {"s", NULL};

  if (!PyArg_ParseTupleAndKeywords(args, kwrds, "O:fromfile", kwlist, &f))
    return NULL;

  b = PyObject_CallMethod(f, "read", "n", E_SIZE[self->id]*MAT_LGT(self));
  if (b == NULL)
    return NULL;

  if (!PyBytes_Check(b)) {
    PyErr_SetString(PyExc_TypeError,
        "read() didn't return bytes");
    Py_DECREF(b);
    return NULL;
  }

  if (PyBytes_GET_SIZE(b) != E_SIZE[self->id]*MAT_LGT(self)) {
    PyErr_SetString(PyExc_EOFError,
        "read() didn't return enough bytes");
    Py_DECREF(b);
    return NULL;
  }

  Py_buffer view;
  PyObject_GetBuffer(b, &view, PyBUF_SIMPLE);
  memcpy(self->buffer, view.buf, E_SIZE[self->id]*MAT_LGT(self));

  PyBuffer_Release(&view);
  Py_DECREF(b);

  return Py_BuildValue("");
}

#else

static char doc_fromfile[] =
    "Reads a matrix from file\n\n"
    "ARGUMENTS\n"
    "fo          a Python file object prevously obtained by open()\n\n";
static PyObject *
matrix_fromfile(matrix *self, PyObject *args, PyObject *kwrds)
{
  PyObject *file_obj;
  FILE *fp;
  char *kwlist[] = {"fo", NULL};

  if (!PyArg_ParseTupleAndKeywords(args, kwrds, "O", kwlist, &file_obj))
    return NULL;

  if (!PyFile_Check(file_obj))
    PY_ERR_TYPE("argument must a file object");
  if (!(fp = PyFile_AsFile(file_obj)))
    PY_ERR(PyExc_IOError,"file not open for reading");

  int n = fread(self->buffer, E_SIZE[self->id], MAT_LGT(self), fp);

  if (n < MAT_LGT(self))
    PY_ERR(PyExc_IOError, "could not read entire matrix");
  return Py_BuildValue("");
}

#endif

static PyObject *
matrix_getstate(matrix *self)
{
  PyObject *list = PyList_New(MAT_LGT(self));
  PyObject *size = PyTuple_New(2);
  if (!list || !size) {
    Py_XDECREF(list); Py_XDECREF(size); return NULL;
  }

#if PY_MAJOR_VERSION >= 3
  PyTuple_SET_ITEM(size, 0, PyLong_FromLong(MAT_NROWS(self)));
  PyTuple_SET_ITEM(size, 1, PyLong_FromLong(MAT_NCOLS(self)));
#else
  PyTuple_SET_ITEM(size, 0, PyInt_FromLong(MAT_NROWS(self)));
  PyTuple_SET_ITEM(size, 1, PyInt_FromLong(MAT_NCOLS(self)));
#endif

  int i;
  for (i=0; i<MAT_LGT(self); i++) {
    PyList_SET_ITEM(list, i, num2PyObject[MAT_ID(self)](MAT_BUF(self), i));
  }

  return Py_BuildValue("NNs", list, size, TC_CHAR[MAT_ID(self)]);
}

static PyObject *
matrix_reduce(matrix* self)
{
#if PY_MAJOR_VERSION >= 3
  return Py_BuildValue("ON", Py_TYPE(self), matrix_getstate(self));
#else
  return Py_BuildValue("ON", self->ob_type, matrix_getstate(self));
#endif
}

static PyMethodDef matrix_methods[] = {
    {"trans", (PyCFunction)matrix_transpose, METH_NOARGS,
        "Returns the matrix transpose"},
    {"ctrans", (PyCFunction)matrix_ctranspose, METH_NOARGS,
        "Returns the matrix conjugate transpose"},
    {"real", (PyCFunction)matrix_real, METH_NOARGS,
        "Returns real part of matrix"},
    {"imag", (PyCFunction)matrix_imag, METH_NOARGS,
        "Returns imaginary part of matrix"},
    {"tofile", (PyCFunction)matrix_tofile, METH_VARARGS|METH_KEYWORDS, doc_tofile},
    {"fromfile", (PyCFunction)matrix_fromfile, METH_VARARGS|METH_KEYWORDS, doc_fromfile},
    {"__reduce__", (PyCFunction)matrix_reduce, METH_NOARGS, "__reduce__() -> (cls, state)"},
    {NULL}  /* Sentinel */
};

static PyObject *
matrix_get_size(matrix *self, void *closure)
{
  PyObject *t = PyTuple_New(2);

#if PY_MAJOR_VERSION >= 3
  PyTuple_SET_ITEM(t, 0, PyLong_FromLong(self->nrows));
  PyTuple_SET_ITEM(t, 1, PyLong_FromLong(self->ncols));
#else
  PyTuple_SET_ITEM(t, 0, PyInt_FromLong(self->nrows));
  PyTuple_SET_ITEM(t, 1, PyInt_FromLong(self->ncols));
#endif

  return t;
}

static int
matrix_set_size(matrix *self, PyObject *value, void *closure)
{
  if (value == NULL)
    PY_ERR_INT(PyExc_TypeError, "size attribute cannot be deleted");

  if (!PyTuple_Check(value) || PyTuple_Size(value) != 2)
    PY_ERR_INT(PyExc_TypeError, "can only assign a 2-tuple to size");

#if PY_MAJOR_VERSION >= 3
  if (!PyLong_Check(PyTuple_GET_ITEM(value, 0)) ||
      !PyLong_Check(PyTuple_GET_ITEM(value, 1)))

      PY_ERR_INT(PyExc_TypeError, "invalid size tuple");

  int m = PyLong_AS_LONG(PyTuple_GET_ITEM(value, 0));
  int n = PyLong_AS_LONG(PyTuple_GET_ITEM(value, 1));
#else
  if (!PyInt_Check(PyTuple_GET_ITEM(value, 0)) ||
      !PyInt_Check(PyTuple_GET_ITEM(value, 1)))
      PY_ERR_INT(PyExc_TypeError, "invalid size tuple");

  int m = PyInt_AS_LONG(PyTuple_GET_ITEM(value, 0));
  int n = PyInt_AS_LONG(PyTuple_GET_ITEM(value, 1));
#endif

  if (m<0 || n<0)
    PY_ERR_INT(PyExc_TypeError, "dimensions must be non-negative");

  if (m*n != MAT_LGT(self))
    PY_ERR_INT(PyExc_TypeError, "number of elements in matrix cannot change");

  MAT_NROWS(self) = m;
  MAT_NCOLS(self) = n;

  return 0;
}

static PyObject * matrix_get_typecode(matrix *self, void *closure)
{
#if PY_MAJOR_VERSION >= 3
  return PyUnicode_FromStringAndSize(TC_CHAR[self->id], 1);
#else
  return PyString_FromStringAndSize(TC_CHAR[self->id], 1);
#endif
}

static int
matrix_buffer_getbuf(matrix *self, Py_buffer *view, int flags)
{

  if (flags & PyBUF_FORMAT) {
    if (self->id == INT || self->id == DOUBLE || self->id == COMPLEX)
      view->format = FMT_STR[self->id];
    else
      PY_ERR_INT(PyExc_TypeError, "unknown type");
  }
  else
    view->format = NULL;

  if (flags & PyBUF_STRIDES) {
    view->len = MAT_LGT(self)*E_SIZE[self->id];
    view->itemsize = E_SIZE[self->id];
    self->strides[0] = view->itemsize;
    self->strides[1] = self->nrows*view->itemsize;
    view->strides = self->strides;
  }
  else PY_ERR_INT(PyExc_TypeError, "stride-less requests not supported");

  view->buf = self->buffer;
  view->readonly = 0;
  view->suboffsets = NULL;
  view->ndim = 2;  
  self->shape[0] = self->nrows; self->shape[1] = self->ncols;
  view->shape = self->shape;

  view->obj = (PyObject*)self;
  view->internal = NULL;

  Py_INCREF(self);
  self->ob_exports++;

  return 0;
}

static void
matrix_buffer_relbuf(matrix *self, Py_buffer *view)
{
  self->ob_exports--;
}

static PyBufferProcs matrix_as_buffer = {
#if PY_MAJOR_VERSION < 3 
  NULL,
  NULL,
  NULL,  
  NULL,
#endif
  (getbufferproc)matrix_buffer_getbuf,
  (releasebufferproc)matrix_buffer_relbuf
};

static PyObject * matrix_get_T(matrix *self, void *closure)
{
  return matrix_transpose(self);
}

static PyObject * matrix_get_H(matrix *self, void *closure)
{
  return matrix_ctranspose(self);
}

static PyGetSetDef matrix_getsets[] = {
    {"size", (getter) matrix_get_size, (setter) matrix_set_size, "matrix dimensions"},
    {"typecode", (getter) matrix_get_typecode, NULL, "typecode character"},
    {"T", (getter) matrix_get_T, NULL, "transpose"},
    {"H", (getter) matrix_get_H, NULL, "conjugate transpose"},
    {NULL}  /* Sentinel */
};

PyTypeObject matrix_tp = {
    PyVarObject_HEAD_INIT(NULL, 0)
    "cvxopt.base.matrix",
    sizeof(matrix),
    0,
    (destructor)matrix_dealloc,	 /* tp_dealloc */
    0,                           /* tp_print */
    0,                           /* tp_getattr */
    0,                           /* tp_setattr */
#if PY_MAJOR_VERSION >= 3
    0,                           /* tp_compare */
#else
    (cmpfunc)matrix_compare,     /* tp_compare */
#endif
    (reprfunc)matrix_repr,       /* tp_repr */
    &matrix_as_number,           /* tp_as_number */
    0,                           /* tp_as_sequence */
    &matrix_as_mapping,          /* tp_as_mapping */
    0,                           /* tp_hash */
    0,                           /* tp_call */
    (reprfunc)matrix_str,        /* tp_str */
    0,                           /* tp_getattro */
    0,                           /* tp_setattro */
    &matrix_as_buffer,           /* tp_as_buffer */
#if PY_MAJOR_VERSION >= 3
    Py_TPFLAGS_DEFAULT | Py_TPFLAGS_BASETYPE,       /* tp_flags */
#else
    Py_TPFLAGS_DEFAULT | Py_TPFLAGS_BASETYPE |
    Py_TPFLAGS_CHECKTYPES | Py_TPFLAGS_HAVE_NEWBUFFER,       /* tp_flags */
#endif
    0,                           /* tp_doc */
    0,                           /* tp_traverse */
    0,                           /* tp_clear */
    (richcmpfunc)matrix_richcompare,  /* tp_richcompare */
    0,                          /* tp_weaklistoffset */
    (getiterfunc)matrix_iter,   /* tp_iter */
    0,                          /* tp_iternext */
    matrix_methods,             /* tp_methods */
    0,                          /* tp_members */
    matrix_getsets,             /* tp_getset */
    0,                          /* tp_base */
    0,                          /* tp_dict */
    0,                          /* tp_descr_get */
    0,                          /* tp_descr_set */
    0,                          /* tp_dictoffset */
    0,                          /* tp_init */
    0,                          /* tp_alloc */
    matrix_new,                 /* tp_new */
    0,                          /* tp_free */
};

/**************************************************************************/

static PyObject *
matrix_add_generic(PyObject *self, PyObject *other, int inplace)
{
  if (!(Matrix_Check(self) || PY_NUMBER(self)) ||
      !(Matrix_Check(other) || PY_NUMBER(other))) {
    Py_INCREF(Py_NotImplemented);
    return Py_NotImplemented;
  }

  int id_self = get_id(self, (Matrix_Check(self) ? 0 : 1));
  int id_other = get_id(other, (Matrix_Check(other) ? 0 : 1));
  int id = MAX(id_self,id_other);

  if (inplace && (id != id_self || (MAT_LGT(self)==1 &&
      (Matrix_Check(other) && MAT_LGT(other)!=1))))
    PY_ERR_TYPE("invalid inplace operation");

  /* first operand is a scalar */
  if (PY_NUMBER(self) || (Matrix_Check(self) && MAT_LGT(self)==1))
    {
    number n;
    if (!inplace) {
      convert_num[id](&n,self,(Matrix_Check(self) ? 0 : 1),0);

      matrix *ret = Matrix_NewFromMatrix((matrix *)other, id);
      if (!ret) return PyErr_NoMemory();

      int lgt = MAT_LGT(ret); int i;
      switch (id) {
        case INT: 
          for (i=0; i<lgt; i++) MAT_BUFI(ret)[i] += n.i;
          break;
        case DOUBLE: 
          for (i=0; i<lgt; i++) MAT_BUFD(ret)[i] += n.d;
          break;
        case COMPLEX: 
          for (i=0; i<lgt; i++) MAT_BUFZ(ret)[i] += n.z;
          break;
      }
      return (PyObject *)ret;
    }
    else {
      convert_num[id](&n,other,(Matrix_Check(other) ? 0 : 1),0);

      switch (id) {
        case INT:     MAT_BUFI(self)[0] += n.i; break;
        case DOUBLE:  MAT_BUFD(self)[0] += n.d; break;
        case COMPLEX: MAT_BUFZ(self)[0] += n.z; break;
      }
      Py_INCREF(self);
      return self;
    }
    }
  /* second operand is a scalar */
  else if (PY_NUMBER(other) || (Matrix_Check(other) &&
      MAT_LGT(other)==1))
    {
    number n;
    convert_num[id](&n,other,(Matrix_Check(other) ? 0 : 1),0);

    if (!inplace) {
      matrix *ret = Matrix_NewFromMatrix((matrix *)self, id);
      if (!ret) return PyErr_NoMemory();

      int lgt = MAT_LGT(self); int i;
      switch (id) {
        case INT: 
          for (i=0; i<lgt; i++) MAT_BUFI(ret)[i] += n.i;
          break;
        case DOUBLE: 
          for (i=0; i<lgt; i++) MAT_BUFD(ret)[i] += n.d;
          break;
        case COMPLEX: 
          for (i=0; i<lgt; i++) MAT_BUFZ(ret)[i] += n.z;
          break;
      }

      return (PyObject *)ret;
    }
    else {
      int lgt = MAT_LGT(self); int i;
      switch (id) {
        case INT: 
          for (i=0; i<lgt; i++) MAT_BUFI(self)[i] += n.i;
          break;
        case DOUBLE: 
          for (i=0; i<lgt; i++) MAT_BUFD(self)[i] += n.d;
          break;
        case COMPLEX: 
          for (i=0; i<lgt; i++) MAT_BUFZ(self)[i] += n.z;
          break;
      }

      Py_INCREF(self);
      return self;
    }
    }
  else { /* adding two matrices */
    if (MAT_NROWS(self) != MAT_NROWS(other) ||
        MAT_NCOLS(self) != MAT_NCOLS(other))
      PY_ERR_TYPE("incompatible dimensions");

    void *other_coerce = convert_mtx_alloc((matrix *)other, id);
    if (!other_coerce) return PyErr_NoMemory();

    if (!inplace) {
      matrix *ret = Matrix_NewFromMatrix((matrix *)self, id);
      if (!ret) return PyErr_NoMemory();

      int lgt = MAT_LGT(self), int1 = 1;
      axpy[id](&lgt, &One[id], other_coerce, &int1, MAT_BUF(ret), &int1);

      if (MAT_BUF(other) != other_coerce) { free(other_coerce); }
      return (PyObject *)ret;
    }
    else {
      int lgt = MAT_LGT(self), int1 = 1;
      axpy[id](&lgt, &One[id], other_coerce, &int1, MAT_BUF(self), &int1);

      if (MAT_BUF(other) != other_coerce) { free(other_coerce); }

      Py_INCREF(self);
      return self;
    }
  }
}

PyObject * matrix_add(PyObject *self, PyObject *other)
{
  return matrix_add_generic(self, other, 0);
}

static PyObject * matrix_iadd(PyObject *self,PyObject *other)
{
  return matrix_add_generic(self, other, 1);
}

static PyObject *
matrix_sub_generic(PyObject *self, PyObject *other, int inplace)
{
  if (!(Matrix_Check(self) || PY_NUMBER(self)) ||
      !(Matrix_Check(other) || PY_NUMBER(other))) {
    Py_INCREF(Py_NotImplemented);
    return Py_NotImplemented;
  }

  int id_self = get_id(self, (Matrix_Check(self) ? 0 : 1));
  int id_other = get_id(other, (Matrix_Check(other) ? 0 : 1));
  int id = MAX(id_self,id_other);

  if (inplace && (id != id_self || (MAT_LGT(self)==1 &&
      (Matrix_Check(other) && MAT_LGT(other)!=1))))
    PY_ERR_TYPE("invalid inplace operation");

  /* first operand is a scalar */
  if (PY_NUMBER(self) || (Matrix_Check(self) && MAT_LGT(self)==1))
    {

    number n;
    if (!inplace) {
      convert_num[id](&n,self,(Matrix_Check(self) ? 0 : 1),0);

      matrix *ret = Matrix_NewFromMatrix((matrix *)other, id);
      if (!ret) return PyErr_NoMemory();

      int lgt = MAT_LGT(ret); int i; 
      switch (id) {
        case INT: 
          for (i=0; i<lgt; i++) MAT_BUFI(ret)[i] = n.i - MAT_BUFI(ret)[i];
          break;
        case DOUBLE:
          for (i=0; i<lgt; i++) MAT_BUFD(ret)[i] = n.d - MAT_BUFD(ret)[i];
          break;
        case COMPLEX: 
          for (i=0; i<lgt; i++) MAT_BUFZ(ret)[i] = n.z - MAT_BUFZ(ret)[i];
          break;
      }
      return (PyObject *)ret;
    }
    else {
      convert_num[id](&n,other,(Matrix_Check(other) ? 0 : 1),0);

      switch (id) {
        case INT:     MAT_BUFI(self)[0] -= n.i; break;
        case DOUBLE:  MAT_BUFD(self)[0] -= n.d; break;
        case COMPLEX: MAT_BUFZ(self)[0] -= n.z; break;
      }

      Py_INCREF(self);
      return self;
    }
    }
  /* second operand is a scalar */
  else if (PY_NUMBER(other) || (Matrix_Check(other) &&  MAT_LGT(other)==1))
    {
    number n;
    convert_num[id](&n,other,(Matrix_Check(other) ? 0 : 1),0);

    if (!inplace) {
      matrix *ret = Matrix_NewFromMatrix((matrix *)self, id);
      if (!ret) return PyErr_NoMemory();

      int lgt = MAT_LGT(self); int i;
      switch (id) {
        case INT: 
          for (i=0; i<lgt; i++) MAT_BUFI(ret)[i] -= n.i;
          break;
        case DOUBLE: 
          for (i=0; i<lgt; i++) MAT_BUFD(ret)[i] -= n.d;
          break;
        case COMPLEX: 
          for (i=0; i<lgt; i++) MAT_BUFZ(ret)[i] -= n.z;
          break;
      }

      return (PyObject *)ret;
    }
    else {
      int lgt = MAT_LGT(self); int i;
      switch (id) {
        case INT: 
          for (i=0; i<lgt; i++) MAT_BUFI(self)[i] -= n.i;
          break;
        case DOUBLE: 
          for (i=0; i<lgt; i++) MAT_BUFD(self)[i] -= n.d;
          break;
        case COMPLEX: 
          for (i=0; i<lgt; i++) MAT_BUFZ(self)[i] -= n.z;
          break;
      }

      Py_INCREF(self);
      return self;
    }
    }
  else { /* subtracting two matrices */
    if (MAT_NROWS(self) != MAT_NROWS(other) ||
        MAT_NCOLS(self) != MAT_NCOLS(other))
      PY_ERR_TYPE("incompatible dimensions");

    void *other_coerce = convert_mtx_alloc((matrix *)other, id);
    if (!other_coerce) return PyErr_NoMemory();

    if (!inplace) {
      matrix *ret = Matrix_NewFromMatrix((matrix *)self, id);
      if (!ret) return PyErr_NoMemory();

      int lgt = MAT_LGT(self), int1 = 1;
      axpy[id](&lgt, &MinusOne[id], other_coerce, &int1, MAT_BUF(ret), &int1);

      if (MAT_BUF(other) != other_coerce) { free(other_coerce); }
      return (PyObject *)ret;
    }
    else {
      int lgt = MAT_LGT(self), int1 = 1;
      axpy[id](&lgt,&MinusOne[id],other_coerce,&int1,MAT_BUF(self),&int1);

      if (MAT_BUF(other) != other_coerce) { free(other_coerce); }

      Py_INCREF(self);
      return self;
    }
  }
}

PyObject * matrix_sub(PyObject *self, PyObject *other)
{
  return matrix_sub_generic(self, other, 0);
}

static PyObject * matrix_isub(PyObject *self,PyObject *other)
{
  return matrix_sub_generic(self, other, 1);
}

static PyObject *
matrix_mul_generic(PyObject *self, PyObject *other, int inplace)
{
  if (!(Matrix_Check(self) || PY_NUMBER(self)) ||
      !(Matrix_Check(other) || PY_NUMBER(other))) {
    Py_INCREF(Py_NotImplemented);
    return Py_NotImplemented;
  }

  int id_self = get_id(self, (Matrix_Check(self) ? 0 : 1));
  int id_other = get_id(other, (Matrix_Check(other) ? 0 : 1));
  int id = MAX(id_self,id_other);

  if (inplace && (id != id_self || (MAT_LGT(self)==1 &&
      (Matrix_Check(other) && MAT_LGT(other)!=1)) ||
      (MAT_LGT(self)>1 && (Matrix_Check(other) && MAT_LGT(other)>1))) )
    PY_ERR_TYPE("invalid inplace operation");

  /* first operand is a scalar */
  if (PY_NUMBER(self) || (Matrix_Check(self) && MAT_LGT(self)==1))
    {
    number n;
    if (!inplace) {
      convert_num[id](&n,self,(Matrix_Check(self) ? 0 : 1),0);

      matrix *ret = Matrix_NewFromMatrix((matrix *)other, id);
      if (!ret) return PyErr_NoMemory();

      int lgt = MAT_LGT(ret), int1 = 1;
      scal[id](&lgt, &n, ret->buffer, &int1);
      return (PyObject *)ret;
    }
    else {
      convert_num[id](&n,other,(Matrix_Check(other) ? 0 : 1),0);

      int int1 = 1;
      scal[id](&int1, &n, MAT_BUF(self), &int1);

      Py_INCREF(self);
      return self;
    }
    }
  /* second operand is a scalar */
  else if (PY_NUMBER(other) || (Matrix_Check(other) &&
      MAT_LGT(other)==1))
    {
    number n;
    convert_num[id](&n,other,(Matrix_Check(other) ? 0 : 1),0);

    if (!inplace) {
      matrix *ret = Matrix_NewFromMatrix((matrix *)self, id);
      if (!ret) return PyErr_NoMemory();

      int lgt = MAT_LGT(self), int1 = 1;
      scal[id](&lgt, &n, ret->buffer, &int1);
      return (PyObject *)ret;
    }
    else {
      int lgt = MAT_LGT(self), int1 = 1;
      scal[id](&lgt, &n, MAT_BUF(self), &int1);

      Py_INCREF(self);
      return self;
    }
    }
  else { /* multiplying two matrices */
    if (MAT_NCOLS(self) != MAT_NROWS(other))
      PY_ERR_TYPE("incompatible dimensions");

    int m = MAT_NROWS(self), n = MAT_NCOLS(other), k = MAT_NCOLS(self);

    int ldA = MAX(1,MAT_NROWS(self));
    int ldB = MAX(1,MAT_NROWS(other));
    int ldC = MAX(1,MAT_NROWS(self));
    char transA='N', transB='N';

    void *self_coerce = convert_mtx_alloc((matrix *)self, id);
    if (!self_coerce) return PyErr_NoMemory();

    void *other_coerce = convert_mtx_alloc((matrix *)other, id);
    if (!other_coerce) {
      if (MAT_ID(self) != id) { free(self_coerce); }
      return PyErr_NoMemory();
    }

    matrix *c = Matrix_New(m, n, id);
    if (!c) {
      if (MAT_ID(self) != id)  { free(self_coerce); }
      if (MAT_ID(other) != id) { free(other_coerce); }
      return PyErr_NoMemory();
    }

    gemm[id](&transA, &transB, &m, &n, &k, &One[id], self_coerce,
        &ldA, other_coerce, &ldB, &Zero[id], MAT_BUF(c), &ldC);

    if (MAT_ID(self) != id)  { free(self_coerce); }
    if (MAT_ID(other) != id) { free(other_coerce); }
    return (PyObject *)c;
  }
}

static PyObject * matrix_mul(PyObject *self, PyObject *other)
{
  return matrix_mul_generic(self, other, 0);
}

static PyObject * matrix_imul(PyObject *self,PyObject *other)
{
  return matrix_mul_generic(self, other, 1);
}

static PyObject *
matrix_div_generic(PyObject *self, PyObject *other, int inplace)
{
  if (!((Matrix_Check(other) && MAT_LGT(other)==1) || PY_NUMBER(other))) {
    Py_INCREF(Py_NotImplemented);
    return Py_NotImplemented;
  }

  int id_self = get_id(self, (Matrix_Check(self) ? 0 : 1));
  int id_other = get_id(other, (Matrix_Check(other) ? 0 : 1));
#if PY_MAJOR_VERSION >= 3
  int id = MAX(DOUBLE, MAX(id_self,id_other));
#else
  int id = MAX(id_self,id_other);
#endif

  number n;
  convert_num[id](&n,other,(Matrix_Check(other) ? 0 : 1),0);

  if (!inplace) {
    matrix *ret = Matrix_NewFromMatrix((matrix *)self, id);
    if (!ret) return PyErr_NoMemory();

    int lgt = MAT_LGT(ret);
    if (div_array[id](ret->buffer, n, lgt)) { Py_DECREF(ret); return NULL; }
    return (PyObject *)ret;
  }
  else {
    if (id != id_self) PY_ERR_TYPE("invalid inplace operation");

    if (div_array[id](MAT_BUF(self), n, MAT_LGT(self)))
      return NULL;

    Py_INCREF(self);
    return self;
  }
}

static PyObject * matrix_div(PyObject *self, PyObject *other)
{
  return matrix_div_generic(self, other, 0);
}

static PyObject * matrix_idiv(PyObject *self,PyObject *other)
{
  return matrix_div_generic(self, other, 1);
}

static PyObject *
matrix_rem_generic(PyObject *self, PyObject *other, int inplace)
{
  if (!((Matrix_Check(other) && MAT_LGT(other)==1) || PY_NUMBER(other))) {
    Py_INCREF(Py_NotImplemented);
    return Py_NotImplemented;
  }

  int id_self = get_id(self, (Matrix_Check(self) ? 0 : 1));
  int id_other = get_id(other, (Matrix_Check(other) ? 0 : 1));
  int id = MAX(id_self,id_other);

  if (id == COMPLEX) PY_ERR(PyExc_NotImplementedError, "complex modulo");

  number n;
  convert_num[id](&n,other,(Matrix_Check(other) ? 0 : 1),0);

  if (!inplace) {
    matrix *ret = Matrix_NewFromMatrix((matrix *)self, id);
    if (!ret) return PyErr_NoMemory();

    int lgt = MAT_LGT(ret);
    if (mtx_rem[id](ret->buffer, n, lgt)) { Py_DECREF(ret); return NULL; }
    return (PyObject *)ret;
  }
  else {
    void *ptr = convert_mtx_alloc((matrix *)self, id);
    if (!ptr) return PyErr_NoMemory();

    int lgt = MAT_LGT(self);
    if (mtx_rem[id](ptr,n,lgt)) { free(ptr); return NULL; }

    free_convert_mtx_alloc(self, ptr, id);
    Py_INCREF(self);
    return self;
  }
}

static PyObject * matrix_rem(PyObject *self, PyObject *other)
{
  return matrix_rem_generic(self, other, 0);
}

static PyObject * matrix_irem(PyObject *self, PyObject *other)
{
  return matrix_rem_generic(self, other, 1);
}

static PyObject * matrix_neg(matrix *self)
{
  matrix *x = Matrix_NewFromMatrix(self,self->id);
  if (!x) return PyErr_NoMemory();

  int n = MAT_LGT(x), int1 = 1;
  scal[x->id](&n, &MinusOne[x->id], x->buffer, &int1);

  return (PyObject *)x;
}

static PyObject * matrix_pos(matrix *self)
{
  matrix *x = Matrix_NewFromMatrix(self, self->id);
  if (!x) return PyErr_NoMemory();

  return (PyObject *)x;
}

static PyObject * matrix_abs(matrix *self)
{
  matrix *ret = Matrix_New(self->nrows, self->ncols,
      (self->id == COMPLEX ? DOUBLE : self->id));

  if (!ret) return PyErr_NoMemory();

  mtx_abs[self->id](MAT_BUF(self), MAT_BUF(ret), MAT_LGT(self));
  return (PyObject *)ret;
}

static PyObject * matrix_pow(PyObject *self, PyObject *other)
{
  if (!PY_NUMBER(other)) PY_ERR_TYPE("exponent must be a number");

  number val;
  int id = MAX(DOUBLE, MAX(MAT_ID(self), get_id(other, 1)));
  convert_num[id](&val, other, 1, 0);
  matrix *Y = Matrix_NewFromMatrix((matrix *)self, id);
  if (!Y) return PyErr_NoMemory();

  int i;
  for (i=0; i<MAT_LGT(Y); i++) {
    if (id == DOUBLE) {
      if ((MAT_BUFD(Y)[i] == 0.0 && val.d < 0.0) ||
          (MAT_BUFD(Y)[i] < 0.0 && val.d < 1.0 && val.d > 0.0)) {
        Py_DECREF(Y);
        PY_ERR(PyExc_ValueError, "domain error");
      }


      MAT_BUFD(Y)[i] = pow(MAT_BUFD(Y)[i], val.d);
    } else {
      if (MAT_BUFZ(Y)[i] == 0.0 && (cimag(val.z) != 0.0 || creal(val.z)<0.0)) {
        Py_DECREF(Y);
        PY_ERR(PyExc_ValueError, "domain error");
      }
      MAT_BUFZ(Y)[i] = cpow(MAT_BUFZ(Y)[i], val.z);
    }
  }

  return (PyObject *)Y;
}

static int matrix_nonzero(matrix *self)
{
  int i, res = 0;
  for (i=0; i<MAT_LGT(self); i++) {
    if ((MAT_ID(self) == INT) && (MAT_BUFI(self)[i] != 0)) res = 1;
    else if ((MAT_ID(self) == DOUBLE) && (MAT_BUFD(self)[i] != 0)) res = 1;
    else if ((MAT_ID(self) == COMPLEX) && (MAT_BUFZ(self)[i] != 0)) res = 1;
  }

  return res;
}

static PyNumberMethods matrix_as_number = {
    (binaryfunc)matrix_add,    /*nb_add*/
    (binaryfunc)matrix_sub,    /*nb_subtract*/
    (binaryfunc)matrix_mul,    /*nb_multiply*/
#if PY_MAJOR_VERSION < 3
    (binaryfunc)matrix_div,    /*nb_divide*/
#endif
    (binaryfunc)matrix_rem,    /*nb_remainder*/
    0,                         /*nb_divmod*/
    (ternaryfunc)matrix_pow,   /*nb_power*/
    (unaryfunc)matrix_neg,     /*nb_negative*/
    (unaryfunc)matrix_pos,     /*nb_positive*/
    (unaryfunc)matrix_abs,     /*nb_absolute*/
    (inquiry)matrix_nonzero,   /*nb_nonzero*/
    0,                         /*nb_invert*/
    0,	                       /*nb_lshift*/
    0,                         /*nb_rshift*/
    0,                         /*nb_and*/
    0,                         /*nb_xor*/
    0,                         /*nb_or*/
#if PY_MAJOR_VERSION < 3
    0,                         /*nb_coerce*/
#endif
    0,	                       /*nb_int*/
    0,                         /*nb_long*/
    0,                         /*nb_float*/
#if PY_MAJOR_VERSION < 3
    0,                         /*nb_oct*/
    0,                         /*nb_hex*/
#endif
    (binaryfunc)matrix_iadd,   /*nb_inplace_add*/
    (binaryfunc)matrix_isub,   /*nb_inplace_subtract*/
    (binaryfunc)matrix_imul,   /*nb_inplace_multiply*/
#if PY_MAJOR_VERSION < 3
    (binaryfunc)matrix_idiv,   /*nb_inplace_divide*/
#endif
    (binaryfunc)matrix_irem,   /*nb_inplace_remainder*/
    0,                         /*nb_inplace_power*/
    0,                         /*nb_inplace_lshift*/
    0,                         /*nb_inplace_rshift*/
    0,                         /*nb_inplace_and*/
    0,                         /*nb_inplace_xor*/
    0,                         /*nb_inplace_or*/
    0,                         /*nb_floor_divide*/
#if PY_MAJOR_VERSION < 3
    0,                         /*nb_true_divide*/
#else
    (binaryfunc)matrix_div,    /*nb_true_divide*/
#endif
    0,                         /*nb_inplace_floor_divide*/
#if PY_MAJOR_VERSION < 3
    0,                         /*nb_inplace_true_divide*/
#else
    (binaryfunc)matrix_idiv    /*nb_inplace_true_divide*/
#endif
};


/*********************** Iterator **************************/

typedef struct {
  PyObject_HEAD
  long index;
  matrix *mObj;
} matrixiter;

static PyTypeObject matrixiter_tp;

#define MatrixIter_Check(O) PyObject_TypeCheck(O, &matrixiter_tp)

static PyObject *
matrix_iter(matrix *obj)
{
  matrixiter *it;

  if (!Matrix_Check(obj)) {
    PyErr_BadInternalCall();
    return NULL;
  }

  it = PyObject_GC_New(matrixiter, &matrixiter_tp);
  if (!it) return NULL;

  matrixiter_tp.tp_iter = PyObject_SelfIter;
  matrixiter_tp.tp_getattro = PyObject_GenericGetAttr;

  Py_INCREF(obj);
  it->index = 0;
  it->mObj = obj;
  PyObject_GC_Track(it);

  return (PyObject *)it;
}

static void
matrixiter_dealloc(matrixiter *it)
{
  PyObject_GC_UnTrack(it);
  Py_XDECREF(it->mObj);
  PyObject_GC_Del(it);
}

static int
matrixiter_traverse(matrixiter *it, visitproc visit, void *arg)
{
  if (it->mObj == NULL)
    return 0;

  return visit((PyObject *)(it->mObj), arg);
}

static PyObject *
matrixiter_next(matrixiter *it)
{
  assert(MatrixIter_Check(it));
  if (it->index >= MAT_LGT(it->mObj))
    return NULL;

  return num2PyObject[it->mObj->id](it->mObj->buffer, it->index++);
}

static PyTypeObject matrixiter_tp = {
    PyVarObject_HEAD_INIT(NULL, 0)
    "matrixiter",                       /* tp_name */
    sizeof(matrixiter),                 /* tp_basicsize */
    0,                                  /* tp_itemsize */
    (destructor)matrixiter_dealloc,     /* tp_dealloc */
    0,                                  /* tp_print */
    0,                                  /* tp_getattr */
    0,                                  /* tp_setattr */
    0,                                  /* tp_compare */
    0,                                  /* tp_repr */
    0,                                  /* tp_as_number */
    0,                                  /* tp_as_sequence */
    0,                                  /* tp_as_mapping */
    0,                                  /* tp_hash */
    0,                                  /* tp_call */
    0,                                  /* tp_str */
    0,                                  /* tp_getattro */
    0,                                  /* tp_setattro */
    0,	                                /* tp_as_buffer */
    Py_TPFLAGS_DEFAULT | Py_TPFLAGS_HAVE_GC,/* tp_flags */
    0,                                  /* tp_doc */
    (traverseproc)matrixiter_traverse,  /* tp_traverse */
    0,                                  /* tp_clear */
    0,                                  /* tp_richcompare */
    0,                                  /* tp_weaklistoffset */
    0,                                  /* tp_iter */
    (iternextfunc)matrixiter_next,      /* tp_iternext */
    0,                                  /* tp_methods */
};



PyObject * matrix_log(matrix *self, PyObject *args, PyObject *kwrds)
{
  PyObject *A;

  if (!PyArg_ParseTuple(args, "O", &A)) return NULL;

#if PY_MAJOR_VERSION >= 3
  if (PyLong_Check(A) || PyFloat_Check(A)) {
#else
  if (PyInt_Check(A) || PyFloat_Check(A)) {
#endif
    double f = PyFloat_AsDouble(A);
    if (f>0.0)
      return Py_BuildValue("d",log(f));
    else
      PY_ERR(PyExc_ValueError, "domain error");
  }
  else if (PyComplex_Check(A)) {
    number n;
    convert_num[COMPLEX](&n, A, 1, 0);

    if (n.z == 0) PY_ERR(PyExc_ValueError, "domain error");

    n.z = clog(n.z);
    return num2PyObject[COMPLEX](&n, 0);
  }

  else if (Matrix_Check(A)  && (MAT_ID(A) == INT || MAT_ID(A) == DOUBLE)) {
    if (MAT_LGT(A) == 0)
      return (PyObject *)Matrix_New(MAT_NROWS(A),MAT_NCOLS(A),DOUBLE);

    double val = (MAT_ID(A) == INT ? MAT_BUFI(A)[0] : MAT_BUFD(A)[0]);

    int i;
    for (i=1; i<MAT_LGT(A); i++) {
      if (MAT_ID(A) == INT)
        val = MIN(val,(MAT_BUFI(A)[i]));
      else
        val = MIN(val,(MAT_BUFD(A)[i]));
    }

    if (val > 0.0) {
      matrix *ret = Matrix_New(MAT_NROWS(A), MAT_NCOLS(A), DOUBLE);
      if (!ret) return PyErr_NoMemory();

      for (i=0; i<MAT_LGT(A); i++)
        MAT_BUFD(ret)[i] = log((MAT_ID(A)== INT ?
            MAT_BUFI(A)[i] : MAT_BUFD(A)[i]));

      return (PyObject *)ret;
    }
    else PY_ERR(PyExc_ValueError, "domain error");

  }
  else if (Matrix_Check(A) && MAT_ID(A) == COMPLEX) {
    matrix *ret = Matrix_New(MAT_NROWS(A), MAT_NCOLS(A), COMPLEX);
    if (!ret) return PyErr_NoMemory();

    int i;
    for (i=0; i<MAT_LGT(A); i++) {
      if (MAT_BUFZ(A)[i] == 0) {
        Py_DECREF(ret);
        PY_ERR(PyExc_ValueError, "domain error");
      }
      MAT_BUFZ(ret)[i] = clog(MAT_BUFZ(A)[i]);
    }
    return (PyObject *)ret;
  }
  else PY_ERR_TYPE("argument must a be a number or dense matrix");
}

PyObject * matrix_exp(matrix *self, PyObject *args, PyObject *kwrds)
{
  PyObject *A;

  if (!PyArg_ParseTuple(args, "O", &A)) return NULL;

#if PY_MAJOR_VERSION >= 3
  if (PyLong_Check(A) || PyFloat_Check(A))
#else
  if (PyInt_Check(A) || PyFloat_Check(A))
#endif
    return Py_BuildValue("d",exp(PyFloat_AsDouble(A)));

  else if (PyComplex_Check(A)) {
    number n;
    convert_num[COMPLEX](&n, A, 1, 0);
    n.z = cexp(n.z);
    return num2PyObject[COMPLEX](&n, 0);
  }

  else if (Matrix_Check(A)) {
    matrix *ret = Matrix_New(MAT_NROWS(A),MAT_NCOLS(A),
        (MAT_ID(A) == COMPLEX ? COMPLEX : DOUBLE));
    if (!ret) return PyErr_NoMemory();

    int i;
    if (MAT_ID(ret) == DOUBLE)
      for (i=0; i<MAT_LGT(ret); i++)
        MAT_BUFD(ret)[i] = exp(MAT_ID(A) == DOUBLE ? MAT_BUFD(A)[i] :
        MAT_BUFI(A)[i]);
    else
      for (i=0; i<MAT_LGT(ret); i++)
        MAT_BUFZ(ret)[i] = cexp(MAT_BUFZ(A)[i]);

    return (PyObject *)ret;
  }
  else PY_ERR_TYPE("argument must a be a number or dense matrix");
}

PyObject * matrix_sqrt(matrix *self, PyObject *args, PyObject *kwrds)
{
  PyObject *A;

  if (!PyArg_ParseTuple(args, "O", &A)) return NULL;

#if PY_MAJOR_VERSION >= 3
  if (PyLong_Check(A) || PyFloat_Check(A)) {
#else
  if (PyInt_Check(A) || PyFloat_Check(A)) {
#endif
    double f = PyFloat_AsDouble(A);
    if (f >= 0.0)
      return Py_BuildValue("d",sqrt(f));
    else PY_ERR(PyExc_ValueError, "domain error");
  }
  else if (PyComplex_Check(A)) {
    number n;
    convert_num[COMPLEX](&n, A, 1, 0);
    n.z = csqrt(n.z);
    return num2PyObject[COMPLEX](&n, 0);
  }
  else if (Matrix_Check(A) && (MAT_ID(A) == INT || MAT_ID(A) == DOUBLE)) {
    if (MAT_LGT(A) == 0)
      return (PyObject *)Matrix_New(MAT_NROWS(A),MAT_NCOLS(A),DOUBLE);

    double val = (MAT_ID(A) == INT ? MAT_BUFI(A)[0] : MAT_BUFD(A)[0]);

    int i;
    for (i=1; i<MAT_LGT(A); i++) {
      if (MAT_ID(A) == INT)
        val = MIN(val,(MAT_BUFI(A)[i]));
      else
        val = MIN(val,(MAT_BUFD(A)[i]));
    }

    if (val >= 0.0) {
      matrix *ret = Matrix_New(MAT_NROWS(A), MAT_NCOLS(A), DOUBLE);
      if (!ret) return PyErr_NoMemory();

      for (i=0; i<MAT_LGT(A); i++)
        MAT_BUFD(ret)[i] = sqrt((MAT_ID(A)== INT ?
            MAT_BUFI(A)[i] : MAT_BUFD(A)[i]));

      return (PyObject *)ret;

    }
    else PY_ERR(PyExc_ValueError, "domain error");
  }
  else if (Matrix_Check(A) && MAT_ID(A) == COMPLEX) {
    matrix *ret = Matrix_New(MAT_NROWS(A), MAT_NCOLS(A), COMPLEX);
    if (!ret) return PyErr_NoMemory();

    int i;
    for (i=0; i<MAT_LGT(A); i++)
      MAT_BUFZ(ret)[i] = csqrt(MAT_BUFZ(A)[i]);

    return (PyObject *)ret;
  }
  else PY_ERR_TYPE("argument must a be a number or dense matrix");
}

PyObject * matrix_cos(matrix *self, PyObject *args, PyObject *kwrds)
{
  PyObject *A;

  if (!PyArg_ParseTuple(args, "O", &A)) return NULL;

#if PY_MAJOR_VERSION >= 3
  if (PyLong_Check(A) || PyFloat_Check(A))
#else
  if (PyInt_Check(A) || PyFloat_Check(A))
#endif
    return Py_BuildValue("d",cos(PyFloat_AsDouble(A)));

  else if (PyComplex_Check(A)) {
    number n;
    convert_num[COMPLEX](&n, A, 1, 0);
    n.z = ccos(n.z);
    return num2PyObject[COMPLEX](&n, 0);
  }

  else if (Matrix_Check(A)) {
    matrix *ret = Matrix_New(MAT_NROWS(A),MAT_NCOLS(A),
        (MAT_ID(A) == COMPLEX ? COMPLEX : DOUBLE));
    if (!ret) return PyErr_NoMemory();

    int_t i;
    if (MAT_ID(ret) == DOUBLE)
      for (i=0; i<MAT_LGT(ret); i++)
        MAT_BUFD(ret)[i] = cos(MAT_ID(A) == DOUBLE ? MAT_BUFD(A)[i] :
        MAT_BUFI(A)[i]);
    else
      for (i=0; i<MAT_LGT(ret); i++)
        MAT_BUFZ(ret)[i] = ccos(MAT_BUFZ(A)[i]);

    return (PyObject *)ret;
  }
  else PY_ERR_TYPE("argument must a be a number or dense matrix");
}

PyObject * matrix_sin(matrix *self, PyObject *args, PyObject *kwrds)
{
  PyObject *A;

  if (!PyArg_ParseTuple(args, "O", &A)) return NULL;

#if PY_MAJOR_VERSION >= 3
  if (PyLong_Check(A) || PyFloat_Check(A))
#else
  if (PyInt_Check(A) || PyFloat_Check(A))
#endif
    return Py_BuildValue("d",sin(PyFloat_AsDouble(A)));

  else if (PyComplex_Check(A)) {
    number n;
    convert_num[COMPLEX](&n, A, 1, 0);
    n.z = csin(n.z);
    return num2PyObject[COMPLEX](&n, 0);
  }

  else if (Matrix_Check(A)) {
    matrix *ret = Matrix_New(MAT_NROWS(A),MAT_NCOLS(A),
        (MAT_ID(A) == COMPLEX ? COMPLEX : DOUBLE));
    if (!ret) return PyErr_NoMemory();

    int_t i;
    if (MAT_ID(ret) == DOUBLE)
      for (i=0; i<MAT_LGT(ret); i++)
        MAT_BUFD(ret)[i] = sin(MAT_ID(A) == DOUBLE ? MAT_BUFD(A)[i] :
        MAT_BUFI(A)[i]);
    else
      for (i=0; i<MAT_LGT(ret); i++)
        MAT_BUFZ(ret)[i] = csin(MAT_BUFZ(A)[i]);

    return (PyObject *)ret;
  }
  else PY_ERR_TYPE("argument must a be a number or dense matrix");
}
=======
/*
 * Copyright 2012-2016 M. Andersen and L. Vandenberghe.
 * Copyright 2010-2011 L. Vandenberghe.
 * Copyright 2004-2009 J. Dahl and L. Vandenberghe.
 *
 * This file is part of CVXOPT.
 *
 * CVXOPT is free software; you can redistribute it and/or modify
 * it under the terms of the GNU General Public License as published by
 * the Free Software Foundation; either version 3 of the License, or
 * (at your option) any later version.
 *
 * CVXOPT is distributed in the hope that it will be useful,
 * but WITHOUT ANY WARRANTY; without even the implied warranty of
 * MERCHANTABILITY or FITNESS FOR A PARTICULAR PURPOSE.  See the
 * GNU General Public License for more details.
 *
 * You should have received a copy of the GNU General Public License
 * along with this program.  If not, see <http://www.gnu.org/licenses/>.
 */

#define BASE_MODULE

#include "Python.h"
#include "cvxopt.h"
#include "misc.h"
#include <complexobject.h>

/* prototyping and forward declarations */
extern void (*axpy[])(int *, number *, void *, int *, void *, int *) ;
extern void (*scal[])(int *, number *, void *, int *) ;
extern void (*gemm[])(char *, char *, int *, int *, int *, void *, void *,
    int *, void *, int *, void *, void *, int *) ;
extern void (*mtx_abs[])(void *, void *, int) ;
extern int (*div_array[])(void *, number, int) ;
extern int (*mtx_rem[])(void *, number, int) ;

extern void (*write_num[])(void *, int, void *, int) ;
extern int (*convert_num[])(void *, void *, int, int_t) ;
extern PyObject * (*num2PyObject[])(void *, int) ;
int get_id(void *, int ) ;

extern const int  E_SIZE[];
extern const char TC_CHAR[][2];
extern number One[3], MinusOne[3], Zero[3];
#ifdef _WIN64
static char FMT_STR[][5] = {"q","d","Zd","i","l"};
#else
static char FMT_STR[][4] = {"l","d","Zd","i"};
#endif

extern PyObject *base_mod;
extern PyTypeObject spmatrix_tp ;

PyTypeObject matrix_tp ;
matrix * Matrix_New(int, int, int);
matrix * Matrix_NewFromMatrix(matrix *, int);
matrix * Matrix_NewFromSequence(PyObject *, int);
matrix * Matrix_NewFromNumber(int , int , int , void *, int ) ;
matrix * Matrix_NewFromPyBuffer(PyObject *, int, int *); 
matrix * dense(spmatrix *);
matrix * dense_concat(PyObject *, int);
matrix * create_indexlist(int_t, PyObject *);
static PyNumberMethods matrix_as_number ;
static PyObject * matrix_iter(matrix *) ;


void dscal_(int *, double *, double *, int *) ;
void zscal_(int *, double complex *, double complex *, int *) ;
void daxpy_(int *, double *, double *, int *, double *, int *) ;
void zaxpy_(int *, double complex *, double complex *, int *, double complex *, int *) ;
void dgemm_(char *, char *, int *, int *, int *, double *, double *,
    int *, double *, int *, double *, double *, int *) ;
void zgemm_(char *, char *, int *, int *, int *, double complex *, double complex *,
    int *, double complex *, int *, double complex *, double complex *, int *) ;



static const char err_mtx_list2matrix[][35] =
    {"not an integer list",
        "not a floating point list",
        "not a complex floating point list" };

#define free_convert_mtx_alloc(O1, O2, id) { \
    if (MAT_BUF(O1) != O2) { \
      free(MAT_BUF(O1)); MAT_BUF(O1) = O2; MAT_ID(O1) = id; \
    } \
}

#define free_lists_exit(argI,argJ,I,J,ret) { \
    if (argI && !Matrix_Check(argI)) { Py_XDECREF(I); } \
    if (argJ && !Matrix_Check(argJ)) { Py_XDECREF(J); } \
    return ret; }


static int convert_mtx(matrix *src, void *dest, int id)
{
  if (PY_NUMBER((PyObject *)src))
    return convert_num[id](dest, src, 1, 0);

  if (MAT_ID(src) == id) {
    memcpy(dest, src->buffer, (size_t)E_SIZE[src->id]*MAT_LGT(src) );
    return 0;
  }

  int_t i;
  for (i=0; i<MAT_LGT(src); i++)
    if (convert_num[id]((unsigned char*)dest + i*E_SIZE[id], src, 0,i)) return -1;

  return 0;
}

void * convert_mtx_alloc(matrix *src, int id)
{
  void *ptr;
  if (MAT_ID(src) == id) return MAT_BUF(src);

  if (!(ptr = malloc(E_SIZE[id]*MAT_LGT(src)))) return NULL;

  int_t i;
  for (i=0; i<MAT_LGT(src); i++)
    if (convert_num[id]((unsigned char*)ptr + i*E_SIZE[id], src, 0,i))
      { free(ptr); return NULL; }

  return ptr;
}


/*
  Creates an unpopulated "empty" matrix. In API
 */
matrix * Matrix_New(int nrows, int ncols, int id)
{
  matrix *a;
  if ((nrows < 0) || (ncols < 0) || (id < INT) || (id > COMPLEX)) {
    PyErr_BadInternalCall();
    return NULL;
  }

  if (!(a = (matrix *)matrix_tp.tp_alloc(&matrix_tp, 0)))
    return NULL;

  a->id = id; a->nrows = nrows; a->ncols = ncols;
  if ((a->buffer = calloc(nrows*ncols,E_SIZE[id])))
    return a;
  else if (nrows*ncols == 0) 
    return a;
  else {
#if PY_MAJOR_VERSION >= 3
    Py_TYPE(a)->tp_free((PyObject*)a);
#else
    a->ob_type->tp_free((PyObject*)a);
#endif
    return (matrix *)PyErr_NoMemory();
  }
}

/*
  Creates a copy of matrix as a new object. In API.
 */
matrix *Matrix_NewFromMatrix(matrix *src, int id)
{
  matrix *a;

  if (PY_NUMBER((PyObject *)src))
    return Matrix_NewFromNumber(1, 1, id, src, 1);

  if (!(a = Matrix_New(src->nrows, src->ncols, id)))
    return (matrix *)PyErr_NoMemory();

  if (convert_mtx(src, a->buffer, id)) {
    Py_DECREF(a); PY_ERR_TYPE("illegal type conversion");
  }

  return a;
}

/*
  Creates a matrix from buffer interface.
 */
matrix *Matrix_NewFromPyBuffer(PyObject *obj, int id, int *ndim) 
{
  /* flags: buffer must provide format and stride information */
  int flags = PyBUF_FORMAT | PyBUF_STRIDES;  

  Py_buffer *view = (Py_buffer *)malloc(sizeof(Py_buffer));
  if (PyObject_GetBuffer(obj, view, flags)) {
    free(view);
    PY_ERR_TYPE("buffer not supported"); 
  }

  if (view->ndim != 1 && view->ndim != 2) {
    free(view);
    PY_ERR_TYPE("imported array must have 1 or 2 dimensions");
  }
  
  /* check buffer format */
#ifdef _WIN64
  int int_to_int_t = !strcmp(view->format, FMT_STR[3]) || !strcmp(view->format, FMT_STR[4]);  
#else
  int int_to_int_t = !strcmp(view->format, FMT_STR[3]);  
#endif
  int src_id;
  if (!strcmp(view->format, FMT_STR[0]) || int_to_int_t)
    src_id = INT;  
  else if (!strcmp(view->format, FMT_STR[1]))
    src_id = DOUBLE;
  else if (!strcmp(view->format, FMT_STR[2]))
    src_id = COMPLEX;
  else {
    PyBuffer_Release(view); 
    free(view);
    PY_ERR_TYPE("buffer format not supported");
  }

  if (id == -1) id = src_id;
  if ((src_id > id) || (view->itemsize != E_SIZE[src_id] && !int_to_int_t)) {
    PyBuffer_Release(view);
    free(view);
    PY_ERR_TYPE("invalid array type");
  }

 *ndim = view->ndim;
 
 matrix *a = Matrix_New((int)view->shape[0], view->ndim == 2 ? (int)view->shape[1] : 1, id);
 if (!a) {
   PyBuffer_Release(view); 
   free(view);
   return (matrix *)PyErr_NoMemory();
 }

 int i, j, cnt;
 
 for (j=0, cnt=0; j<MAT_NCOLS(a); j++) {
   for (i=0; i< (int)view->shape[0]; i++, cnt++) {
     
     number n;
     switch (id) {
     case INT :
       if (int_to_int_t)
	 MAT_BUFI(a)[cnt] =
	   *(int *)((unsigned char*)view->buf+i*view->strides[0]+j*view->strides[1]);
       else
	 MAT_BUFI(a)[cnt] =
	   *(int_t *)((unsigned char*)view->buf+i*view->strides[0]+j*view->strides[1]);
       break;
     case DOUBLE:
       switch (src_id) {
       case INT:
	 if (int_to_int_t)
	   n.d = *(int *)((unsigned char*)view->buf + i*view->strides[0]+j*view->strides[1]);
	 else
	   n.d = *(int_t *)((unsigned char*)view->buf + i*view->strides[0]+j*view->strides[1]);
	 break;
       case DOUBLE:
	 n.d = *(double *)((unsigned char*)view->buf + i*view->strides[0]+j*view->strides[1]);
	 break;
       }
       MAT_BUFD(a)[cnt] = n.d;
       break;
     case COMPLEX:
       switch (src_id) {
       case INT:
	 if (int_to_int_t)
	   n.z = *(int *)((unsigned char*)view->buf + i*view->strides[0]+j*view->strides[1]);
	 else
	   n.z = *(int_t *)((unsigned char*)view->buf + i*view->strides[0]+j*view->strides[1]);
    	 break;
       case DOUBLE:
	 n.z = *(double *)((unsigned char*)view->buf+i*view->strides[0]+j*view->strides[1]);
	 break;
       case COMPLEX:
	 n.z = *(double complex *)((unsigned char*)view->buf+i*view->strides[0]+j*view->strides[1]);
	 break;
       }
       MAT_BUFZ(a)[cnt] = n.z;
       break;
     }
   }
 } 
 
 PyBuffer_Release(view); 
 free(view);
 return a;
}

/*
  Generates a matrix with all entries equal.
 */
matrix *
Matrix_NewFromNumber(int nrows, int ncols, int id, void *val, int val_id)
{

  int_t i;
  matrix *a = Matrix_New(nrows, ncols, id);
  if (!a) return (matrix *)PyErr_NoMemory();

  number n;
  if (convert_num[id](&n, val, val_id, 0)) { Py_DECREF(a); return NULL; }
  for (i=0; i<MAT_LGT(a); i++) write_num[id](MAT_BUF(a), i, &n, 0);

  return a;
}

/*
  Converts a Python list to a matrix. Part of API
 */
matrix * Matrix_NewFromSequence(PyObject *x, int id)
{
  int_t i, len = PySequence_Size(x);
  PyObject *seq = PySequence_Fast(x, "list is not iterable");
  if (!seq) return NULL;


  if (id == -1) {
    for (i=0; i<len; i++) {
      PyObject *item = PySequence_Fast_GET_ITEM(seq, i);

      if (!PY_NUMBER(item)) {
        Py_DECREF(seq); PY_ERR_TYPE("non-numeric element in list");
      }

      id = MAX(id, get_id(item, 1));
    }
  }

  if (!len) { Py_DECREF(seq); return Matrix_New(0, 1, (id < 0 ? INT : id)); }

  matrix *L = Matrix_New(len,1,id);
  if (!L) { Py_DECREF(seq); return (matrix *)PyErr_NoMemory(); }

  for (i=0; i<len; i++) {
    PyObject *item = PySequence_Fast_GET_ITEM(seq, i);

    if (!PY_NUMBER(item)) {
      Py_DECREF(seq); Py_DECREF(L);
      PY_ERR_TYPE("non-numeric type in list");
    }

    number n;
    if (convert_num[id](&n, item, 1, 0)) {
      Py_DECREF(L); Py_DECREF(seq);
      PY_ERR(PyExc_TypeError, err_mtx_list2matrix[id]);
    }
    write_num[id](L->buffer, i, &n, 0);
  }
  Py_DECREF(seq);
  return L;
}

matrix * dense(spmatrix *self)
{
  matrix *A;
  int_t j, k;

  if (!(A = Matrix_New(SP_NROWS(self),SP_NCOLS(self),SP_ID(self))))
    return (matrix *)PyErr_NoMemory();

  if (SP_ID(self) == DOUBLE) {
    for (j=0; j<SP_NCOLS(self); j++)
      for (k=SP_COL(self)[j]; k<SP_COL(self)[j+1]; k++) {
        MAT_BUFD(A)[SP_ROW(self)[k] + j*MAT_NROWS(A)] = SP_VALD(self)[k];
      }
  } else {
    for (j=0; j<SP_NCOLS(self); j++)
      for (k=SP_COL(self)[j]; k<SP_COL(self)[j+1]; k++) {
        MAT_BUFZ(A)[SP_ROW(self)[k] + j*MAT_NROWS(A)] = SP_VALZ(self)[k];
      }
  }

  return A;
}

int convert_array(void *dest, void *src, int dest_id, int src_id, int n);

matrix * dense_concat(PyObject *L, int id_arg)
{
  int_t m=0, n=0, mk=0, nk=0, i=0, j, id = 0;
  PyObject *col;

  int single_col = (PyList_GET_SIZE(L) > 0 &&
      !PyList_Check(PyList_GET_ITEM(L, 0)));

  for (j=0; j<(single_col ? 1 : PyList_GET_SIZE(L)); j++) {

    col = (single_col ? L : PyList_GET_ITEM(L, j));
    if (!PyList_Check(col))
      PY_ERR_TYPE("invalid type in list");

    mk = 0;
    for (i=0; i<PyList_GET_SIZE(col); i++) {
      PyObject *Lij = PyList_GET_ITEM(col, i);
      if (!Matrix_Check(Lij) && !SpMatrix_Check(Lij) && !PY_NUMBER(Lij))
        PY_ERR_TYPE("invalid type in list");

      int blk_nrows, blk_ncols;
      if (Matrix_Check(Lij) || SpMatrix_Check(Lij)) {
        blk_nrows = X_NROWS(Lij); blk_ncols = X_NCOLS(Lij);
        id = MAX(id, X_ID(Lij));
      } else {
        blk_nrows = 1; blk_ncols = 1;
        id = MAX(id, get_id(Lij,1));
      }

      if (i==0) {
        nk = blk_ncols; n += nk;
        mk = blk_nrows;
      } else {
        if (blk_ncols != nk)
          PY_ERR_TYPE("incompatible dimensions of subblocks");
        mk += blk_nrows;
      }
    }
    if (j==0)
      m = mk;
    else if (m != mk) PY_ERR_TYPE("incompatible dimensions of subblocks");
  }

  if ((id_arg >= 0) && (id_arg < id))
    PY_ERR_TYPE("illegal type conversion");

  id = MAX(id, id_arg);

  matrix *A = Matrix_New(m, n, id);
  if (!A) return (matrix *)PyErr_NoMemory();

  nk = 0;
  for (j=0; j<(single_col ? 1 : PyList_GET_SIZE(L)); j++) {
    col = (single_col ? L : PyList_GET_ITEM(L, j));

    mk = 0;
    int blk_nrows = 0, blk_ncols = 0;
    for (i=0; i<PyList_GET_SIZE(col); i++) {
      PyObject *Lij = PyList_GET_ITEM(col, i);

      if (Matrix_Check(Lij) || SpMatrix_Check(Lij)) {
        blk_nrows = X_NROWS(Lij); blk_ncols = X_NCOLS(Lij);
      } else {
        blk_nrows = 1; blk_ncols = 1;
      }

      int ik, jk;
      for (jk=0; jk<blk_ncols; jk++) {

        if (Matrix_Check(Lij)) {
          for (ik=0; ik<blk_nrows; ik++)
            convert_num[id]((unsigned char*)MAT_BUF(A) + (mk+ik+(nk+jk)*m)*E_SIZE[id],
                Lij, 0, ik + jk*blk_nrows);

        } else if (SpMatrix_Check(Lij)) {
          for (ik=SP_COL(Lij)[jk]; ik<SP_COL(Lij)[jk+1]; ik++)
            convert_array((unsigned char*)MAT_BUF(A) + ((nk+jk)*m+mk+SP_ROW(Lij)[ik])*
			  E_SIZE[id], (unsigned char*)SP_VAL(Lij) + ik*E_SIZE[SP_ID(Lij)],
                id, SP_ID(Lij), 1);

        } else {

          convert_num[id]((unsigned char*)MAT_BUF(A) + (mk+(nk+jk)*m)*E_SIZE[id],
              Lij, 1, 0);
        }
      }
      mk += blk_nrows;
    }
    nk += blk_ncols;
  }
  return A;
}

static void
matrix_dealloc(matrix* self)
{
  free(self->buffer);
#if PY_MAJOR_VERSION >= 3
  Py_TYPE(self)->tp_free((PyObject*)self);
#else
  self->ob_type->tp_free((PyObject*)self);
#endif
}

static PyObject *
matrix_new(PyTypeObject *type, PyObject *args, PyObject *kwds)
{
  PyObject *Objx = NULL, *size = NULL;
  static char *kwlist[] = { "x", "size", "tc", NULL};

  int_t nrows=0, ncols=0;

#if PY_MAJOR_VERSION >= 3
  int tc = 0;
  if (!PyArg_ParseTupleAndKeywords(args, kwds, "|OOC:matrix", kwlist,
      &Objx, &size, &tc))
#else
  char tc = 0;
  if (!PyArg_ParseTupleAndKeywords(args, kwds, "|OOc:matrix", kwlist,
      &Objx, &size, &tc))
#endif
    return NULL;

  if (size && !PyArg_ParseTuple(size, "nn", &nrows, &ncols))
    PY_ERR_TYPE("invalid dimension tuple") ;

  if (nrows < 0 || ncols < 0)
    PY_ERR_TYPE("dimensions must be non-negative");

  if (tc && !(VALID_TC_MAT(tc))) PY_ERR_TYPE("tc must be 'i', 'd' or 'z'");
  int id = (tc ? TC2ID(tc) : -1);

  if (!Objx && size) PY_ERR_TYPE("invalid arguments");

  if (!Objx) return (PyObject *)Matrix_New(0, 0, (id == -1 ? INT : id));

  matrix *ret = NULL;
  /* x is a number */
  if (PY_NUMBER(Objx))
    return (PyObject *)
      Matrix_NewFromNumber(MAX((int)nrows, size ? 0 : 1),
			   MAX((int)ncols, size ? 0 : 1), (id == -1 ? get_id(Objx,1):id),Objx,1);

  /* a matrix */
  else if (Matrix_Check(Objx))
    ret = Matrix_NewFromMatrix((matrix *)Objx, (id == -1 ?MAT_ID(Objx):id));

  /* sparse matrix */
  else if (SpMatrix_Check(Objx)) {
    matrix *tmp = dense((spmatrix *)Objx);
    if (!tmp) return PyErr_NoMemory();
    if (tmp->id != id) {
      ret = Matrix_NewFromMatrix(tmp, (id == -1 ? SP_ID(Objx) : id));
      Py_DECREF(tmp);
    } else {
      ret = tmp;
    }
  }

  /* buffer interface */
  else if (PyObject_CheckBuffer(Objx)) {
    int ndim = 0;
    ret = Matrix_NewFromPyBuffer(Objx, id, &ndim);
  }

  /* x is a list */
  else if (PyList_Check(Objx)) {

    /* first try a regular list */
    if (!(ret = Matrix_NewFromSequence(Objx, id))) {
      PyErr_Clear();
      /* try concatenation */
      ret = dense_concat(Objx, id);
    }
  }

  /* x is a sequence */
  else if (PySequence_Check(Objx)) {
    ret = Matrix_NewFromSequence(Objx, id);
  }

  else PY_ERR_TYPE("invalid matrix initialization");

  if (ret && size) {
    if (nrows*ncols == MAT_LGT(ret)) {
      ret->nrows=nrows; ret->ncols=ncols;
    } else {
      Py_DECREF(ret); PY_ERR_TYPE("wrong matrix dimensions");
    }
  }

  return (PyObject *)ret;
}

PyObject *matrix_sub(PyObject *, PyObject *);

static PyObject *
matrix_richcompare(PyObject *self, PyObject *other, int op) {
  Py_INCREF(Py_NotImplemented);
  return Py_NotImplemented;
}

int * matrix_compare(PyObject *self, PyObject *other) {
  PyErr_SetString(PyExc_NotImplementedError, "matrix comparison not implemented"); return 0;
}

static PyObject *
matrix_str(matrix *self) {

  PyObject *cvxopt = PyImport_ImportModule("cvxopt");
  PyObject *str, *ret;

  if (!(str = PyObject_GetAttrString(cvxopt, "matrix_str"))) {
    Py_DECREF(cvxopt);
    PY_ERR(PyExc_KeyError, "missing 'matrix_str' in 'cvxopt'");
  }

  Py_DECREF(cvxopt);
  if (!PyCallable_Check(str)) PY_ERR_TYPE("'matrix_str' is not callable");

  ret = PyObject_CallFunctionObjArgs(str, (PyObject *)self, NULL);
  Py_DECREF(str);

  return ret;
}

static PyObject *
matrix_repr(matrix *self) {

  PyObject *cvxopt = PyImport_ImportModule("cvxopt");
  PyObject *repr, *ret;

  if (!(repr = PyObject_GetAttrString(cvxopt, "matrix_repr"))) {
    Py_DECREF(cvxopt);
    PY_ERR(PyExc_KeyError, "missing 'matrix_repr' in 'cvxopt'");
  }

  Py_DECREF(cvxopt);
  if (!PyCallable_Check(repr)) PY_ERR_TYPE("'matrix_repr' is not callable");

  ret = PyObject_CallFunctionObjArgs(repr, (PyObject *)self, NULL);
  Py_DECREF(repr);

  return ret;
}

/*
 * This method converts different index sets into a matrix indexlist
 */
matrix * create_indexlist(int_t dim, PyObject *A)
{
  matrix *x;
  int_t i, j;

  /* integer */
#if PY_MAJOR_VERSION >= 3
  if (PyLong_Check(A)) {
    i = PyLong_AS_LONG(A);
#else
  if (PyInt_Check(A)) {
    i = PyInt_AS_LONG(A);
#endif
    if (OUT_RNG(i,dim)) PY_ERR(PyExc_IndexError, "index out of range");

    if ((x = Matrix_New(1,1,INT))) MAT_BUFI(x)[0] = i;
    return x;
  }
  /* slice */
  else if (PySlice_Check(A)) {
    int_t start, stop, step, lgt;

#if PY_MAJOR_VERSION >= 3
    if (PySlice_GetIndicesEx(A, dim, &start, &stop, &step, &lgt) < 0) 
        return NULL;
#else
    if (PySlice_GetIndicesEx((PySliceObject*)A, dim,
        &start, &stop, &step, &lgt) < 0) return NULL;
#endif

    if ((x = Matrix_New((int)lgt, 1, INT)))
      for (i=start, j=0; j<lgt; i += step, j++) MAT_BUFI(x)[j] = i;
    else {
      return (matrix *)PyErr_NoMemory();
    }
    return x;
  }
  /* Matrix index list */
  else if (Matrix_Check(A)) {
    if (MAT_ID(A) != INT) PY_ERR_TYPE("not an integer index list");

    for (i=0; i<MAT_LGT(A); i++)
      if ( OUT_RNG(MAT_BUFI(A)[i], dim) )
        PY_ERR(PyExc_IndexError, "index out of range");

    return (matrix *)A;
  }
  /* List */
  else if (PyList_Check(A)) {
    if (!(x = (matrix *)Matrix_NewFromSequence(A, INT))) return NULL;

    return create_indexlist(dim, (PyObject *)x);
  }
  else PY_ERR(PyExc_TypeError, "invalid index argument");
}

static int
matrix_length(matrix *self)
{
  return MAT_LGT(self);
}

static PyObject *
matrix_subscr(matrix* self, PyObject* args)
{
  matrix *Il = NULL, *Jl = NULL, *ret;
#if PY_MAJOR_VERSION >= 3
  if (PyLong_Check(args)) {
    int_t i = PyLong_AS_LONG(args);
#else
  if (PyInt_Check(args)) {
    int_t i = PyInt_AS_LONG(args);
#endif

    if (OUT_RNG(i,MAT_LGT(self)))
      PY_ERR(PyExc_IndexError, "index out of range");

    return num2PyObject[self->id](self->buffer, CWRAP(i,MAT_LGT(self)));
  }

  else if (PyList_Check(args) || Matrix_Check(args) || PySlice_Check(args)) {

    if (!(Il = create_indexlist(MAT_LGT(self), args))) return NULL;

    int i;
    if (!(ret = Matrix_New(MAT_LGT(Il), 1, self->id) ))
      free_lists_exit(args,(PyObject *)NULL,Il,(PyObject *)NULL,
          PyErr_NoMemory());

    for (i=0; i<MAT_LGT(Il); i++)
      write_num[self->id](ret->buffer, i, self->buffer,
          CWRAP(MAT_BUFI(Il)[i],MAT_LGT(self)));

    free_lists_exit(args,(PyObject *)NULL,Il,(PyObject *)NULL,(PyObject *)ret);
  }

  /* remaining cases are different two argument indexing */
  PyObject *argI = NULL, *argJ = NULL;
  if (!PyArg_ParseTuple(args, "OO", &argI,&argJ))
    PY_ERR_TYPE("invalid index arguments");

  /* handle normal subscripts (two integers) separately */
#if PY_MAJOR_VERSION >= 3
  if (PyLong_Check(argI) && PyLong_Check(argJ)) {
    int i = PyLong_AS_LONG(argI), j = PyLong_AS_LONG(argJ);
#else
  if (PyInt_Check(argI) && PyInt_Check(argJ)) {
    int i = PyInt_AS_LONG(argI), j = PyInt_AS_LONG(argJ);
#endif
    if ( OUT_RNG(i, self->nrows) || OUT_RNG(j, self->ncols))
      PY_ERR(PyExc_IndexError, "index out of range");

    return num2PyObject[self->id](self->buffer,
        CWRAP(i,self->nrows) + CWRAP(j,self->ncols)*self->nrows);
  }

  /* two slices, handled separately for speed */
  if (PySlice_Check(argI) && PySlice_Check(argJ)) {
    int_t rowstart, rowstop, rowstep, rowlgt;
    int_t colstart, colstop, colstep, collgt;

#if PY_MAJOR_VERSION >= 3
    if ( (PySlice_GetIndicesEx(argI, MAT_NROWS(self), &rowstart, &rowstop,
        &rowstep, &rowlgt) < 0) || 
        (PySlice_GetIndicesEx(argJ, MAT_NCOLS(self), &colstart, &colstop, 
        &colstep, &collgt) < 0)) return NULL;
#else
    if ( (PySlice_GetIndicesEx((PySliceObject*)argI, MAT_NROWS(self),
        &rowstart, &rowstop, &rowstep, &rowlgt) < 0) ||
        (PySlice_GetIndicesEx((PySliceObject*)argJ, MAT_NCOLS(self),
        &colstart, &colstop, &colstep, &collgt) < 0)) return NULL;
#endif

    if (!(ret = Matrix_New((int)rowlgt, (int)collgt, self->id)))
      return PyErr_NoMemory();

    int i, j, icnt, jcnt, cnt=0;
    for (j=colstart, jcnt=0; jcnt<collgt; jcnt++, j+=colstep)
      for (i=rowstart, icnt=0; icnt<rowlgt; icnt++, i+=rowstep) {
        switch (self->id) {
        case INT:
          MAT_BUFI(ret)[cnt++] = MAT_BUFI(self)[j*self->nrows+i];
          break;
        case DOUBLE:
          MAT_BUFD(ret)[cnt++] = MAT_BUFD(self)[j*self->nrows+i];
          break;
        case COMPLEX:
          MAT_BUFZ(ret)[cnt++] = MAT_BUFZ(self)[j*self->nrows+i];
          break;
        }
      }

    return (PyObject *)ret;
  }

  /* remaining two indexing cases */
  if (!(Il = create_indexlist(self->nrows, argI)) ||
      !(Jl = create_indexlist(self->ncols, argJ)))
    free_lists_exit(argI, argJ, Il, Jl, (PyObject *)NULL);

  int i, j, cnt;
  if (!(ret = Matrix_New(MAT_LGT(Il), MAT_LGT(Jl), self->id)))
    free_lists_exit(argI, argJ, Il, Jl, PyErr_NoMemory());

  for (j=0, cnt=0; j < MAT_LGT(Jl); j++)
    for (i=0; i < MAT_LGT(Il); i++) {
      write_num[self->id](ret->buffer, cnt++, self->buffer,
          CWRAP(MAT_BUFI(Il)[i],self->nrows) +
          CWRAP(MAT_BUFI(Jl)[j],self->ncols)*self->nrows);
    }

  free_lists_exit(argI, argJ, Il, Jl, (PyObject *)ret);
}

#define spmatrix_getitem_i(O,i,v) \
    spmatrix_getitem_ij(O,i%SP_NROWS(O),i/SP_NROWS(O),v)

int spmatrix_getitem_ij(spmatrix *, int_t, int_t, number *) ;

static int
matrix_ass_subscr(matrix* self, PyObject* args, PyObject* val)
{
  matrix *Il = NULL, *Jl = NULL;
  int_t i, j, id = self->id, decref_val = 0;
  int ndim = 0;

  if (!val) PY_ERR_INT(PyExc_NotImplementedError,
      "cannot delete matrix entries");

  if (!(PY_NUMBER(val) || Matrix_Check(val) || SpMatrix_Check(val))) {

    if (PyObject_CheckBuffer(val)) 
      val = (PyObject *)Matrix_NewFromPyBuffer(val, -1, &ndim);
    else
      val = (PyObject *)Matrix_NewFromSequence(val, MAT_ID(self));

    if (!val)
      PY_ERR_INT(PyExc_NotImplementedError, "invalid type in assignment");

    decref_val = 1;
  }

  if (get_id(val, (PY_NUMBER(val) ? 1 : 0)) > id)
    PY_ERR_INT(PyExc_TypeError, "invalid type in assignment");

#if PY_MAJOR_VERSION >= 3
  if (PyLong_Check(args) || PyList_Check(args) ||
#else
  if (PyInt_Check(args) || PyList_Check(args) ||
#endif
      Matrix_Check(args) || PySlice_Check(args)) {

    if (!(Il = create_indexlist(MAT_LGT(self), args))) {
      if (decref_val) { Py_DECREF(val); }
      return -1;
    }
    number n;
    if (PY_NUMBER(val) || (Matrix_Check(val) && MAT_LGT(val)==1)) {
      convert_num[id](&n, val, (Matrix_Check(val) ? 0 : 1), 0);

      for (i=0; i<MAT_LGT(Il); i++)
        write_num[id](self->buffer,CWRAP(MAT_BUFI(Il)[i],MAT_LGT(self)),&n,0);
    }
    else {

      if (Matrix_Check(val)) {
        if (MAT_LGT(val) != MAT_LGT(Il) || MAT_NCOLS(val) > 1) {
          if (!Matrix_Check(args)) { Py_DECREF(Il); }
          if (decref_val) { Py_DECREF(val); }
          PY_ERR_INT(PyExc_TypeError, "argument has wrong size");
        }

        for (i=0; i < MAT_LGT(Il); i++) {
          convert_num[id](&n, val, 0, i);
          write_num[id](self->buffer,
              CWRAP(MAT_BUFI(Il)[i], MAT_LGT(self)), &n, 0);
        }
      }
      else { /* spmatrix */

        if (SP_NROWS(val) != MAT_LGT(Il) || SP_NCOLS(val) > 1) {
          if (!Matrix_Check(args)) { Py_DECREF(Il); }
          if (decref_val) { Py_DECREF(val); }
          PY_ERR_INT(PyExc_TypeError, "argument has wrong size");
        }

        for (i=0; i < MAT_LGT(Il); i++) {
          spmatrix_getitem_i((spmatrix *)val, i, &n);
          write_num[id](self->buffer,
              CWRAP(MAT_BUFI(Il)[i], MAT_LGT(self)), &n, 0);
        }
      }
    }

    if (decref_val) { Py_DECREF(val); }
    free_lists_exit(args,(PyObject *)NULL,Il,(PyObject *)NULL,0);
  }

  /* remaining cases are different two argument indexing */
  PyObject *argI = NULL, *argJ = NULL;
  if (!PyArg_ParseTuple(args, "OO", &argI,&argJ))
    PY_ERR_INT(PyExc_TypeError, "invalid index arguments");

  /* two slices, RHS of same type, handled separately for speed */
  if (PySlice_Check(argI) && PySlice_Check(argJ) &&
      Matrix_Check(val) && MAT_ID(val) == MAT_ID(self)) {

    int_t rowstart, rowstop, rowstep, rowlgt;
    int_t colstart, colstop, colstep, collgt;

#if PY_MAJOR_VERSION >= 3
    if ( (PySlice_GetIndicesEx(argI, MAT_NROWS(self), &rowstart, &rowstop,
         &rowstep, &rowlgt) < 0) || 
         (PySlice_GetIndicesEx(argJ, MAT_NCOLS(self), &colstart, &colstop,
         &colstep, &collgt) < 0)) return -1;
#else
    if ( (PySlice_GetIndicesEx((PySliceObject*)argI, MAT_NROWS(self),
        &rowstart, &rowstop, &rowstep, &rowlgt) < 0) ||
        (PySlice_GetIndicesEx((PySliceObject*)argJ, MAT_NCOLS(self),
            &colstart, &colstop, &colstep, &collgt) < 0)) return -1;
#endif

    if (decref_val && MAT_LGT(val) == rowlgt*collgt) {
      MAT_NROWS(val) = rowlgt; MAT_NCOLS(val) = collgt;
    }

    if (MAT_NROWS(val)!=rowlgt || MAT_NCOLS(val)!=collgt)
      PY_ERR_INT(PyExc_TypeError, "argument has wrong size");

    int i, j, icnt, jcnt, cnt=0;
    for (j=colstart, jcnt=0; jcnt<collgt; jcnt++, j+=colstep)
      for (i=rowstart, icnt=0; icnt<rowlgt; icnt++, i+=rowstep) {
        switch (self->id) {
        case INT:
          MAT_BUFI(self)[j*self->nrows+i] = MAT_BUFI(val)[cnt++];
          break;
        case DOUBLE:
          MAT_BUFD(self)[j*self->nrows+i] = MAT_BUFD(val)[cnt++];
          break;
        case COMPLEX:
          MAT_BUFZ(self)[j*self->nrows+i] = MAT_BUFZ(val)[cnt++];
          break;
        }
      }

    if (decref_val) { Py_DECREF(val); }
 
    return 0;
  }

  if (!(Il = create_indexlist(self->nrows, argI)) ||
      !(Jl = create_indexlist(self->ncols, argJ))) {
    if (decref_val) { Py_DECREF(val); }
    free_lists_exit(argI,argJ,Il,Jl,-1);
  }

  if (decref_val && ndim < 2 &&
      MAT_LGT(val) == MAT_LGT(Il)*MAT_LGT(Jl)) {
    MAT_NROWS(val) = MAT_LGT(Il); MAT_NCOLS(val) = MAT_LGT(Jl);
  }

  number n;
  if (PY_NUMBER(val) || (Matrix_Check(val) && MAT_LGT(val)==1)) {
    if (convert_num[id](&n, val, (Matrix_Check(val) ? 0 : 1), 0)) {
      if (decref_val) { Py_DECREF(val); }
      free_lists_exit(Il,Jl,argI,argJ,-1);
    }

    for (j=0; j < MAT_LGT(Jl); j++)
      for (i=0; i < MAT_LGT(Il); i++) {
        write_num[id](self->buffer,CWRAP(MAT_BUFI(Il)[i],self->nrows) +
            CWRAP(MAT_BUFI(Jl)[j],self->ncols)*self->nrows, &n, 0);
      }
  }
  else if (Matrix_Check(val)) {
    if (MAT_LGT(Il) != MAT_NROWS(val) || MAT_LGT(Jl) != MAT_NCOLS(val) ) {
      if (!Matrix_Check(argI)) { Py_DECREF(Il); }
      if (!Matrix_Check(argJ)) { Py_DECREF(Jl); }
      if (decref_val) { Py_DECREF(val); }
      PY_ERR_INT(PyExc_TypeError, "argument has wrong size");
    }

    int cnt = 0;
    for (j=0; j < MAT_LGT(Jl); j++)
      for (i=0; i < MAT_LGT(Il); i++, cnt++) {
        if (convert_num[id](&n, val, 0, cnt))
          free_lists_exit(argI,argJ,Il,Jl,-1);

        write_num[id](self->buffer,CWRAP(MAT_BUFI(Il)[i],self->nrows) +
            CWRAP(MAT_BUFI(Jl)[j],self->ncols)*self->nrows, &n, 0);
      }
  }
  else { /* spmatrix */
    if (MAT_LGT(Il) != SP_NROWS(val) || MAT_LGT(Jl) != SP_NCOLS(val) ) {
      if (!Matrix_Check(argI)) { Py_DECREF(Il); }
      if (!Matrix_Check(argJ)) { Py_DECREF(Jl); }
      if (decref_val) { Py_DECREF(val); }
      PY_ERR_INT(PyExc_TypeError, "argument has wrong size");
    }

    int cnt = 0;
    for (j=0; j < MAT_LGT(Jl); j++)
      for (i=0; i < MAT_LGT(Il); i++, cnt++) {

        spmatrix_getitem_i((spmatrix *)val, cnt, &n);
        write_num[id](self->buffer,CWRAP(MAT_BUFI(Il)[i],self->nrows)  +
            CWRAP(MAT_BUFI(Jl)[j],self->ncols)*self->nrows, &n, 0);
      }
  }

  if (decref_val) { Py_DECREF(val); }
  free_lists_exit(argI,argJ,Il,Jl,0);
}

static PyMappingMethods matrix_as_mapping = {
    (lenfunc)matrix_length,
    (binaryfunc)matrix_subscr,
    (objobjargproc)matrix_ass_subscr
};

static PyObject * matrix_transpose(matrix *self) {

  matrix *ret = Matrix_New(self->ncols, self->nrows, self->id);
  if (!ret) return PyErr_NoMemory();

  int i, j, cnt = 0;
  for (i=0; i < ret->nrows; i++)
    for (j=0; j < ret->ncols; j++)
      write_num[self->id](ret->buffer, i + j*ret->nrows, self->buffer, cnt++);

  return (PyObject *)ret;
}

static PyObject * matrix_ctranspose(matrix *self) {

  if (self->id != COMPLEX) return matrix_transpose(self);

  matrix *ret = Matrix_New(self->ncols, self->nrows, self->id);
  if (!ret) return PyErr_NoMemory();

  int i, j, cnt = 0;
  for (i=0; i < ret->nrows; i++)
    for (j=0; j < ret->ncols; j++)
      MAT_BUFZ(ret)[i + j*ret->nrows] = conj(MAT_BUFZ(self)[cnt++]);

  return (PyObject *)ret;
}

static PyObject * matrix_real(matrix *self) {

  if (self->id != COMPLEX)
    return (PyObject *)Matrix_NewFromMatrix(self,self->id);

  matrix *ret = Matrix_New(self->nrows, self->ncols, DOUBLE);
  if (!ret) return PyErr_NoMemory();

  int i;
  for (i=0; i < MAT_LGT(self); i++)
    MAT_BUFD(ret)[i] = creal(MAT_BUFZ(self)[i]);

  return (PyObject *)ret;
}

static PyObject * matrix_imag(matrix *self) {

  matrix *ret;
  if (self->id != COMPLEX) {
    PyObject *a = PyFloat_FromDouble(0);
    ret = Matrix_NewFromNumber(self->nrows, self->ncols, self->id, a, 2);
    Py_DECREF(a);
    if (!ret) return PyErr_NoMemory();

    return (PyObject *)ret;
  }

  if (!(ret = Matrix_New(self->nrows, self->ncols, DOUBLE)))
    return PyErr_NoMemory();

  int i;
  for (i=0; i < MAT_LGT(self); i++)
    MAT_BUFD(ret)[i] = cimag(MAT_BUFZ(self)[i]);

  return (PyObject *)ret;
}

#if PY_MAJOR_VERSION >= 3

static char doc_tofile[] =
    "Writes a matrix to file\n\n"
    "ARGUMENTS\n"
    "s          a Python stream object, for example obtained by open()\n\n";
static PyObject *
matrix_tofile(matrix *self, PyObject *args, PyObject *kwrds)
{
  PyObject *f, *bytes, *res;
  char *kwlist[] = {"s", NULL};

  if (!PyArg_ParseTupleAndKeywords(args, kwrds, "O:fromfile", kwlist, &f))
    return NULL;

  bytes = PyBytes_FromStringAndSize(self->buffer, E_SIZE[MAT_ID(self)]*MAT_LGT(self));

  if (bytes == NULL)
    return NULL;

  res = PyObject_CallMethod(f, "write", "O", bytes);
  Py_DECREF(bytes);
  if (res == NULL)
    return NULL;
  Py_DECREF(res);

  return Py_BuildValue("");
}

#else

static char doc_tofile[] =
    "Writes a matrix to file\n\n"
    "ARGUMENTS\n"
    "fo          a Python file object previously obtained by open()\n\n";
static PyObject *
matrix_tofile(matrix *self, PyObject *args, PyObject *kwrds)
{
  PyObject *file_obj;
  FILE *fp;
  char *kwlist[] = {"fo",  NULL};

  if (!PyArg_ParseTupleAndKeywords(args, kwrds, "O", kwlist, &file_obj))
    return NULL;

  if (!PyFile_Check(file_obj))
    PY_ERR_TYPE("argument must a file object");

  if (!(fp = PyFile_AsFile(file_obj)))
    PY_ERR(PyExc_IOError,"file not open for writing");

  if (fwrite(self->buffer, E_SIZE[self->id], MAT_LGT(self), fp)) 
    ;
  return Py_BuildValue("");
}

#endif


#if PY_MAJOR_VERSION >= 3

static char doc_fromfile[] =
	"Reads a matrix from file\n\n"
	"ARGUMENTS\n"
	"s          a Python stream object, for example obtained by open()\n\n";
static PyObject *
matrix_fromfile(matrix *self, PyObject *args, PyObject *kwrds)
{
  PyObject *f, *b;
  char *kwlist[] = {"s", NULL};

  if (!PyArg_ParseTupleAndKeywords(args, kwrds, "O:fromfile", kwlist, &f))
    return NULL;

  b = PyObject_CallMethod(f, "read", "n", E_SIZE[self->id]*MAT_LGT(self));
  if (b == NULL)
    return NULL;

  if (!PyBytes_Check(b)) {
    PyErr_SetString(PyExc_TypeError,
        "read() didn't return bytes");
    Py_DECREF(b);
    return NULL;
  }

  if (PyBytes_GET_SIZE(b) != E_SIZE[self->id]*MAT_LGT(self)) {
    PyErr_SetString(PyExc_EOFError,
        "read() didn't return enough bytes");
    Py_DECREF(b);
    return NULL;
  }

  Py_buffer view;
  PyObject_GetBuffer(b, &view, PyBUF_SIMPLE);
  memcpy(self->buffer, view.buf, E_SIZE[self->id]*MAT_LGT(self));

  PyBuffer_Release(&view);
  Py_DECREF(b);

  return Py_BuildValue("");
}

#else

static char doc_fromfile[] =
    "Reads a matrix from file\n\n"
    "ARGUMENTS\n"
    "fo          a Python file object prevously obtained by open()\n\n";
static PyObject *
matrix_fromfile(matrix *self, PyObject *args, PyObject *kwrds)
{
  PyObject *file_obj;
  FILE *fp;
  char *kwlist[] = {"fo", NULL};

  if (!PyArg_ParseTupleAndKeywords(args, kwrds, "O", kwlist, &file_obj))
    return NULL;

  if (!PyFile_Check(file_obj))
    PY_ERR_TYPE("argument must a file object");
  if (!(fp = PyFile_AsFile(file_obj)))
    PY_ERR(PyExc_IOError,"file not open for reading");

  int n = fread(self->buffer, E_SIZE[self->id], MAT_LGT(self), fp);

  if (n < MAT_LGT(self))
    PY_ERR(PyExc_IOError, "could not read entire matrix");
  return Py_BuildValue("");
}

#endif

static PyObject *
matrix_getstate(matrix *self)
{
  PyObject *list = PyList_New(MAT_LGT(self));
  PyObject *size = PyTuple_New(2);
  if (!list || !size) {
    Py_XDECREF(list); Py_XDECREF(size); return NULL;
  }

#if PY_MAJOR_VERSION >= 3
  PyTuple_SET_ITEM(size, 0, PyLong_FromLong(MAT_NROWS(self)));
  PyTuple_SET_ITEM(size, 1, PyLong_FromLong(MAT_NCOLS(self)));
#else
  PyTuple_SET_ITEM(size, 0, PyInt_FromLong(MAT_NROWS(self)));
  PyTuple_SET_ITEM(size, 1, PyInt_FromLong(MAT_NCOLS(self)));
#endif

  int i;
  for (i=0; i<MAT_LGT(self); i++) {
    PyList_SET_ITEM(list, i, num2PyObject[MAT_ID(self)](MAT_BUF(self), i));
  }

  return Py_BuildValue("NNs", list, size, TC_CHAR[MAT_ID(self)]);
}

static PyObject *
matrix_reduce(matrix* self)
{
#if PY_MAJOR_VERSION >= 3
  return Py_BuildValue("ON", Py_TYPE(self), matrix_getstate(self));
#else
  return Py_BuildValue("ON", self->ob_type, matrix_getstate(self));
#endif
}

static PyMethodDef matrix_methods[] = {
    {"trans", (PyCFunction)matrix_transpose, METH_NOARGS,
        "Returns the matrix transpose"},
    {"ctrans", (PyCFunction)matrix_ctranspose, METH_NOARGS,
        "Returns the matrix conjugate transpose"},
    {"real", (PyCFunction)matrix_real, METH_NOARGS,
        "Returns real part of matrix"},
    {"imag", (PyCFunction)matrix_imag, METH_NOARGS,
        "Returns imaginary part of matrix"},
    {"tofile", (PyCFunction)matrix_tofile, METH_VARARGS|METH_KEYWORDS, doc_tofile},
    {"fromfile", (PyCFunction)matrix_fromfile, METH_VARARGS|METH_KEYWORDS, doc_fromfile},
    {"__reduce__", (PyCFunction)matrix_reduce, METH_NOARGS, "__reduce__() -> (cls, state)"},
    {NULL}  /* Sentinel */
};

static PyObject *
matrix_get_size(matrix *self, void *closure)
{
  PyObject *t = PyTuple_New(2);

#if PY_MAJOR_VERSION >= 3
  PyTuple_SET_ITEM(t, 0, PyLong_FromLong(self->nrows));
  PyTuple_SET_ITEM(t, 1, PyLong_FromLong(self->ncols));
#else
  PyTuple_SET_ITEM(t, 0, PyInt_FromLong(self->nrows));
  PyTuple_SET_ITEM(t, 1, PyInt_FromLong(self->ncols));
#endif

  return t;
}

static int
matrix_set_size(matrix *self, PyObject *value, void *closure)
{
  if (value == NULL)
    PY_ERR_INT(PyExc_TypeError, "size attribute cannot be deleted");

  if (!PyTuple_Check(value) || PyTuple_Size(value) != 2)
    PY_ERR_INT(PyExc_TypeError, "can only assign a 2-tuple to size");

#if PY_MAJOR_VERSION >= 3
  if (!PyLong_Check(PyTuple_GET_ITEM(value, 0)) ||
      !PyLong_Check(PyTuple_GET_ITEM(value, 1)))

      PY_ERR_INT(PyExc_TypeError, "invalid size tuple");

  int m = PyLong_AS_LONG(PyTuple_GET_ITEM(value, 0));
  int n = PyLong_AS_LONG(PyTuple_GET_ITEM(value, 1));
#else
  if (!PyInt_Check(PyTuple_GET_ITEM(value, 0)) ||
      !PyInt_Check(PyTuple_GET_ITEM(value, 1)))
      PY_ERR_INT(PyExc_TypeError, "invalid size tuple");

  int m = PyInt_AS_LONG(PyTuple_GET_ITEM(value, 0));
  int n = PyInt_AS_LONG(PyTuple_GET_ITEM(value, 1));
#endif

  if (m<0 || n<0)
    PY_ERR_INT(PyExc_TypeError, "dimensions must be non-negative");

  if (m*n != MAT_LGT(self))
    PY_ERR_INT(PyExc_TypeError, "number of elements in matrix cannot change");

  MAT_NROWS(self) = m;
  MAT_NCOLS(self) = n;

  return 0;
}

static PyObject * matrix_get_typecode(matrix *self, void *closure)
{
#if PY_MAJOR_VERSION >= 3
  return PyUnicode_FromStringAndSize(TC_CHAR[self->id], 1);
#else
  return PyString_FromStringAndSize(TC_CHAR[self->id], 1);
#endif
}

static int
matrix_buffer_getbuf(matrix *self, Py_buffer *view, int flags)
{

  if (flags & PyBUF_FORMAT) {
    if (self->id == INT || self->id == DOUBLE || self->id == COMPLEX)
      view->format = FMT_STR[self->id];
    else
      PY_ERR_INT(PyExc_TypeError, "unknown type");
  }
  else
    view->format = NULL;

  if (flags & PyBUF_STRIDES) {
    view->len = MAT_LGT(self)*E_SIZE[self->id];
    view->itemsize = E_SIZE[self->id];
    self->strides[0] = view->itemsize;
    self->strides[1] = self->nrows*view->itemsize;
    view->strides = self->strides;
  }
  else PY_ERR_INT(PyExc_TypeError, "stride-less requests not supported");

  view->buf = self->buffer;
  view->readonly = 0;
  view->suboffsets = NULL;
  view->ndim = 2;  
  self->shape[0] = self->nrows; self->shape[1] = self->ncols;
  view->shape = self->shape;

  view->obj = (PyObject*)self;
  view->internal = NULL;

  Py_INCREF(self);
  self->ob_exports++;

  return 0;
}

static void
matrix_buffer_relbuf(matrix *self, Py_buffer *view)
{
  self->ob_exports--;
}

static PyBufferProcs matrix_as_buffer = {
#if PY_MAJOR_VERSION < 3 
  NULL,
  NULL,
  NULL,  
  NULL,
#endif
  (getbufferproc)matrix_buffer_getbuf,
  (releasebufferproc)matrix_buffer_relbuf
};

static PyObject * matrix_get_T(matrix *self, void *closure)
{
  return matrix_transpose(self);
}

static PyObject * matrix_get_H(matrix *self, void *closure)
{
  return matrix_ctranspose(self);
}

static PyGetSetDef matrix_getsets[] = {
    {"size", (getter) matrix_get_size, (setter) matrix_set_size, "matrix dimensions"},
    {"typecode", (getter) matrix_get_typecode, NULL, "typecode character"},
    {"T", (getter) matrix_get_T, NULL, "transpose"},
    {"H", (getter) matrix_get_H, NULL, "conjugate transpose"},
    {NULL}  /* Sentinel */
};

PyTypeObject matrix_tp = {
    PyVarObject_HEAD_INIT(NULL, 0)
    "cvxopt.base.matrix",
    sizeof(matrix),
    0,
    (destructor)matrix_dealloc,	 /* tp_dealloc */
    0,                           /* tp_print */
    0,                           /* tp_getattr */
    0,                           /* tp_setattr */
#if PY_MAJOR_VERSION >= 3
    0,                           /* tp_compare */
#else
    (cmpfunc)matrix_compare,     /* tp_compare */
#endif
    (reprfunc)matrix_repr,       /* tp_repr */
    &matrix_as_number,           /* tp_as_number */
    0,                           /* tp_as_sequence */
    &matrix_as_mapping,          /* tp_as_mapping */
    0,                           /* tp_hash */
    0,                           /* tp_call */
    (reprfunc)matrix_str,        /* tp_str */
    0,                           /* tp_getattro */
    0,                           /* tp_setattro */
    &matrix_as_buffer,           /* tp_as_buffer */
#if PY_MAJOR_VERSION >= 3
    Py_TPFLAGS_DEFAULT | Py_TPFLAGS_BASETYPE,       /* tp_flags */
#else
    Py_TPFLAGS_DEFAULT | Py_TPFLAGS_BASETYPE |
    Py_TPFLAGS_CHECKTYPES | Py_TPFLAGS_HAVE_NEWBUFFER,       /* tp_flags */
#endif
    0,                           /* tp_doc */
    0,                           /* tp_traverse */
    0,                           /* tp_clear */
    (richcmpfunc)matrix_richcompare,  /* tp_richcompare */
    0,                          /* tp_weaklistoffset */
    (getiterfunc)matrix_iter,   /* tp_iter */
    0,                          /* tp_iternext */
    matrix_methods,             /* tp_methods */
    0,                          /* tp_members */
    matrix_getsets,             /* tp_getset */
    0,                          /* tp_base */
    0,                          /* tp_dict */
    0,                          /* tp_descr_get */
    0,                          /* tp_descr_set */
    0,                          /* tp_dictoffset */
    0,                          /* tp_init */
    0,                          /* tp_alloc */
    matrix_new,                 /* tp_new */
    0,                          /* tp_free */
};

/**************************************************************************/

static PyObject *
matrix_add_generic(PyObject *self, PyObject *other, int inplace)
{
  if (!(Matrix_Check(self) || PY_NUMBER(self)) ||
      !(Matrix_Check(other) || PY_NUMBER(other))) {
    Py_INCREF(Py_NotImplemented);
    return Py_NotImplemented;
  }

  int id_self = get_id(self, (Matrix_Check(self) ? 0 : 1));
  int id_other = get_id(other, (Matrix_Check(other) ? 0 : 1));
  int id = MAX(id_self,id_other);

  if (inplace && (id != id_self || (MAT_LGT(self)==1 &&
      (Matrix_Check(other) && MAT_LGT(other)!=1))))
    PY_ERR_TYPE("invalid inplace operation");

  /* first operand is a scalar */
  if (PY_NUMBER(self) || (Matrix_Check(self) && MAT_LGT(self)==1))
    {
    number n;
    if (!inplace) {
      convert_num[id](&n,self,(Matrix_Check(self) ? 0 : 1),0);

      matrix *ret = Matrix_NewFromMatrix((matrix *)other, id);
      if (!ret) return PyErr_NoMemory();

      int lgt = MAT_LGT(ret); int i;
      switch (id) {
        case INT: 
          for (i=0; i<lgt; i++) MAT_BUFI(ret)[i] += n.i;
          break;
        case DOUBLE: 
          for (i=0; i<lgt; i++) MAT_BUFD(ret)[i] += n.d;
          break;
        case COMPLEX: 
          for (i=0; i<lgt; i++) MAT_BUFZ(ret)[i] += n.z;
          break;
      }
      return (PyObject *)ret;
    }
    else {
      convert_num[id](&n,other,(Matrix_Check(other) ? 0 : 1),0);

      switch (id) {
        case INT:     MAT_BUFI(self)[0] += n.i; break;
        case DOUBLE:  MAT_BUFD(self)[0] += n.d; break;
        case COMPLEX: MAT_BUFZ(self)[0] += n.z; break;
      }
      Py_INCREF(self);
      return self;
    }
    }
  /* second operand is a scalar */
  else if (PY_NUMBER(other) || (Matrix_Check(other) &&
      MAT_LGT(other)==1))
    {
    number n;
    convert_num[id](&n,other,(Matrix_Check(other) ? 0 : 1),0);

    if (!inplace) {
      matrix *ret = Matrix_NewFromMatrix((matrix *)self, id);
      if (!ret) return PyErr_NoMemory();

      int lgt = MAT_LGT(self); int i;
      switch (id) {
        case INT: 
          for (i=0; i<lgt; i++) MAT_BUFI(ret)[i] += n.i;
          break;
        case DOUBLE: 
          for (i=0; i<lgt; i++) MAT_BUFD(ret)[i] += n.d;
          break;
        case COMPLEX: 
          for (i=0; i<lgt; i++) MAT_BUFZ(ret)[i] += n.z;
          break;
      }

      return (PyObject *)ret;
    }
    else {
      int lgt = MAT_LGT(self); int i;
      switch (id) {
        case INT: 
          for (i=0; i<lgt; i++) MAT_BUFI(self)[i] += n.i;
          break;
        case DOUBLE: 
          for (i=0; i<lgt; i++) MAT_BUFD(self)[i] += n.d;
          break;
        case COMPLEX: 
          for (i=0; i<lgt; i++) MAT_BUFZ(self)[i] += n.z;
          break;
      }

      Py_INCREF(self);
      return self;
    }
    }
  else { /* adding two matrices */
    if (MAT_NROWS(self) != MAT_NROWS(other) ||
        MAT_NCOLS(self) != MAT_NCOLS(other))
      PY_ERR_TYPE("incompatible dimensions");

    void *other_coerce = convert_mtx_alloc((matrix *)other, id);
    if (!other_coerce) return PyErr_NoMemory();

    if (!inplace) {
      matrix *ret = Matrix_NewFromMatrix((matrix *)self, id);
      if (!ret) return PyErr_NoMemory();

      int lgt = MAT_LGT(self), int1 = 1;
      axpy[id](&lgt, &One[id], other_coerce, &int1, MAT_BUF(ret), &int1);

      if (MAT_BUF(other) != other_coerce) { free(other_coerce); }
      return (PyObject *)ret;
    }
    else {
      int lgt = MAT_LGT(self), int1 = 1;
      axpy[id](&lgt, &One[id], other_coerce, &int1, MAT_BUF(self), &int1);

      if (MAT_BUF(other) != other_coerce) { free(other_coerce); }

      Py_INCREF(self);
      return self;
    }
  }
}

PyObject * matrix_add(PyObject *self, PyObject *other)
{
  return matrix_add_generic(self, other, 0);
}

static PyObject * matrix_iadd(PyObject *self,PyObject *other)
{
  return matrix_add_generic(self, other, 1);
}

static PyObject *
matrix_sub_generic(PyObject *self, PyObject *other, int inplace)
{
  if (!(Matrix_Check(self) || PY_NUMBER(self)) ||
      !(Matrix_Check(other) || PY_NUMBER(other))) {
    Py_INCREF(Py_NotImplemented);
    return Py_NotImplemented;
  }

  int id_self = get_id(self, (Matrix_Check(self) ? 0 : 1));
  int id_other = get_id(other, (Matrix_Check(other) ? 0 : 1));
  int id = MAX(id_self,id_other);

  if (inplace && (id != id_self || (MAT_LGT(self)==1 &&
      (Matrix_Check(other) && MAT_LGT(other)!=1))))
    PY_ERR_TYPE("invalid inplace operation");

  /* first operand is a scalar */
  if (PY_NUMBER(self) || (Matrix_Check(self) && MAT_LGT(self)==1))
    {

    number n;
    if (!inplace) {
      convert_num[id](&n,self,(Matrix_Check(self) ? 0 : 1),0);

      matrix *ret = Matrix_NewFromMatrix((matrix *)other, id);
      if (!ret) return PyErr_NoMemory();

      int lgt = MAT_LGT(ret); int i; 
      switch (id) {
        case INT: 
          for (i=0; i<lgt; i++) MAT_BUFI(ret)[i] = n.i - MAT_BUFI(ret)[i];
          break;
        case DOUBLE:
          for (i=0; i<lgt; i++) MAT_BUFD(ret)[i] = n.d - MAT_BUFD(ret)[i];
          break;
        case COMPLEX: 
          for (i=0; i<lgt; i++) MAT_BUFZ(ret)[i] = n.z - MAT_BUFZ(ret)[i];
          break;
      }
      return (PyObject *)ret;
    }
    else {
      convert_num[id](&n,other,(Matrix_Check(other) ? 0 : 1),0);

      switch (id) {
        case INT:     MAT_BUFI(self)[0] -= n.i; break;
        case DOUBLE:  MAT_BUFD(self)[0] -= n.d; break;
        case COMPLEX: MAT_BUFZ(self)[0] -= n.z; break;
      }

      Py_INCREF(self);
      return self;
    }
    }
  /* second operand is a scalar */
  else if (PY_NUMBER(other) || (Matrix_Check(other) &&  MAT_LGT(other)==1))
    {
    number n;
    convert_num[id](&n,other,(Matrix_Check(other) ? 0 : 1),0);

    if (!inplace) {
      matrix *ret = Matrix_NewFromMatrix((matrix *)self, id);
      if (!ret) return PyErr_NoMemory();

      int lgt = MAT_LGT(self); int i;
      switch (id) {
        case INT: 
          for (i=0; i<lgt; i++) MAT_BUFI(ret)[i] -= n.i;
          break;
        case DOUBLE: 
          for (i=0; i<lgt; i++) MAT_BUFD(ret)[i] -= n.d;
          break;
        case COMPLEX: 
          for (i=0; i<lgt; i++) MAT_BUFZ(ret)[i] -= n.z;
          break;
      }

      return (PyObject *)ret;
    }
    else {
      int lgt = MAT_LGT(self); int i;
      switch (id) {
        case INT: 
          for (i=0; i<lgt; i++) MAT_BUFI(self)[i] -= n.i;
          break;
        case DOUBLE: 
          for (i=0; i<lgt; i++) MAT_BUFD(self)[i] -= n.d;
          break;
        case COMPLEX: 
          for (i=0; i<lgt; i++) MAT_BUFZ(self)[i] -= n.z;
          break;
      }

      Py_INCREF(self);
      return self;
    }
    }
  else { /* subtracting two matrices */
    if (MAT_NROWS(self) != MAT_NROWS(other) ||
        MAT_NCOLS(self) != MAT_NCOLS(other))
      PY_ERR_TYPE("incompatible dimensions");

    void *other_coerce = convert_mtx_alloc((matrix *)other, id);
    if (!other_coerce) return PyErr_NoMemory();

    if (!inplace) {
      matrix *ret = Matrix_NewFromMatrix((matrix *)self, id);
      if (!ret) return PyErr_NoMemory();

      int lgt = MAT_LGT(self), int1 = 1;
      axpy[id](&lgt, &MinusOne[id], other_coerce, &int1, MAT_BUF(ret), &int1);

      if (MAT_BUF(other) != other_coerce) { free(other_coerce); }
      return (PyObject *)ret;
    }
    else {
      int lgt = MAT_LGT(self), int1 = 1;
      axpy[id](&lgt,&MinusOne[id],other_coerce,&int1,MAT_BUF(self),&int1);

      if (MAT_BUF(other) != other_coerce) { free(other_coerce); }

      Py_INCREF(self);
      return self;
    }
  }
}

PyObject * matrix_sub(PyObject *self, PyObject *other)
{
  return matrix_sub_generic(self, other, 0);
}

static PyObject * matrix_isub(PyObject *self,PyObject *other)
{
  return matrix_sub_generic(self, other, 1);
}

static PyObject *
matrix_mul_generic(PyObject *self, PyObject *other, int inplace)
{
  if (!(Matrix_Check(self) || PY_NUMBER(self)) ||
      !(Matrix_Check(other) || PY_NUMBER(other))) {
    Py_INCREF(Py_NotImplemented);
    return Py_NotImplemented;
  }

  int id_self = get_id(self, (Matrix_Check(self) ? 0 : 1));
  int id_other = get_id(other, (Matrix_Check(other) ? 0 : 1));
  int id = MAX(id_self,id_other);

  if (inplace && (id != id_self || (MAT_LGT(self)==1 &&
      (Matrix_Check(other) && MAT_LGT(other)!=1)) ||
      (MAT_LGT(self)>1 && (Matrix_Check(other) && MAT_LGT(other)>1))) )
    PY_ERR_TYPE("invalid inplace operation");

  /* first operand is a scalar */
  if (PY_NUMBER(self) || (Matrix_Check(self) && MAT_LGT(self)==1))
    {
    number n;
    if (!inplace) {
      convert_num[id](&n,self,(Matrix_Check(self) ? 0 : 1),0);

      matrix *ret = Matrix_NewFromMatrix((matrix *)other, id);
      if (!ret) return PyErr_NoMemory();

      int lgt = MAT_LGT(ret), int1 = 1;
      scal[id](&lgt, &n, ret->buffer, &int1);
      return (PyObject *)ret;
    }
    else {
      convert_num[id](&n,other,(Matrix_Check(other) ? 0 : 1),0);

      int int1 = 1;
      scal[id](&int1, &n, MAT_BUF(self), &int1);

      Py_INCREF(self);
      return self;
    }
    }
  /* second operand is a scalar */
  else if (PY_NUMBER(other) || (Matrix_Check(other) &&
      MAT_LGT(other)==1))
    {
    number n;
    convert_num[id](&n,other,(Matrix_Check(other) ? 0 : 1),0);

    if (!inplace) {
      matrix *ret = Matrix_NewFromMatrix((matrix *)self, id);
      if (!ret) return PyErr_NoMemory();

      int lgt = MAT_LGT(self), int1 = 1;
      scal[id](&lgt, &n, ret->buffer, &int1);
      return (PyObject *)ret;
    }
    else {
      int lgt = MAT_LGT(self), int1 = 1;
      scal[id](&lgt, &n, MAT_BUF(self), &int1);

      Py_INCREF(self);
      return self;
    }
    }
  else { /* multiplying two matrices */
    if (MAT_NCOLS(self) != MAT_NROWS(other))
      PY_ERR_TYPE("incompatible dimensions");

    int m = MAT_NROWS(self), n = MAT_NCOLS(other), k = MAT_NCOLS(self);

    int ldA = MAX(1,MAT_NROWS(self));
    int ldB = MAX(1,MAT_NROWS(other));
    int ldC = MAX(1,MAT_NROWS(self));
    char transA='N', transB='N';

    void *self_coerce = convert_mtx_alloc((matrix *)self, id);
    if (!self_coerce) return PyErr_NoMemory();

    void *other_coerce = convert_mtx_alloc((matrix *)other, id);
    if (!other_coerce) {
      if (MAT_ID(self) != id) { free(self_coerce); }
      return PyErr_NoMemory();
    }

    matrix *c = Matrix_New(m, n, id);
    if (!c) {
      if (MAT_ID(self) != id)  { free(self_coerce); }
      if (MAT_ID(other) != id) { free(other_coerce); }
      return PyErr_NoMemory();
    }

    gemm[id](&transA, &transB, &m, &n, &k, &One[id], self_coerce,
        &ldA, other_coerce, &ldB, &Zero[id], MAT_BUF(c), &ldC);

    if (MAT_ID(self) != id)  { free(self_coerce); }
    if (MAT_ID(other) != id) { free(other_coerce); }
    return (PyObject *)c;
  }
}

static PyObject * matrix_mul(PyObject *self, PyObject *other)
{
  return matrix_mul_generic(self, other, 0);
}

static PyObject * matrix_imul(PyObject *self,PyObject *other)
{
  return matrix_mul_generic(self, other, 1);
}

static PyObject *
matrix_div_generic(PyObject *self, PyObject *other, int inplace)
{
  if (!((Matrix_Check(other) && MAT_LGT(other)==1) || PY_NUMBER(other))) {
    Py_INCREF(Py_NotImplemented);
    return Py_NotImplemented;
  }

  int id_self = get_id(self, (Matrix_Check(self) ? 0 : 1));
  int id_other = get_id(other, (Matrix_Check(other) ? 0 : 1));
#if PY_MAJOR_VERSION >= 3
  int id = MAX(DOUBLE, MAX(id_self,id_other));
#else
  int id = MAX(id_self,id_other);
#endif

  number n;
  convert_num[id](&n,other,(Matrix_Check(other) ? 0 : 1),0);

  if (!inplace) {
    matrix *ret = Matrix_NewFromMatrix((matrix *)self, id);
    if (!ret) return PyErr_NoMemory();

    int lgt = MAT_LGT(ret);
    if (div_array[id](ret->buffer, n, lgt)) { Py_DECREF(ret); return NULL; }
    return (PyObject *)ret;
  }
  else {
    if (id != id_self) PY_ERR_TYPE("invalid inplace operation");

    if (div_array[id](MAT_BUF(self), n, MAT_LGT(self)))
      return NULL;

    Py_INCREF(self);
    return self;
  }
}

static PyObject * matrix_div(PyObject *self, PyObject *other)
{
  return matrix_div_generic(self, other, 0);
}

static PyObject * matrix_idiv(PyObject *self,PyObject *other)
{
  return matrix_div_generic(self, other, 1);
}

static PyObject *
matrix_rem_generic(PyObject *self, PyObject *other, int inplace)
{
  if (!((Matrix_Check(other) && MAT_LGT(other)==1) || PY_NUMBER(other))) {
    Py_INCREF(Py_NotImplemented);
    return Py_NotImplemented;
  }

  int id_self = get_id(self, (Matrix_Check(self) ? 0 : 1));
  int id_other = get_id(other, (Matrix_Check(other) ? 0 : 1));
  int id = MAX(id_self,id_other);

  if (id == COMPLEX) PY_ERR(PyExc_NotImplementedError, "complex modulo");

  number n;
  convert_num[id](&n,other,(Matrix_Check(other) ? 0 : 1),0);

  if (!inplace) {
    matrix *ret = Matrix_NewFromMatrix((matrix *)self, id);
    if (!ret) return PyErr_NoMemory();

    int lgt = MAT_LGT(ret);
    if (mtx_rem[id](ret->buffer, n, lgt)) { Py_DECREF(ret); return NULL; }
    return (PyObject *)ret;
  }
  else {
    void *ptr = convert_mtx_alloc((matrix *)self, id);
    if (!ptr) return PyErr_NoMemory();

    int lgt = MAT_LGT(self);
    if (mtx_rem[id](ptr,n,lgt)) { free(ptr); return NULL; }

    free_convert_mtx_alloc(self, ptr, id);
    Py_INCREF(self);
    return self;
  }
}

static PyObject * matrix_rem(PyObject *self, PyObject *other)
{
  return matrix_rem_generic(self, other, 0);
}

static PyObject * matrix_irem(PyObject *self, PyObject *other)
{
  return matrix_rem_generic(self, other, 1);
}

static PyObject * matrix_neg(matrix *self)
{
  matrix *x = Matrix_NewFromMatrix(self,self->id);
  if (!x) return PyErr_NoMemory();

  int n = MAT_LGT(x), int1 = 1;
  scal[x->id](&n, &MinusOne[x->id], x->buffer, &int1);

  return (PyObject *)x;
}

static PyObject * matrix_pos(matrix *self)
{
  matrix *x = Matrix_NewFromMatrix(self, self->id);
  if (!x) return PyErr_NoMemory();

  return (PyObject *)x;
}

static PyObject * matrix_abs(matrix *self)
{
  matrix *ret = Matrix_New(self->nrows, self->ncols,
      (self->id == COMPLEX ? DOUBLE : self->id));

  if (!ret) return PyErr_NoMemory();

  mtx_abs[self->id](MAT_BUF(self), MAT_BUF(ret), MAT_LGT(self));
  return (PyObject *)ret;
}

static PyObject * matrix_pow(PyObject *self, PyObject *other)
{
  if (!PY_NUMBER(other)) PY_ERR_TYPE("exponent must be a number");

  number val;
  int id = MAX(DOUBLE, MAX(MAT_ID(self), get_id(other, 1)));
  convert_num[id](&val, other, 1, 0);
  matrix *Y = Matrix_NewFromMatrix((matrix *)self, id);
  if (!Y) return PyErr_NoMemory();

  int i;
  for (i=0; i<MAT_LGT(Y); i++) {
    if (id == DOUBLE) {
      if ((MAT_BUFD(Y)[i] == 0.0 && val.d < 0.0) ||
          (MAT_BUFD(Y)[i] < 0.0 && val.d < 1.0 && val.d > 0.0)) {
        Py_DECREF(Y);
        PY_ERR(PyExc_ValueError, "domain error");
      }


      MAT_BUFD(Y)[i] = pow(MAT_BUFD(Y)[i], val.d);
    } else {
      if (MAT_BUFZ(Y)[i] == 0.0 && (cimag(val.z) != 0.0 || creal(val.z)<0.0)) {
        Py_DECREF(Y);
        PY_ERR(PyExc_ValueError, "domain error");
      }
      MAT_BUFZ(Y)[i] = cpow(MAT_BUFZ(Y)[i], val.z);
    }
  }

  return (PyObject *)Y;
}

static int matrix_nonzero(matrix *self)
{
  int i, res = 0;
  for (i=0; i<MAT_LGT(self); i++) {
    if ((MAT_ID(self) == INT) && (MAT_BUFI(self)[i] != 0)) res = 1;
    else if ((MAT_ID(self) == DOUBLE) && (MAT_BUFD(self)[i] != 0)) res = 1;
    else if ((MAT_ID(self) == COMPLEX) && (MAT_BUFZ(self)[i] != 0)) res = 1;
  }

  return res;
}

static PyNumberMethods matrix_as_number = {
    (binaryfunc)matrix_add,    /*nb_add*/
    (binaryfunc)matrix_sub,    /*nb_subtract*/
    (binaryfunc)matrix_mul,    /*nb_multiply*/
#if PY_MAJOR_VERSION < 3
    (binaryfunc)matrix_div,    /*nb_divide*/
#endif
    (binaryfunc)matrix_rem,    /*nb_remainder*/
    0,                         /*nb_divmod*/
    (ternaryfunc)matrix_pow,   /*nb_power*/
    (unaryfunc)matrix_neg,     /*nb_negative*/
    (unaryfunc)matrix_pos,     /*nb_positive*/
    (unaryfunc)matrix_abs,     /*nb_absolute*/
    (inquiry)matrix_nonzero,   /*nb_nonzero*/
    0,                         /*nb_invert*/
    0,	                       /*nb_lshift*/
    0,                         /*nb_rshift*/
    0,                         /*nb_and*/
    0,                         /*nb_xor*/
    0,                         /*nb_or*/
#if PY_MAJOR_VERSION < 3
    0,                         /*nb_coerce*/
#endif
    0,	                       /*nb_int*/
    0,                         /*nb_long*/
    0,                         /*nb_float*/
#if PY_MAJOR_VERSION < 3
    0,                         /*nb_oct*/
    0,                         /*nb_hex*/
#endif
    (binaryfunc)matrix_iadd,   /*nb_inplace_add*/
    (binaryfunc)matrix_isub,   /*nb_inplace_subtract*/
    (binaryfunc)matrix_imul,   /*nb_inplace_multiply*/
#if PY_MAJOR_VERSION < 3
    (binaryfunc)matrix_idiv,   /*nb_inplace_divide*/
#endif
    (binaryfunc)matrix_irem,   /*nb_inplace_remainder*/
    0,                         /*nb_inplace_power*/
    0,                         /*nb_inplace_lshift*/
    0,                         /*nb_inplace_rshift*/
    0,                         /*nb_inplace_and*/
    0,                         /*nb_inplace_xor*/
    0,                         /*nb_inplace_or*/
    0,                         /*nb_floor_divide*/
#if PY_MAJOR_VERSION < 3
    0,                         /*nb_true_divide*/
#else
    (binaryfunc)matrix_div,    /*nb_true_divide*/
#endif
    0,                         /*nb_inplace_floor_divide*/
#if PY_MAJOR_VERSION < 3
    0,                         /*nb_inplace_true_divide*/
#else
    (binaryfunc)matrix_idiv    /*nb_inplace_true_divide*/
#endif
};


/*********************** Iterator **************************/

typedef struct {
  PyObject_HEAD
  long index;
  matrix *mObj;
} matrixiter;

static PyTypeObject matrixiter_tp;

#define MatrixIter_Check(O) PyObject_TypeCheck(O, &matrixiter_tp)

static PyObject *
matrix_iter(matrix *obj)
{
  matrixiter *it;

  if (!Matrix_Check(obj)) {
    PyErr_BadInternalCall();
    return NULL;
  }

  it = PyObject_GC_New(matrixiter, &matrixiter_tp);
  if (!it) return NULL;

  matrixiter_tp.tp_iter = PyObject_SelfIter;
  matrixiter_tp.tp_getattro = PyObject_GenericGetAttr;

  Py_INCREF(obj);
  it->index = 0;
  it->mObj = obj;
  PyObject_GC_Track(it);

  return (PyObject *)it;
}

static void
matrixiter_dealloc(matrixiter *it)
{
  PyObject_GC_UnTrack(it);
  Py_XDECREF(it->mObj);
  PyObject_GC_Del(it);
}

static int
matrixiter_traverse(matrixiter *it, visitproc visit, void *arg)
{
  if (it->mObj == NULL)
    return 0;

  return visit((PyObject *)(it->mObj), arg);
}

static PyObject *
matrixiter_next(matrixiter *it)
{
  assert(MatrixIter_Check(it));
  if (it->index >= MAT_LGT(it->mObj))
    return NULL;

  return num2PyObject[it->mObj->id](it->mObj->buffer, it->index++);
}

static PyTypeObject matrixiter_tp = {
    PyVarObject_HEAD_INIT(NULL, 0)
    "matrixiter",                       /* tp_name */
    sizeof(matrixiter),                 /* tp_basicsize */
    0,                                  /* tp_itemsize */
    (destructor)matrixiter_dealloc,     /* tp_dealloc */
    0,                                  /* tp_print */
    0,                                  /* tp_getattr */
    0,                                  /* tp_setattr */
    0,                                  /* tp_compare */
    0,                                  /* tp_repr */
    0,                                  /* tp_as_number */
    0,                                  /* tp_as_sequence */
    0,                                  /* tp_as_mapping */
    0,                                  /* tp_hash */
    0,                                  /* tp_call */
    0,                                  /* tp_str */
    0,                                  /* tp_getattro */
    0,                                  /* tp_setattro */
    0,	                                /* tp_as_buffer */
    Py_TPFLAGS_DEFAULT | Py_TPFLAGS_HAVE_GC,/* tp_flags */
    0,                                  /* tp_doc */
    (traverseproc)matrixiter_traverse,  /* tp_traverse */
    0,                                  /* tp_clear */
    0,                                  /* tp_richcompare */
    0,                                  /* tp_weaklistoffset */
    0,                                  /* tp_iter */
    (iternextfunc)matrixiter_next,      /* tp_iternext */
    0,                                  /* tp_methods */
};



PyObject * matrix_log(matrix *self, PyObject *args, PyObject *kwrds)
{
  PyObject *A;

  if (!PyArg_ParseTuple(args, "O", &A)) return NULL;

#if PY_MAJOR_VERSION >= 3
  if (PyLong_Check(A) || PyFloat_Check(A)) {
#else
  if (PyInt_Check(A) || PyFloat_Check(A)) {
#endif
    double f = PyFloat_AsDouble(A);
    if (f>0.0)
      return Py_BuildValue("d",log(f));
    else
      PY_ERR(PyExc_ValueError, "domain error");
  }
  else if (PyComplex_Check(A)) {
    number n;
    convert_num[COMPLEX](&n, A, 1, 0);

    if (n.z == 0) PY_ERR(PyExc_ValueError, "domain error");

    n.z = clog(n.z);
    return num2PyObject[COMPLEX](&n, 0);
  }

  else if (Matrix_Check(A)  && (MAT_ID(A) == INT || MAT_ID(A) == DOUBLE)) {
    if (MAT_LGT(A) == 0)
      return (PyObject *)Matrix_New(MAT_NROWS(A),MAT_NCOLS(A),DOUBLE);

    double val = (MAT_ID(A) == INT ? MAT_BUFI(A)[0] : MAT_BUFD(A)[0]);

    int i;
    for (i=1; i<MAT_LGT(A); i++) {
      if (MAT_ID(A) == INT)
        val = MIN(val,(MAT_BUFI(A)[i]));
      else
        val = MIN(val,(MAT_BUFD(A)[i]));
    }

    if (val > 0.0) {
      matrix *ret = Matrix_New(MAT_NROWS(A), MAT_NCOLS(A), DOUBLE);
      if (!ret) return PyErr_NoMemory();

      for (i=0; i<MAT_LGT(A); i++)
        MAT_BUFD(ret)[i] = log((MAT_ID(A)== INT ?
            MAT_BUFI(A)[i] : MAT_BUFD(A)[i]));

      return (PyObject *)ret;
    }
    else PY_ERR(PyExc_ValueError, "domain error");

  }
  else if (Matrix_Check(A) && MAT_ID(A) == COMPLEX) {
    matrix *ret = Matrix_New(MAT_NROWS(A), MAT_NCOLS(A), COMPLEX);
    if (!ret) return PyErr_NoMemory();

    int i;
    for (i=0; i<MAT_LGT(A); i++) {
      if (MAT_BUFZ(A)[i] == 0) {
        Py_DECREF(ret);
        PY_ERR(PyExc_ValueError, "domain error");
      }
      MAT_BUFZ(ret)[i] = clog(MAT_BUFZ(A)[i]);
    }
    return (PyObject *)ret;
  }
  else PY_ERR_TYPE("argument must a be a number or dense matrix");
}

PyObject * matrix_exp(matrix *self, PyObject *args, PyObject *kwrds)
{
  PyObject *A;

  if (!PyArg_ParseTuple(args, "O", &A)) return NULL;

#if PY_MAJOR_VERSION >= 3
  if (PyLong_Check(A) || PyFloat_Check(A))
#else
  if (PyInt_Check(A) || PyFloat_Check(A))
#endif
    return Py_BuildValue("d",exp(PyFloat_AsDouble(A)));

  else if (PyComplex_Check(A)) {
    number n;
    convert_num[COMPLEX](&n, A, 1, 0);
    n.z = cexp(n.z);
    return num2PyObject[COMPLEX](&n, 0);
  }

  else if (Matrix_Check(A)) {
    matrix *ret = Matrix_New(MAT_NROWS(A),MAT_NCOLS(A),
        (MAT_ID(A) == COMPLEX ? COMPLEX : DOUBLE));
    if (!ret) return PyErr_NoMemory();

    int i;
    if (MAT_ID(ret) == DOUBLE)
      for (i=0; i<MAT_LGT(ret); i++)
        MAT_BUFD(ret)[i] = exp(MAT_ID(A) == DOUBLE ? MAT_BUFD(A)[i] :
        MAT_BUFI(A)[i]);
    else
      for (i=0; i<MAT_LGT(ret); i++)
        MAT_BUFZ(ret)[i] = cexp(MAT_BUFZ(A)[i]);

    return (PyObject *)ret;
  }
  else PY_ERR_TYPE("argument must a be a number or dense matrix");
}

PyObject * matrix_sqrt(matrix *self, PyObject *args, PyObject *kwrds)
{
  PyObject *A;

  if (!PyArg_ParseTuple(args, "O", &A)) return NULL;

#if PY_MAJOR_VERSION >= 3
  if (PyLong_Check(A) || PyFloat_Check(A)) {
#else
  if (PyInt_Check(A) || PyFloat_Check(A)) {
#endif
    double f = PyFloat_AsDouble(A);
    if (f >= 0.0)
      return Py_BuildValue("d",sqrt(f));
    else PY_ERR(PyExc_ValueError, "domain error");
  }
  else if (PyComplex_Check(A)) {
    number n;
    convert_num[COMPLEX](&n, A, 1, 0);
    n.z = csqrt(n.z);
    return num2PyObject[COMPLEX](&n, 0);
  }
  else if (Matrix_Check(A) && (MAT_ID(A) == INT || MAT_ID(A) == DOUBLE)) {
    if (MAT_LGT(A) == 0)
      return (PyObject *)Matrix_New(MAT_NROWS(A),MAT_NCOLS(A),DOUBLE);

    double val = (MAT_ID(A) == INT ? MAT_BUFI(A)[0] : MAT_BUFD(A)[0]);

    int i;
    for (i=1; i<MAT_LGT(A); i++) {
      if (MAT_ID(A) == INT)
        val = MIN(val,(MAT_BUFI(A)[i]));
      else
        val = MIN(val,(MAT_BUFD(A)[i]));
    }

    if (val >= 0.0) {
      matrix *ret = Matrix_New(MAT_NROWS(A), MAT_NCOLS(A), DOUBLE);
      if (!ret) return PyErr_NoMemory();

      for (i=0; i<MAT_LGT(A); i++)
        MAT_BUFD(ret)[i] = sqrt((MAT_ID(A)== INT ?
            MAT_BUFI(A)[i] : MAT_BUFD(A)[i]));

      return (PyObject *)ret;

    }
    else PY_ERR(PyExc_ValueError, "domain error");
  }
  else if (Matrix_Check(A) && MAT_ID(A) == COMPLEX) {
    matrix *ret = Matrix_New(MAT_NROWS(A), MAT_NCOLS(A), COMPLEX);
    if (!ret) return PyErr_NoMemory();

    int i;
    for (i=0; i<MAT_LGT(A); i++)
      MAT_BUFZ(ret)[i] = csqrt(MAT_BUFZ(A)[i]);

    return (PyObject *)ret;
  }
  else PY_ERR_TYPE("argument must a be a number or dense matrix");
}

PyObject * matrix_cos(matrix *self, PyObject *args, PyObject *kwrds)
{
  PyObject *A;

  if (!PyArg_ParseTuple(args, "O", &A)) return NULL;

#if PY_MAJOR_VERSION >= 3
  if (PyLong_Check(A) || PyFloat_Check(A))
#else
  if (PyInt_Check(A) || PyFloat_Check(A))
#endif
    return Py_BuildValue("d",cos(PyFloat_AsDouble(A)));

  else if (PyComplex_Check(A)) {
    number n;
    convert_num[COMPLEX](&n, A, 1, 0);
    n.z = ccos(n.z);
    return num2PyObject[COMPLEX](&n, 0);
  }

  else if (Matrix_Check(A)) {
    matrix *ret = Matrix_New(MAT_NROWS(A),MAT_NCOLS(A),
        (MAT_ID(A) == COMPLEX ? COMPLEX : DOUBLE));
    if (!ret) return PyErr_NoMemory();

    int_t i;
    if (MAT_ID(ret) == DOUBLE)
      for (i=0; i<MAT_LGT(ret); i++)
        MAT_BUFD(ret)[i] = cos(MAT_ID(A) == DOUBLE ? MAT_BUFD(A)[i] :
        MAT_BUFI(A)[i]);
    else
      for (i=0; i<MAT_LGT(ret); i++)
        MAT_BUFZ(ret)[i] = ccos(MAT_BUFZ(A)[i]);

    return (PyObject *)ret;
  }
  else PY_ERR_TYPE("argument must a be a number or dense matrix");
}

PyObject * matrix_sin(matrix *self, PyObject *args, PyObject *kwrds)
{
  PyObject *A;

  if (!PyArg_ParseTuple(args, "O", &A)) return NULL;

#if PY_MAJOR_VERSION >= 3
  if (PyLong_Check(A) || PyFloat_Check(A))
#else
  if (PyInt_Check(A) || PyFloat_Check(A))
#endif
    return Py_BuildValue("d",sin(PyFloat_AsDouble(A)));

  else if (PyComplex_Check(A)) {
    number n;
    convert_num[COMPLEX](&n, A, 1, 0);
    n.z = csin(n.z);
    return num2PyObject[COMPLEX](&n, 0);
  }

  else if (Matrix_Check(A)) {
    matrix *ret = Matrix_New(MAT_NROWS(A),MAT_NCOLS(A),
        (MAT_ID(A) == COMPLEX ? COMPLEX : DOUBLE));
    if (!ret) return PyErr_NoMemory();

    int_t i;
    if (MAT_ID(ret) == DOUBLE)
      for (i=0; i<MAT_LGT(ret); i++)
        MAT_BUFD(ret)[i] = sin(MAT_ID(A) == DOUBLE ? MAT_BUFD(A)[i] :
        MAT_BUFI(A)[i]);
    else
      for (i=0; i<MAT_LGT(ret); i++)
        MAT_BUFZ(ret)[i] = csin(MAT_BUFZ(A)[i]);

    return (PyObject *)ret;
  }
  else PY_ERR_TYPE("argument must a be a number or dense matrix");
}
>>>>>>> d8bd930d
<|MERGE_RESOLUTION|>--- conflicted
+++ resolved
@@ -1,4795 +1,2400 @@
-<<<<<<< HEAD
-/*
- * Copyright 2012-2015 M. Andersen and L. Vandenberghe.
- * Copyright 2010-2011 L. Vandenberghe.
- * Copyright 2004-2009 J. Dahl and L. Vandenberghe.
- *
- * This file is part of CVXOPT version 1.1.8.
- *
- * CVXOPT is free software; you can redistribute it and/or modify
- * it under the terms of the GNU General Public License as published by
- * the Free Software Foundation; either version 3 of the License, or
- * (at your option) any later version.
- *
- * CVXOPT is distributed in the hope that it will be useful,
- * but WITHOUT ANY WARRANTY; without even the implied warranty of
- * MERCHANTABILITY or FITNESS FOR A PARTICULAR PURPOSE.  See the
- * GNU General Public License for more details.
- *
- * You should have received a copy of the GNU General Public License
- * along with this program.  If not, see <http://www.gnu.org/licenses/>.
- */
-
-#define BASE_MODULE
-
-#include "Python.h"
-#include "cvxopt.h"
-#include "misc.h"
-#include <complexobject.h>
-
-/* prototyping and forward declarations */
-extern void (*axpy[])(int *, number *, void *, int *, void *, int *) ;
-extern void (*scal[])(int *, number *, void *, int *) ;
-extern void (*gemm[])(char *, char *, int *, int *, int *, void *, void *,
-    int *, void *, int *, void *, void *, int *) ;
-extern void (*mtx_abs[])(void *, void *, int) ;
-extern int (*div_array[])(void *, number, int) ;
-extern int (*mtx_rem[])(void *, number, int) ;
-
-extern void (*write_num[])(void *, int, void *, int) ;
-extern int (*convert_num[])(void *, void *, int, int_t) ;
-extern PyObject * (*num2PyObject[])(void *, int) ;
-int get_id(void *, int ) ;
-
-extern const int  E_SIZE[];
-extern const char TC_CHAR[][2];
-extern number One[3], MinusOne[3], Zero[3];
-static char FMT_STR[][4] = {"l","d","Zd","i"};
-
-extern PyObject *base_mod;
-extern PyTypeObject spmatrix_tp ;
-
-PyTypeObject matrix_tp ;
-matrix * Matrix_New(int, int, int);
-matrix * Matrix_NewFromMatrix(matrix *, int);
-matrix * Matrix_NewFromSequence(PyObject *, int);
-matrix * Matrix_NewFromNumber(int , int , int , void *, int ) ;
-matrix * Matrix_NewFromPyBuffer(PyObject *, int, int *); 
-matrix * dense(spmatrix *);
-matrix * dense_concat(PyObject *, int);
-matrix * create_indexlist(int_t, PyObject *);
-static PyNumberMethods matrix_as_number ;
-static PyObject * matrix_iter(matrix *) ;
-
-
-void dscal_(int *, double *, double *, int *) ;
-void zscal_(int *, double complex *, double complex *, int *) ;
-void daxpy_(int *, double *, double *, int *, double *, int *) ;
-void zaxpy_(int *, double complex *, double complex *, int *, double complex *, int *) ;
-void dgemm_(char *, char *, int *, int *, int *, double *, double *,
-    int *, double *, int *, double *, double *, int *) ;
-void zgemm_(char *, char *, int *, int *, int *, double complex *, double complex *,
-    int *, double complex *, int *, double complex *, double complex *, int *) ;
-
-
-
-static const char err_mtx_list2matrix[][35] =
-    {"not an integer list",
-        "not a floating point list",
-        "not a complex floating point list" };
-
-#define free_convert_mtx_alloc(O1, O2, id) { \
-    if (MAT_BUF(O1) != O2) { \
-      free(MAT_BUF(O1)); MAT_BUF(O1) = O2; MAT_ID(O1) = id; \
-    } \
-}
-
-#define free_lists_exit(argI,argJ,I,J,ret) { \
-    if (argI && !Matrix_Check(argI)) { Py_XDECREF(I); } \
-    if (argJ && !Matrix_Check(argJ)) { Py_XDECREF(J); } \
-    return ret; }
-
-
-static int convert_mtx(matrix *src, void *dest, int id)
-{
-  if (PY_NUMBER((PyObject *)src))
-    return convert_num[id](dest, src, 1, 0);
-
-  if (MAT_ID(src) == id) {
-    memcpy(dest, src->buffer, (size_t)E_SIZE[src->id]*MAT_LGT(src) );
-    return 0;
-  }
-
-  int_t i;
-  for (i=0; i<MAT_LGT(src); i++)
-    if (convert_num[id]((char*)dest + i*E_SIZE[id], src, 0,i)) return -1;
-
-  return 0;
-}
-
-void * convert_mtx_alloc(matrix *src, int id)
-{
-  void *ptr;
-  if (MAT_ID(src) == id) return MAT_BUF(src);
-
-  if (!(ptr = malloc(E_SIZE[id]*MAT_LGT(src)))) return NULL;
-
-  int_t i;
-  for (i=0; i<MAT_LGT(src); i++)
-    if (convert_num[id]((char*)ptr + i*E_SIZE[id], src, 0,i))
-      { free(ptr); return NULL; }
-
-  return ptr;
-}
-
-
-/*
-  Creates an unpopulated "empty" matrix. In API
- */
-matrix * Matrix_New(int nrows, int ncols, int id)
-{
-  matrix *a;
-  if ((nrows < 0) || (ncols < 0) || (id < INT) || (id > COMPLEX)) {
-    PyErr_BadInternalCall();
-    return NULL;
-  }
-
-  if (!(a = (matrix *)matrix_tp.tp_alloc(&matrix_tp, 0)))
-    return NULL;
-
-  a->id = id; a->nrows = nrows; a->ncols = ncols;
-  if ((a->buffer = calloc(nrows*ncols,E_SIZE[id])))
-    return a;
-  else if (nrows*ncols == 0) 
-    return a;
-  else {
-#if PY_MAJOR_VERSION >= 3
-    Py_TYPE(a)->tp_free((PyObject*)a);
-#else
-    a->ob_type->tp_free((PyObject*)a);
-#endif
-    return (matrix *)PyErr_NoMemory();
-  }
-}
-
-/*
-  Creates a copy of matrix as a new object. In API.
- */
-matrix *Matrix_NewFromMatrix(matrix *src, int id)
-{
-  matrix *a;
-
-  if (PY_NUMBER((PyObject *)src))
-    return Matrix_NewFromNumber(1, 1, id, src, 1);
-
-  if (!(a = Matrix_New(src->nrows, src->ncols, id)))
-    return (matrix *)PyErr_NoMemory();
-
-  if (convert_mtx(src, a->buffer, id)) {
-    Py_DECREF(a); PY_ERR_TYPE("illegal type conversion");
-  }
-
-  return a;
-}
-
-/*
-  Creates a matrix from buffer interface.
- */
-matrix *Matrix_NewFromPyBuffer(PyObject *obj, int id, int *ndim) 
-{
-  /* flags: buffer must provide format and stride information */
-  int flags = PyBUF_FORMAT | PyBUF_STRIDES;  
-
-  Py_buffer *view = (Py_buffer *)malloc(sizeof(Py_buffer));
-  if (PyObject_GetBuffer(obj, view, flags)) {
-    free(view);
-    PY_ERR_TYPE("buffer not supported"); 
-  }
-
-  if (view->ndim != 1 && view->ndim != 2) {
-    free(view);
-    PY_ERR_TYPE("imported array must have 1 or 2 dimensions");
-  }
-  
-  /* check buffer format */
-  int int_to_int_t = !strcmp(view->format, FMT_STR[3]);  
-  int src_id;
-  if (!strcmp(view->format, FMT_STR[0]) || int_to_int_t)
-    src_id = INT;  
-  else if (!strcmp(view->format, FMT_STR[1]))
-    src_id = DOUBLE;
-  else if (!strcmp(view->format, FMT_STR[2]))
-    src_id = COMPLEX;
-  else {
-    PyBuffer_Release(view); 
-    free(view);
-    PY_ERR_TYPE("buffer format not supported");
-  }
-
-  if (id == -1) id = src_id;
-  if ((src_id > id) || (view->itemsize != E_SIZE[src_id] && !int_to_int_t)) {
-    PyBuffer_Release(view);
-    free(view);
-    PY_ERR_TYPE("invalid array type");
-  }
-
- *ndim = view->ndim;
- 
- matrix *a = Matrix_New((int)view->shape[0], view->ndim == 2 ? (int)view->shape[1] : 1, id);
- if (!a) {
-   PyBuffer_Release(view); 
-   free(view);
-   return (matrix *)PyErr_NoMemory();
- }
-
- int i, j, cnt;
- 
- for (j=0, cnt=0; j<MAT_NCOLS(a); j++) {
-   for (i=0; i< (int)view->shape[0]; i++, cnt++) {
-     
-     number n;
-     switch (id) {
-     case INT :
-       if (int_to_int_t)
-	 MAT_BUFI(a)[cnt] =
-	   *(int *)((char*)view->buf+i*view->strides[0]+j*view->strides[1]);
-       else
-	 MAT_BUFI(a)[cnt] =
-	   *(int_t *)((char*)view->buf+i*view->strides[0]+j*view->strides[1]);
-       break;
-     case DOUBLE:
-       switch (src_id) {
-       case INT:
-	 if (int_to_int_t)
-	   n.d = *(int *)((char*)view->buf + i*view->strides[0]+j*view->strides[1]);
-	 else
-	   n.d = *(int_t *)((char*)view->buf + i*view->strides[0]+j*view->strides[1]);
-	 break;
-       case DOUBLE:
-	 n.d = *(double *)((char*)view->buf + i*view->strides[0]+j*view->strides[1]);
-	 break;
-       }
-       MAT_BUFD(a)[cnt] = n.d;
-       break;
-     case COMPLEX:
-       switch (src_id) {
-       case INT:
-	 if (int_to_int_t)
-	   n.z = *(int *)((char*)view->buf + i*view->strides[0]+j*view->strides[1]);
-	 else
-	   n.z = *(int_t *)((char*)view->buf + i*view->strides[0]+j*view->strides[1]);
-    	 break;
-       case DOUBLE:
-	 n.z = *(double *)((char*)view->buf+i*view->strides[0]+j*view->strides[1]);
-	 break;
-       case COMPLEX:
-	 n.z = *(double complex *)((char*)view->buf+i*view->strides[0]+j*view->strides[1]);
-	 break;
-       }
-       MAT_BUFZ(a)[cnt] = n.z;
-       break;
-     }
-   }
- } 
- 
- PyBuffer_Release(view); 
- free(view);
- return a;
-}
-
-/*
-  Generates a matrix with all entries equal.
- */
-matrix *
-Matrix_NewFromNumber(int nrows, int ncols, int id, void *val, int val_id)
-{
-
-  int_t i;
-  matrix *a = Matrix_New(nrows, ncols, id);
-  if (!a) return (matrix *)PyErr_NoMemory();
-
-  number n;
-  if (convert_num[id](&n, val, val_id, 0)) { Py_DECREF(a); return NULL; }
-  for (i=0; i<MAT_LGT(a); i++) write_num[id](MAT_BUF(a), i, &n, 0);
-
-  return a;
-}
-
-/*
-  Converts a Python list to a matrix. Part of API
- */
-matrix * Matrix_NewFromSequence(PyObject *x, int id)
-{
-  int_t i, len = PySequence_Size(x);
-  PyObject *seq = PySequence_Fast(x, "list is not iterable");
-  if (!seq) return NULL;
-
-
-  if (id == -1) {
-    for (i=0; i<len; i++) {
-      PyObject *item = PySequence_Fast_GET_ITEM(seq, i);
-
-      if (!PY_NUMBER(item)) {
-        Py_DECREF(seq); PY_ERR_TYPE("non-numeric element in list");
-      }
-
-      id = MAX(id, get_id(item, 1));
-    }
-  }
-
-  if (!len) { Py_DECREF(seq); return Matrix_New(0, 1, (id < 0 ? INT : id)); }
-
-  matrix *L = Matrix_New(len,1,id);
-  if (!L) { Py_DECREF(seq); return (matrix *)PyErr_NoMemory(); }
-
-  for (i=0; i<len; i++) {
-    PyObject *item = PySequence_Fast_GET_ITEM(seq, i);
-
-    if (!PY_NUMBER(item)) {
-      Py_DECREF(seq); Py_DECREF(L);
-      PY_ERR_TYPE("non-numeric type in list");
-    }
-
-    number n;
-    if (convert_num[id](&n, item, 1, 0)) {
-      Py_DECREF(L); Py_DECREF(seq);
-      PY_ERR(PyExc_TypeError, err_mtx_list2matrix[id]);
-    }
-    write_num[id](L->buffer, i, &n, 0);
-  }
-  Py_DECREF(seq);
-  return L;
-}
-
-matrix * dense(spmatrix *self)
-{
-  matrix *A;
-  int_t j, k;
-
-  if (!(A = Matrix_New(SP_NROWS(self),SP_NCOLS(self),SP_ID(self))))
-    return (matrix *)PyErr_NoMemory();
-
-  if (SP_ID(self) == DOUBLE) {
-    for (j=0; j<SP_NCOLS(self); j++)
-      for (k=SP_COL(self)[j]; k<SP_COL(self)[j+1]; k++) {
-        MAT_BUFD(A)[SP_ROW(self)[k] + j*MAT_NROWS(A)] = SP_VALD(self)[k];
-      }
-  } else {
-    for (j=0; j<SP_NCOLS(self); j++)
-      for (k=SP_COL(self)[j]; k<SP_COL(self)[j+1]; k++) {
-        MAT_BUFZ(A)[SP_ROW(self)[k] + j*MAT_NROWS(A)] = SP_VALZ(self)[k];
-      }
-  }
-
-  return A;
-}
-
-int convert_array(void *dest, void *src, int dest_id, int src_id, int n);
-
-matrix * dense_concat(PyObject *L, int id_arg)
-{
-  int_t m=0, n=0, mk=0, nk=0, i=0, j, id = 0;
-  PyObject *col;
-
-  int single_col = (PyList_GET_SIZE(L) > 0 &&
-      !PyList_Check(PyList_GET_ITEM(L, 0)));
-
-  for (j=0; j<(single_col ? 1 : PyList_GET_SIZE(L)); j++) {
-
-    col = (single_col ? L : PyList_GET_ITEM(L, j));
-    if (!PyList_Check(col))
-      PY_ERR_TYPE("invalid type in list");
-
-    mk = 0;
-    for (i=0; i<PyList_GET_SIZE(col); i++) {
-      PyObject *Lij = PyList_GET_ITEM(col, i);
-      if (!Matrix_Check(Lij) && !SpMatrix_Check(Lij) && !PY_NUMBER(Lij))
-        PY_ERR_TYPE("invalid type in list");
-
-      int blk_nrows, blk_ncols;
-      if (Matrix_Check(Lij) || SpMatrix_Check(Lij)) {
-        blk_nrows = X_NROWS(Lij); blk_ncols = X_NCOLS(Lij);
-        id = MAX(id, X_ID(Lij));
-      } else {
-        blk_nrows = 1; blk_ncols = 1;
-        id = MAX(id, get_id(Lij,1));
-      }
-
-      if (i==0) {
-        nk = blk_ncols; n += nk;
-        mk = blk_nrows;
-      } else {
-        if (blk_ncols != nk)
-          PY_ERR_TYPE("incompatible dimensions of subblocks");
-        mk += blk_nrows;
-      }
-    }
-    if (j==0)
-      m = mk;
-    else if (m != mk) PY_ERR_TYPE("incompatible dimensions of subblocks");
-  }
-
-  if ((id_arg >= 0) && (id_arg < id))
-    PY_ERR_TYPE("illegal type conversion");
-
-  id = MAX(id, id_arg);
-
-  matrix *A = Matrix_New(m, n, id);
-  if (!A) return (matrix *)PyErr_NoMemory();
-
-  nk = 0;
-  for (j=0; j<(single_col ? 1 : PyList_GET_SIZE(L)); j++) {
-    col = (single_col ? L : PyList_GET_ITEM(L, j));
-
-    mk = 0;
-    int blk_nrows = 0, blk_ncols = 0;
-    for (i=0; i<PyList_GET_SIZE(col); i++) {
-      PyObject *Lij = PyList_GET_ITEM(col, i);
-
-      if (Matrix_Check(Lij) || SpMatrix_Check(Lij)) {
-        blk_nrows = X_NROWS(Lij); blk_ncols = X_NCOLS(Lij);
-      } else {
-        blk_nrows = 1; blk_ncols = 1;
-      }
-
-      int ik, jk;
-      for (jk=0; jk<blk_ncols; jk++) {
-
-        if (Matrix_Check(Lij)) {
-          for (ik=0; ik<blk_nrows; ik++)
-            convert_num[id](((char*)MAT_BUF(A)) + (mk+ik+(nk+jk)*m)*E_SIZE[id],
-                Lij, 0, ik + jk*blk_nrows);
-
-        } else if (SpMatrix_Check(Lij)) {
-          for (ik=SP_COL(Lij)[jk]; ik<SP_COL(Lij)[jk+1]; ik++)
-            convert_array(((char*)MAT_BUF(A)) + ((nk+jk)*m+mk+SP_ROW(Lij)[ik])*
-			  E_SIZE[id], ((char*)SP_VAL(Lij)) + ik*E_SIZE[SP_ID(Lij)],
-                id, SP_ID(Lij), 1);
-
-        } else {
-
-          convert_num[id](((char*)MAT_BUF(A)) + (mk+(nk+jk)*m)*E_SIZE[id],
-              Lij, 1, 0);
-        }
-      }
-      mk += blk_nrows;
-    }
-    nk += blk_ncols;
-  }
-  return A;
-}
-
-static void
-matrix_dealloc(matrix* self)
-{
-  free(self->buffer);
-#if PY_MAJOR_VERSION >= 3
-  Py_TYPE(self)->tp_free((PyObject*)self);
-#else
-  self->ob_type->tp_free((PyObject*)self);
-#endif
-}
-
-static PyObject *
-matrix_new(PyTypeObject *type, PyObject *args, PyObject *kwds)
-{
-  PyObject *Objx = NULL, *size = NULL;
-  static char *kwlist[] = { "x", "size", "tc", NULL};
-
-  int_t nrows=0, ncols=0;
-
-#if PY_MAJOR_VERSION >= 3
-  int tc = 0;
-  if (!PyArg_ParseTupleAndKeywords(args, kwds, "|OOC:matrix", kwlist,
-      &Objx, &size, &tc))
-#else
-  char tc = 0;
-  if (!PyArg_ParseTupleAndKeywords(args, kwds, "|OOc:matrix", kwlist,
-      &Objx, &size, &tc))
-#endif
-    return NULL;
-
-  if (size && !PyArg_ParseTuple(size, "ll", &nrows, &ncols))
-    PY_ERR_TYPE("invalid dimension tuple") ;
-
-  if (nrows < 0 || ncols < 0)
-    PY_ERR_TYPE("dimensions must be non-negative");
-
-  if (tc && !(VALID_TC_MAT(tc))) PY_ERR_TYPE("tc must be 'i', 'd' or 'z'");
-  int id = (tc ? TC2ID(tc) : -1);
-
-  if (!Objx && size) PY_ERR_TYPE("invalid arguments");
-
-  if (!Objx) return (PyObject *)Matrix_New(0, 0, (id == -1 ? INT : id));
-
-  matrix *ret = NULL;
-  /* x is a number */
-  if (PY_NUMBER(Objx))
-    return (PyObject *)
-      Matrix_NewFromNumber(MAX((int)nrows, size ? 0 : 1),
-			   MAX((int)ncols, size ? 0 : 1), (id == -1 ? get_id(Objx,1):id),Objx,1);
-
-  /* a matrix */
-  else if (Matrix_Check(Objx))
-    ret = Matrix_NewFromMatrix((matrix *)Objx, (id == -1 ?MAT_ID(Objx):id));
-
-  /* sparse matrix */
-  else if (SpMatrix_Check(Objx)) {
-    matrix *tmp = dense((spmatrix *)Objx);
-    if (!tmp) return PyErr_NoMemory();
-    if (tmp->id != id) {
-      ret = Matrix_NewFromMatrix(tmp, (id == -1 ? SP_ID(Objx) : id));
-      Py_DECREF(tmp);
-    } else {
-      ret = tmp;
-    }
-  }
-
-  /* buffer interface */
-  else if (PyObject_CheckBuffer(Objx)) {
-    int ndim = 0;
-    ret = Matrix_NewFromPyBuffer(Objx, id, &ndim);
-  }
-
-  /* x is a list */
-  else if (PyList_Check(Objx)) {
-
-    /* first try a regular list */
-    if (!(ret = Matrix_NewFromSequence(Objx, id))) {
-      PyErr_Clear();
-      /* try concatenation */
-      ret = dense_concat(Objx, id);
-    }
-  }
-
-  /* x is a sequence */
-  else if (PySequence_Check(Objx)) {
-    ret = Matrix_NewFromSequence(Objx, id);
-  }
-
-  else PY_ERR_TYPE("invalid matrix initialization");
-
-  if (ret && size) {
-    if (nrows*ncols == MAT_LGT(ret)) {
-      ret->nrows=nrows; ret->ncols=ncols;
-    } else {
-      Py_DECREF(ret); PY_ERR_TYPE("wrong matrix dimensions");
-    }
-  }
-
-  return (PyObject *)ret;
-}
-
-PyObject *matrix_sub(PyObject *, PyObject *);
-
-static PyObject *
-matrix_richcompare(PyObject *self, PyObject *other, int op) {
-  Py_INCREF(Py_NotImplemented);
-  return Py_NotImplemented;
-}
-
-int * matrix_compare(PyObject *self, PyObject *other) {
-  PyErr_SetString(PyExc_NotImplementedError, "matrix comparison not implemented"); return 0;
-}
-
-static PyObject *
-matrix_str(matrix *self) {
-
-  PyObject *cvxopt = PyImport_ImportModule("cvxopt");
-  PyObject *str, *ret;
-
-  if (!(str = PyObject_GetAttrString(cvxopt, "matrix_str"))) {
-    Py_DECREF(cvxopt);
-    PY_ERR(PyExc_KeyError, "missing 'matrix_str' in 'cvxopt'");
-  }
-
-  Py_DECREF(cvxopt);
-  if (!PyCallable_Check(str)) PY_ERR_TYPE("'matrix_str' is not callable");
-
-  ret = PyObject_CallFunctionObjArgs(str, (PyObject *)self, NULL);
-  Py_DECREF(str);
-
-  return ret;
-}
-
-static PyObject *
-matrix_repr(matrix *self) {
-
-  PyObject *cvxopt = PyImport_ImportModule("cvxopt");
-  PyObject *repr, *ret;
-
-  if (!(repr = PyObject_GetAttrString(cvxopt, "matrix_repr"))) {
-    Py_DECREF(cvxopt);
-    PY_ERR(PyExc_KeyError, "missing 'matrix_repr' in 'cvxopt'");
-  }
-
-  Py_DECREF(cvxopt);
-  if (!PyCallable_Check(repr)) PY_ERR_TYPE("'matrix_repr' is not callable");
-
-  ret = PyObject_CallFunctionObjArgs(repr, (PyObject *)self, NULL);
-  Py_DECREF(repr);
-
-  return ret;
-}
-
-/*
- * This method converts different index sets into a matrix indexlist
- */
-matrix * create_indexlist(int_t dim, PyObject *A)
-{
-  matrix *x;
-  int_t i, j;
-
-  /* integer */
-#if PY_MAJOR_VERSION >= 3
-  if (PyLong_Check(A)) {
-    i = PyLong_AS_LONG(A);
-#else
-  if (PyInt_Check(A)) {
-    i = PyInt_AS_LONG(A);
-#endif
-    if (OUT_RNG(i,dim)) PY_ERR(PyExc_IndexError, "index out of range");
-
-    if ((x = Matrix_New(1,1,INT))) MAT_BUFI(x)[0] = i;
-    return x;
-  }
-  /* slice */
-  else if (PySlice_Check(A)) {
-    int_t start, stop, step, lgt;
-
-#if PY_MAJOR_VERSION >= 3
-    if (PySlice_GetIndicesEx(A, dim, &start, &stop, &step, &lgt) < 0) 
-        return NULL;
-#else
-    if (PySlice_GetIndicesEx((PySliceObject*)A, dim,
-        &start, &stop, &step, &lgt) < 0) return NULL;
-#endif
-
-    if ((x = Matrix_New((int)lgt, 1, INT)))
-      for (i=start, j=0; j<lgt; i += step, j++) MAT_BUFI(x)[j] = i;
-    else {
-      return (matrix *)PyErr_NoMemory();
-    }
-    return x;
-  }
-  /* Matrix index list */
-  else if (Matrix_Check(A)) {
-    if (MAT_ID(A) != INT) PY_ERR_TYPE("not an integer index list");
-
-    for (i=0; i<MAT_LGT(A); i++)
-      if ( OUT_RNG(MAT_BUFI(A)[i], dim) )
-        PY_ERR(PyExc_IndexError, "index out of range");
-
-    return (matrix *)A;
-  }
-  /* List */
-  else if (PyList_Check(A)) {
-    if (!(x = (matrix *)Matrix_NewFromSequence(A, INT))) return NULL;
-
-    return create_indexlist(dim, (PyObject *)x);
-  }
-  else PY_ERR(PyExc_TypeError, "invalid index argument");
-}
-
-static int
-matrix_length(matrix *self)
-{
-  return MAT_LGT(self);
-}
-
-static PyObject *
-matrix_subscr(matrix* self, PyObject* args)
-{
-  matrix *Il = NULL, *Jl = NULL, *ret;
-#if PY_MAJOR_VERSION >= 3
-  if (PyLong_Check(args)) {
-    int_t i = PyLong_AS_LONG(args);
-#else
-  if (PyInt_Check(args)) {
-    int_t i = PyInt_AS_LONG(args);
-#endif
-
-    if (OUT_RNG(i,MAT_LGT(self)))
-      PY_ERR(PyExc_IndexError, "index out of range");
-
-    return num2PyObject[self->id](self->buffer, CWRAP(i,MAT_LGT(self)));
-  }
-
-  else if (PyList_Check(args) || Matrix_Check(args) || PySlice_Check(args)) {
-
-    if (!(Il = create_indexlist(MAT_LGT(self), args))) return NULL;
-
-    int i;
-    if (!(ret = Matrix_New(MAT_LGT(Il), 1, self->id) ))
-      free_lists_exit(args,(PyObject *)NULL,Il,(PyObject *)NULL,
-          PyErr_NoMemory());
-
-    for (i=0; i<MAT_LGT(Il); i++)
-      write_num[self->id](ret->buffer, i, self->buffer,
-          CWRAP(MAT_BUFI(Il)[i],MAT_LGT(self)));
-
-    free_lists_exit(args,(PyObject *)NULL,Il,(PyObject *)NULL,(PyObject *)ret);
-  }
-
-  /* remaining cases are different two argument indexing */
-  PyObject *argI = NULL, *argJ = NULL;
-  if (!PyArg_ParseTuple(args, "OO", &argI,&argJ))
-    PY_ERR_TYPE("invalid index arguments");
-
-  /* handle normal subscripts (two integers) separately */
-#if PY_MAJOR_VERSION >= 3
-  if (PyLong_Check(argI) && PyLong_Check(argJ)) {
-    int i = PyLong_AS_LONG(argI), j = PyLong_AS_LONG(argJ);
-#else
-  if (PyInt_Check(argI) && PyInt_Check(argJ)) {
-    int i = PyInt_AS_LONG(argI), j = PyInt_AS_LONG(argJ);
-#endif
-    if ( OUT_RNG(i, self->nrows) || OUT_RNG(j, self->ncols))
-      PY_ERR(PyExc_IndexError, "index out of range");
-
-    return num2PyObject[self->id](self->buffer,
-        CWRAP(i,self->nrows) + CWRAP(j,self->ncols)*self->nrows);
-  }
-
-  /* two slices, handled separately for speed */
-  if (PySlice_Check(argI) && PySlice_Check(argJ)) {
-    int_t rowstart, rowstop, rowstep, rowlgt;
-    int_t colstart, colstop, colstep, collgt;
-
-#if PY_MAJOR_VERSION >= 3
-    if ( (PySlice_GetIndicesEx(argI, MAT_NROWS(self), &rowstart, &rowstop,
-        &rowstep, &rowlgt) < 0) || 
-        (PySlice_GetIndicesEx(argJ, MAT_NCOLS(self), &colstart, &colstop, 
-        &colstep, &collgt) < 0)) return NULL;
-#else
-    if ( (PySlice_GetIndicesEx((PySliceObject*)argI, MAT_NROWS(self),
-        &rowstart, &rowstop, &rowstep, &rowlgt) < 0) ||
-        (PySlice_GetIndicesEx((PySliceObject*)argJ, MAT_NCOLS(self),
-        &colstart, &colstop, &colstep, &collgt) < 0)) return NULL;
-#endif
-
-    if (!(ret = Matrix_New((int)rowlgt, (int)collgt, self->id)))
-      return PyErr_NoMemory();
-
-    int i, j, icnt, jcnt, cnt=0;
-    for (j=colstart, jcnt=0; jcnt<collgt; jcnt++, j+=colstep)
-      for (i=rowstart, icnt=0; icnt<rowlgt; icnt++, i+=rowstep) {
-        switch (self->id) {
-        case INT:
-          MAT_BUFI(ret)[cnt++] = MAT_BUFI(self)[j*self->nrows+i];
-          break;
-        case DOUBLE:
-          MAT_BUFD(ret)[cnt++] = MAT_BUFD(self)[j*self->nrows+i];
-          break;
-        case COMPLEX:
-          MAT_BUFZ(ret)[cnt++] = MAT_BUFZ(self)[j*self->nrows+i];
-          break;
-        }
-      }
-
-    return (PyObject *)ret;
-  }
-
-  /* remaining two indexing cases */
-  if (!(Il = create_indexlist(self->nrows, argI)) ||
-      !(Jl = create_indexlist(self->ncols, argJ)))
-    free_lists_exit(argI, argJ, Il, Jl, (PyObject *)NULL);
-
-  int i, j, cnt;
-  if (!(ret = Matrix_New(MAT_LGT(Il), MAT_LGT(Jl), self->id)))
-    free_lists_exit(argI, argJ, Il, Jl, PyErr_NoMemory());
-
-  for (j=0, cnt=0; j < MAT_LGT(Jl); j++)
-    for (i=0; i < MAT_LGT(Il); i++) {
-      write_num[self->id](ret->buffer, cnt++, self->buffer,
-          CWRAP(MAT_BUFI(Il)[i],self->nrows) +
-          CWRAP(MAT_BUFI(Jl)[j],self->ncols)*self->nrows);
-    }
-
-  free_lists_exit(argI, argJ, Il, Jl, (PyObject *)ret);
-}
-
-#define spmatrix_getitem_i(O,i,v) \
-    spmatrix_getitem_ij(O,i%SP_NROWS(O),i/SP_NROWS(O),v)
-
-int spmatrix_getitem_ij(spmatrix *, int_t, int_t, number *) ;
-
-static int
-matrix_ass_subscr(matrix* self, PyObject* args, PyObject* val)
-{
-  matrix *Il = NULL, *Jl = NULL;
-  int_t i, j, id = self->id, decref_val = 0;
-  int ndim = 0;
-
-  if (!val) PY_ERR_INT(PyExc_NotImplementedError,
-      "cannot delete matrix entries");
-
-  if (!(PY_NUMBER(val) || Matrix_Check(val) || SpMatrix_Check(val))) {
-
-    if (PyObject_CheckBuffer(val)) 
-      val = (PyObject *)Matrix_NewFromPyBuffer(val, -1, &ndim);
-    else
-      val = (PyObject *)Matrix_NewFromSequence(val, MAT_ID(self));
-
-    if (!val)
-      PY_ERR_INT(PyExc_NotImplementedError, "invalid type in assignment");
-
-    decref_val = 1;
-  }
-
-  if (get_id(val, (PY_NUMBER(val) ? 1 : 0)) > id)
-    PY_ERR_INT(PyExc_TypeError, "invalid type in assignment");
-
-#if PY_MAJOR_VERSION >= 3
-  if (PyLong_Check(args) || PyList_Check(args) ||
-#else
-  if (PyInt_Check(args) || PyList_Check(args) ||
-#endif
-      Matrix_Check(args) || PySlice_Check(args)) {
-
-    if (!(Il = create_indexlist(MAT_LGT(self), args))) {
-      if (decref_val) { Py_DECREF(val); }
-      return -1;
-    }
-    number n;
-    if (PY_NUMBER(val) || (Matrix_Check(val) && MAT_LGT(val)==1)) {
-      convert_num[id](&n, val, (Matrix_Check(val) ? 0 : 1), 0);
-
-      for (i=0; i<MAT_LGT(Il); i++)
-        write_num[id](self->buffer,CWRAP(MAT_BUFI(Il)[i],MAT_LGT(self)),&n,0);
-    }
-    else {
-
-      if (Matrix_Check(val)) {
-        if (MAT_LGT(val) != MAT_LGT(Il) || MAT_NCOLS(val) > 1) {
-          if (!Matrix_Check(args)) { Py_DECREF(Il); }
-          if (decref_val) { Py_DECREF(val); }
-          PY_ERR_INT(PyExc_TypeError, "argument has wrong size");
-        }
-
-        for (i=0; i < MAT_LGT(Il); i++) {
-          convert_num[id](&n, val, 0, i);
-          write_num[id](self->buffer,
-              CWRAP(MAT_BUFI(Il)[i], MAT_LGT(self)), &n, 0);
-        }
-      }
-      else { /* spmatrix */
-
-        if (SP_NROWS(val) != MAT_LGT(Il) || SP_NCOLS(val) > 1) {
-          if (!Matrix_Check(args)) { Py_DECREF(Il); }
-          if (decref_val) { Py_DECREF(val); }
-          PY_ERR_INT(PyExc_TypeError, "argument has wrong size");
-        }
-
-        for (i=0; i < MAT_LGT(Il); i++) {
-          spmatrix_getitem_i((spmatrix *)val, i, &n);
-          write_num[id](self->buffer,
-              CWRAP(MAT_BUFI(Il)[i], MAT_LGT(self)), &n, 0);
-        }
-      }
-    }
-
-    if (decref_val) { Py_DECREF(val); }
-    free_lists_exit(args,(PyObject *)NULL,Il,(PyObject *)NULL,0);
-  }
-
-  /* remaining cases are different two argument indexing */
-  PyObject *argI = NULL, *argJ = NULL;
-  if (!PyArg_ParseTuple(args, "OO", &argI,&argJ))
-    PY_ERR_INT(PyExc_TypeError, "invalid index arguments");
-
-  /* two slices, RHS of same type, handled separately for speed */
-  if (PySlice_Check(argI) && PySlice_Check(argJ) &&
-      Matrix_Check(val) && MAT_ID(val) == MAT_ID(self)) {
-
-    int_t rowstart, rowstop, rowstep, rowlgt;
-    int_t colstart, colstop, colstep, collgt;
-
-#if PY_MAJOR_VERSION >= 3
-    if ( (PySlice_GetIndicesEx(argI, MAT_NROWS(self), &rowstart, &rowstop,
-         &rowstep, &rowlgt) < 0) || 
-         (PySlice_GetIndicesEx(argJ, MAT_NCOLS(self), &colstart, &colstop,
-         &colstep, &collgt) < 0)) return -1;
-#else
-    if ( (PySlice_GetIndicesEx((PySliceObject*)argI, MAT_NROWS(self),
-        &rowstart, &rowstop, &rowstep, &rowlgt) < 0) ||
-        (PySlice_GetIndicesEx((PySliceObject*)argJ, MAT_NCOLS(self),
-            &colstart, &colstop, &colstep, &collgt) < 0)) return -1;
-#endif
-
-    if (decref_val && MAT_LGT(val) == rowlgt*collgt) {
-      MAT_NROWS(val) = rowlgt; MAT_NCOLS(val) = collgt;
-    }
-
-    if (MAT_NROWS(val)!=rowlgt || MAT_NCOLS(val)!=collgt)
-      PY_ERR_INT(PyExc_TypeError, "argument has wrong size");
-
-    int i, j, icnt, jcnt, cnt=0;
-    for (j=colstart, jcnt=0; jcnt<collgt; jcnt++, j+=colstep)
-      for (i=rowstart, icnt=0; icnt<rowlgt; icnt++, i+=rowstep) {
-        switch (self->id) {
-        case INT:
-          MAT_BUFI(self)[j*self->nrows+i] = MAT_BUFI(val)[cnt++];
-          break;
-        case DOUBLE:
-          MAT_BUFD(self)[j*self->nrows+i] = MAT_BUFD(val)[cnt++];
-          break;
-        case COMPLEX:
-          MAT_BUFZ(self)[j*self->nrows+i] = MAT_BUFZ(val)[cnt++];
-          break;
-        }
-      }
-
-    if (decref_val) { Py_DECREF(val); }
- 
-    return 0;
-  }
-
-  if (!(Il = create_indexlist(self->nrows, argI)) ||
-      !(Jl = create_indexlist(self->ncols, argJ))) {
-    if (decref_val) { Py_DECREF(val); }
-    free_lists_exit(argI,argJ,Il,Jl,-1);
-  }
-
-  if (decref_val && ndim < 2 &&
-      MAT_LGT(val) == MAT_LGT(Il)*MAT_LGT(Jl)) {
-    MAT_NROWS(val) = MAT_LGT(Il); MAT_NCOLS(val) = MAT_LGT(Jl);
-  }
-
-  number n;
-  if (PY_NUMBER(val) || (Matrix_Check(val) && MAT_LGT(val)==1)) {
-    if (convert_num[id](&n, val, (Matrix_Check(val) ? 0 : 1), 0)) {
-      if (decref_val) { Py_DECREF(val); }
-      free_lists_exit(Il,Jl,argI,argJ,-1);
-    }
-
-    for (j=0; j < MAT_LGT(Jl); j++)
-      for (i=0; i < MAT_LGT(Il); i++) {
-        write_num[id](self->buffer,CWRAP(MAT_BUFI(Il)[i],self->nrows) +
-            CWRAP(MAT_BUFI(Jl)[j],self->ncols)*self->nrows, &n, 0);
-      }
-  }
-  else if (Matrix_Check(val)) {
-    if (MAT_LGT(Il) != MAT_NROWS(val) || MAT_LGT(Jl) != MAT_NCOLS(val) ) {
-      if (!Matrix_Check(argI)) { Py_DECREF(Il); }
-      if (!Matrix_Check(argJ)) { Py_DECREF(Jl); }
-      if (decref_val) { Py_DECREF(val); }
-      PY_ERR_INT(PyExc_TypeError, "argument has wrong size");
-    }
-
-    int cnt = 0;
-    for (j=0; j < MAT_LGT(Jl); j++)
-      for (i=0; i < MAT_LGT(Il); i++, cnt++) {
-        if (convert_num[id](&n, val, 0, cnt))
-          free_lists_exit(argI,argJ,Il,Jl,-1);
-
-        write_num[id](self->buffer,CWRAP(MAT_BUFI(Il)[i],self->nrows) +
-            CWRAP(MAT_BUFI(Jl)[j],self->ncols)*self->nrows, &n, 0);
-      }
-  }
-  else { /* spmatrix */
-    if (MAT_LGT(Il) != SP_NROWS(val) || MAT_LGT(Jl) != SP_NCOLS(val) ) {
-      if (!Matrix_Check(argI)) { Py_DECREF(Il); }
-      if (!Matrix_Check(argJ)) { Py_DECREF(Jl); }
-      if (decref_val) { Py_DECREF(val); }
-      PY_ERR_INT(PyExc_TypeError, "argument has wrong size");
-    }
-
-    int cnt = 0;
-    for (j=0; j < MAT_LGT(Jl); j++)
-      for (i=0; i < MAT_LGT(Il); i++, cnt++) {
-
-        spmatrix_getitem_i((spmatrix *)val, cnt, &n);
-        write_num[id](self->buffer,CWRAP(MAT_BUFI(Il)[i],self->nrows)  +
-            CWRAP(MAT_BUFI(Jl)[j],self->ncols)*self->nrows, &n, 0);
-      }
-  }
-
-  if (decref_val) { Py_DECREF(val); }
-  free_lists_exit(argI,argJ,Il,Jl,0);
-}
-
-static PyMappingMethods matrix_as_mapping = {
-    (lenfunc)matrix_length,
-    (binaryfunc)matrix_subscr,
-    (objobjargproc)matrix_ass_subscr
-};
-
-static PyObject * matrix_transpose(matrix *self) {
-
-  matrix *ret = Matrix_New(self->ncols, self->nrows, self->id);
-  if (!ret) return PyErr_NoMemory();
-
-  int i, j, cnt = 0;
-  for (i=0; i < ret->nrows; i++)
-    for (j=0; j < ret->ncols; j++)
-      write_num[self->id](ret->buffer, i + j*ret->nrows, self->buffer, cnt++);
-
-  return (PyObject *)ret;
-}
-
-static PyObject * matrix_ctranspose(matrix *self) {
-
-  if (self->id != COMPLEX) return matrix_transpose(self);
-
-  matrix *ret = Matrix_New(self->ncols, self->nrows, self->id);
-  if (!ret) return PyErr_NoMemory();
-
-  int i, j, cnt = 0;
-  for (i=0; i < ret->nrows; i++)
-    for (j=0; j < ret->ncols; j++)
-      MAT_BUFZ(ret)[i + j*ret->nrows] = conj(MAT_BUFZ(self)[cnt++]);
-
-  return (PyObject *)ret;
-}
-
-static PyObject * matrix_real(matrix *self) {
-
-  if (self->id != COMPLEX)
-    return (PyObject *)Matrix_NewFromMatrix(self,self->id);
-
-  matrix *ret = Matrix_New(self->nrows, self->ncols, DOUBLE);
-  if (!ret) return PyErr_NoMemory();
-
-  int i;
-  for (i=0; i < MAT_LGT(self); i++)
-    MAT_BUFD(ret)[i] = creal(MAT_BUFZ(self)[i]);
-
-  return (PyObject *)ret;
-}
-
-static PyObject * matrix_imag(matrix *self) {
-
-  matrix *ret;
-  if (self->id != COMPLEX) {
-    PyObject *a = PyFloat_FromDouble(0);
-    ret = Matrix_NewFromNumber(self->nrows, self->ncols, self->id, a, 2);
-    Py_DECREF(a);
-    if (!ret) return PyErr_NoMemory();
-
-    return (PyObject *)ret;
-  }
-
-  if (!(ret = Matrix_New(self->nrows, self->ncols, DOUBLE)))
-    return PyErr_NoMemory();
-
-  int i;
-  for (i=0; i < MAT_LGT(self); i++)
-    MAT_BUFD(ret)[i] = cimag(MAT_BUFZ(self)[i]);
-
-  return (PyObject *)ret;
-}
-
-#if PY_MAJOR_VERSION >= 3
-
-static char doc_tofile[] =
-    "Writes a matrix to file\n\n"
-    "ARGUMENTS\n"
-    "s          a Python stream object, for example obtained by open()\n\n";
-static PyObject *
-matrix_tofile(matrix *self, PyObject *args, PyObject *kwrds)
-{
-  PyObject *f, *bytes, *res;
-  char *kwlist[] = {"s", NULL};
-
-  if (!PyArg_ParseTupleAndKeywords(args, kwrds, "O:fromfile", kwlist, &f))
-    return NULL;
-
-  bytes = PyBytes_FromStringAndSize(self->buffer, E_SIZE[MAT_ID(self)]*MAT_LGT(self));
-
-  if (bytes == NULL)
-    return NULL;
-
-  res = PyObject_CallMethod(f, "write", "O", bytes);
-  Py_DECREF(bytes);
-  if (res == NULL)
-    return NULL;
-  Py_DECREF(res);
-
-  return Py_BuildValue("");
-}
-
-#else
-
-static char doc_tofile[] =
-    "Writes a matrix to file\n\n"
-    "ARGUMENTS\n"
-    "fo          a Python file object previously obtained by open()\n\n";
-static PyObject *
-matrix_tofile(matrix *self, PyObject *args, PyObject *kwrds)
-{
-  PyObject *file_obj;
-  FILE *fp;
-  char *kwlist[] = {"fo",  NULL};
-
-  if (!PyArg_ParseTupleAndKeywords(args, kwrds, "O", kwlist, &file_obj))
-    return NULL;
-
-  if (!PyFile_Check(file_obj))
-    PY_ERR_TYPE("argument must a file object");
-
-  if (!(fp = PyFile_AsFile(file_obj)))
-    PY_ERR(PyExc_IOError,"file not open for writing");
-
-  if (fwrite(self->buffer, E_SIZE[self->id], MAT_LGT(self), fp)) 
-    ;
-  return Py_BuildValue("");
-}
-
-#endif
-
-
-#if PY_MAJOR_VERSION >= 3
-
-static char doc_fromfile[] =
-	"Reads a matrix from file\n\n"
-	"ARGUMENTS\n"
-	"s          a Python stream object, for example obtained by open()\n\n";
-static PyObject *
-matrix_fromfile(matrix *self, PyObject *args, PyObject *kwrds)
-{
-  PyObject *f, *b;
-  char *kwlist[] = {"s", NULL};
-
-  if (!PyArg_ParseTupleAndKeywords(args, kwrds, "O:fromfile", kwlist, &f))
-    return NULL;
-
-  b = PyObject_CallMethod(f, "read", "n", E_SIZE[self->id]*MAT_LGT(self));
-  if (b == NULL)
-    return NULL;
-
-  if (!PyBytes_Check(b)) {
-    PyErr_SetString(PyExc_TypeError,
-        "read() didn't return bytes");
-    Py_DECREF(b);
-    return NULL;
-  }
-
-  if (PyBytes_GET_SIZE(b) != E_SIZE[self->id]*MAT_LGT(self)) {
-    PyErr_SetString(PyExc_EOFError,
-        "read() didn't return enough bytes");
-    Py_DECREF(b);
-    return NULL;
-  }
-
-  Py_buffer view;
-  PyObject_GetBuffer(b, &view, PyBUF_SIMPLE);
-  memcpy(self->buffer, view.buf, E_SIZE[self->id]*MAT_LGT(self));
-
-  PyBuffer_Release(&view);
-  Py_DECREF(b);
-
-  return Py_BuildValue("");
-}
-
-#else
-
-static char doc_fromfile[] =
-    "Reads a matrix from file\n\n"
-    "ARGUMENTS\n"
-    "fo          a Python file object prevously obtained by open()\n\n";
-static PyObject *
-matrix_fromfile(matrix *self, PyObject *args, PyObject *kwrds)
-{
-  PyObject *file_obj;
-  FILE *fp;
-  char *kwlist[] = {"fo", NULL};
-
-  if (!PyArg_ParseTupleAndKeywords(args, kwrds, "O", kwlist, &file_obj))
-    return NULL;
-
-  if (!PyFile_Check(file_obj))
-    PY_ERR_TYPE("argument must a file object");
-  if (!(fp = PyFile_AsFile(file_obj)))
-    PY_ERR(PyExc_IOError,"file not open for reading");
-
-  int n = fread(self->buffer, E_SIZE[self->id], MAT_LGT(self), fp);
-
-  if (n < MAT_LGT(self))
-    PY_ERR(PyExc_IOError, "could not read entire matrix");
-  return Py_BuildValue("");
-}
-
-#endif
-
-static PyObject *
-matrix_getstate(matrix *self)
-{
-  PyObject *list = PyList_New(MAT_LGT(self));
-  PyObject *size = PyTuple_New(2);
-  if (!list || !size) {
-    Py_XDECREF(list); Py_XDECREF(size); return NULL;
-  }
-
-#if PY_MAJOR_VERSION >= 3
-  PyTuple_SET_ITEM(size, 0, PyLong_FromLong(MAT_NROWS(self)));
-  PyTuple_SET_ITEM(size, 1, PyLong_FromLong(MAT_NCOLS(self)));
-#else
-  PyTuple_SET_ITEM(size, 0, PyInt_FromLong(MAT_NROWS(self)));
-  PyTuple_SET_ITEM(size, 1, PyInt_FromLong(MAT_NCOLS(self)));
-#endif
-
-  int i;
-  for (i=0; i<MAT_LGT(self); i++) {
-    PyList_SET_ITEM(list, i, num2PyObject[MAT_ID(self)](MAT_BUF(self), i));
-  }
-
-  return Py_BuildValue("NNs", list, size, TC_CHAR[MAT_ID(self)]);
-}
-
-static PyObject *
-matrix_reduce(matrix* self)
-{
-#if PY_MAJOR_VERSION >= 3
-  return Py_BuildValue("ON", Py_TYPE(self), matrix_getstate(self));
-#else
-  return Py_BuildValue("ON", self->ob_type, matrix_getstate(self));
-#endif
-}
-
-static PyMethodDef matrix_methods[] = {
-    {"trans", (PyCFunction)matrix_transpose, METH_NOARGS,
-        "Returns the matrix transpose"},
-    {"ctrans", (PyCFunction)matrix_ctranspose, METH_NOARGS,
-        "Returns the matrix conjugate transpose"},
-    {"real", (PyCFunction)matrix_real, METH_NOARGS,
-        "Returns real part of matrix"},
-    {"imag", (PyCFunction)matrix_imag, METH_NOARGS,
-        "Returns imaginary part of matrix"},
-    {"tofile", (PyCFunction)matrix_tofile, METH_VARARGS|METH_KEYWORDS, doc_tofile},
-    {"fromfile", (PyCFunction)matrix_fromfile, METH_VARARGS|METH_KEYWORDS, doc_fromfile},
-    {"__reduce__", (PyCFunction)matrix_reduce, METH_NOARGS, "__reduce__() -> (cls, state)"},
-    {NULL}  /* Sentinel */
-};
-
-static PyObject *
-matrix_get_size(matrix *self, void *closure)
-{
-  PyObject *t = PyTuple_New(2);
-
-#if PY_MAJOR_VERSION >= 3
-  PyTuple_SET_ITEM(t, 0, PyLong_FromLong(self->nrows));
-  PyTuple_SET_ITEM(t, 1, PyLong_FromLong(self->ncols));
-#else
-  PyTuple_SET_ITEM(t, 0, PyInt_FromLong(self->nrows));
-  PyTuple_SET_ITEM(t, 1, PyInt_FromLong(self->ncols));
-#endif
-
-  return t;
-}
-
-static int
-matrix_set_size(matrix *self, PyObject *value, void *closure)
-{
-  if (value == NULL)
-    PY_ERR_INT(PyExc_TypeError, "size attribute cannot be deleted");
-
-  if (!PyTuple_Check(value) || PyTuple_Size(value) != 2)
-    PY_ERR_INT(PyExc_TypeError, "can only assign a 2-tuple to size");
-
-#if PY_MAJOR_VERSION >= 3
-  if (!PyLong_Check(PyTuple_GET_ITEM(value, 0)) ||
-      !PyLong_Check(PyTuple_GET_ITEM(value, 1)))
-
-      PY_ERR_INT(PyExc_TypeError, "invalid size tuple");
-
-  int m = PyLong_AS_LONG(PyTuple_GET_ITEM(value, 0));
-  int n = PyLong_AS_LONG(PyTuple_GET_ITEM(value, 1));
-#else
-  if (!PyInt_Check(PyTuple_GET_ITEM(value, 0)) ||
-      !PyInt_Check(PyTuple_GET_ITEM(value, 1)))
-      PY_ERR_INT(PyExc_TypeError, "invalid size tuple");
-
-  int m = PyInt_AS_LONG(PyTuple_GET_ITEM(value, 0));
-  int n = PyInt_AS_LONG(PyTuple_GET_ITEM(value, 1));
-#endif
-
-  if (m<0 || n<0)
-    PY_ERR_INT(PyExc_TypeError, "dimensions must be non-negative");
-
-  if (m*n != MAT_LGT(self))
-    PY_ERR_INT(PyExc_TypeError, "number of elements in matrix cannot change");
-
-  MAT_NROWS(self) = m;
-  MAT_NCOLS(self) = n;
-
-  return 0;
-}
-
-static PyObject * matrix_get_typecode(matrix *self, void *closure)
-{
-#if PY_MAJOR_VERSION >= 3
-  return PyUnicode_FromStringAndSize(TC_CHAR[self->id], 1);
-#else
-  return PyString_FromStringAndSize(TC_CHAR[self->id], 1);
-#endif
-}
-
-static int
-matrix_buffer_getbuf(matrix *self, Py_buffer *view, int flags)
-{
-
-  if (flags & PyBUF_FORMAT) {
-    if (self->id == INT || self->id == DOUBLE || self->id == COMPLEX)
-      view->format = FMT_STR[self->id];
-    else
-      PY_ERR_INT(PyExc_TypeError, "unknown type");
-  }
-  else
-    view->format = NULL;
-
-  if (flags & PyBUF_STRIDES) {
-    view->len = MAT_LGT(self)*E_SIZE[self->id];
-    view->itemsize = E_SIZE[self->id];
-    self->strides[0] = view->itemsize;
-    self->strides[1] = self->nrows*view->itemsize;
-    view->strides = self->strides;
-  }
-  else PY_ERR_INT(PyExc_TypeError, "stride-less requests not supported");
-
-  view->buf = self->buffer;
-  view->readonly = 0;
-  view->suboffsets = NULL;
-  view->ndim = 2;  
-  self->shape[0] = self->nrows; self->shape[1] = self->ncols;
-  view->shape = self->shape;
-
-  view->obj = (PyObject*)self;
-  view->internal = NULL;
-
-  Py_INCREF(self);
-  self->ob_exports++;
-
-  return 0;
-}
-
-static void
-matrix_buffer_relbuf(matrix *self, Py_buffer *view)
-{
-  self->ob_exports--;
-}
-
-static PyBufferProcs matrix_as_buffer = {
-#if PY_MAJOR_VERSION < 3 
-  NULL,
-  NULL,
-  NULL,  
-  NULL,
-#endif
-  (getbufferproc)matrix_buffer_getbuf,
-  (releasebufferproc)matrix_buffer_relbuf
-};
-
-static PyObject * matrix_get_T(matrix *self, void *closure)
-{
-  return matrix_transpose(self);
-}
-
-static PyObject * matrix_get_H(matrix *self, void *closure)
-{
-  return matrix_ctranspose(self);
-}
-
-static PyGetSetDef matrix_getsets[] = {
-    {"size", (getter) matrix_get_size, (setter) matrix_set_size, "matrix dimensions"},
-    {"typecode", (getter) matrix_get_typecode, NULL, "typecode character"},
-    {"T", (getter) matrix_get_T, NULL, "transpose"},
-    {"H", (getter) matrix_get_H, NULL, "conjugate transpose"},
-    {NULL}  /* Sentinel */
-};
-
-PyTypeObject matrix_tp = {
-    PyVarObject_HEAD_INIT(NULL, 0)
-    "cvxopt.base.matrix",
-    sizeof(matrix),
-    0,
-    (destructor)matrix_dealloc,	 /* tp_dealloc */
-    0,                           /* tp_print */
-    0,                           /* tp_getattr */
-    0,                           /* tp_setattr */
-#if PY_MAJOR_VERSION >= 3
-    0,                           /* tp_compare */
-#else
-    (cmpfunc)matrix_compare,     /* tp_compare */
-#endif
-    (reprfunc)matrix_repr,       /* tp_repr */
-    &matrix_as_number,           /* tp_as_number */
-    0,                           /* tp_as_sequence */
-    &matrix_as_mapping,          /* tp_as_mapping */
-    0,                           /* tp_hash */
-    0,                           /* tp_call */
-    (reprfunc)matrix_str,        /* tp_str */
-    0,                           /* tp_getattro */
-    0,                           /* tp_setattro */
-    &matrix_as_buffer,           /* tp_as_buffer */
-#if PY_MAJOR_VERSION >= 3
-    Py_TPFLAGS_DEFAULT | Py_TPFLAGS_BASETYPE,       /* tp_flags */
-#else
-    Py_TPFLAGS_DEFAULT | Py_TPFLAGS_BASETYPE |
-    Py_TPFLAGS_CHECKTYPES | Py_TPFLAGS_HAVE_NEWBUFFER,       /* tp_flags */
-#endif
-    0,                           /* tp_doc */
-    0,                           /* tp_traverse */
-    0,                           /* tp_clear */
-    (richcmpfunc)matrix_richcompare,  /* tp_richcompare */
-    0,                          /* tp_weaklistoffset */
-    (getiterfunc)matrix_iter,   /* tp_iter */
-    0,                          /* tp_iternext */
-    matrix_methods,             /* tp_methods */
-    0,                          /* tp_members */
-    matrix_getsets,             /* tp_getset */
-    0,                          /* tp_base */
-    0,                          /* tp_dict */
-    0,                          /* tp_descr_get */
-    0,                          /* tp_descr_set */
-    0,                          /* tp_dictoffset */
-    0,                          /* tp_init */
-    0,                          /* tp_alloc */
-    matrix_new,                 /* tp_new */
-    0,                          /* tp_free */
-};
-
-/**************************************************************************/
-
-static PyObject *
-matrix_add_generic(PyObject *self, PyObject *other, int inplace)
-{
-  if (!(Matrix_Check(self) || PY_NUMBER(self)) ||
-      !(Matrix_Check(other) || PY_NUMBER(other))) {
-    Py_INCREF(Py_NotImplemented);
-    return Py_NotImplemented;
-  }
-
-  int id_self = get_id(self, (Matrix_Check(self) ? 0 : 1));
-  int id_other = get_id(other, (Matrix_Check(other) ? 0 : 1));
-  int id = MAX(id_self,id_other);
-
-  if (inplace && (id != id_self || (MAT_LGT(self)==1 &&
-      (Matrix_Check(other) && MAT_LGT(other)!=1))))
-    PY_ERR_TYPE("invalid inplace operation");
-
-  /* first operand is a scalar */
-  if (PY_NUMBER(self) || (Matrix_Check(self) && MAT_LGT(self)==1))
-    {
-    number n;
-    if (!inplace) {
-      convert_num[id](&n,self,(Matrix_Check(self) ? 0 : 1),0);
-
-      matrix *ret = Matrix_NewFromMatrix((matrix *)other, id);
-      if (!ret) return PyErr_NoMemory();
-
-      int lgt = MAT_LGT(ret); int i;
-      switch (id) {
-        case INT: 
-          for (i=0; i<lgt; i++) MAT_BUFI(ret)[i] += n.i;
-          break;
-        case DOUBLE: 
-          for (i=0; i<lgt; i++) MAT_BUFD(ret)[i] += n.d;
-          break;
-        case COMPLEX: 
-          for (i=0; i<lgt; i++) MAT_BUFZ(ret)[i] += n.z;
-          break;
-      }
-      return (PyObject *)ret;
-    }
-    else {
-      convert_num[id](&n,other,(Matrix_Check(other) ? 0 : 1),0);
-
-      switch (id) {
-        case INT:     MAT_BUFI(self)[0] += n.i; break;
-        case DOUBLE:  MAT_BUFD(self)[0] += n.d; break;
-        case COMPLEX: MAT_BUFZ(self)[0] += n.z; break;
-      }
-      Py_INCREF(self);
-      return self;
-    }
-    }
-  /* second operand is a scalar */
-  else if (PY_NUMBER(other) || (Matrix_Check(other) &&
-      MAT_LGT(other)==1))
-    {
-    number n;
-    convert_num[id](&n,other,(Matrix_Check(other) ? 0 : 1),0);
-
-    if (!inplace) {
-      matrix *ret = Matrix_NewFromMatrix((matrix *)self, id);
-      if (!ret) return PyErr_NoMemory();
-
-      int lgt = MAT_LGT(self); int i;
-      switch (id) {
-        case INT: 
-          for (i=0; i<lgt; i++) MAT_BUFI(ret)[i] += n.i;
-          break;
-        case DOUBLE: 
-          for (i=0; i<lgt; i++) MAT_BUFD(ret)[i] += n.d;
-          break;
-        case COMPLEX: 
-          for (i=0; i<lgt; i++) MAT_BUFZ(ret)[i] += n.z;
-          break;
-      }
-
-      return (PyObject *)ret;
-    }
-    else {
-      int lgt = MAT_LGT(self); int i;
-      switch (id) {
-        case INT: 
-          for (i=0; i<lgt; i++) MAT_BUFI(self)[i] += n.i;
-          break;
-        case DOUBLE: 
-          for (i=0; i<lgt; i++) MAT_BUFD(self)[i] += n.d;
-          break;
-        case COMPLEX: 
-          for (i=0; i<lgt; i++) MAT_BUFZ(self)[i] += n.z;
-          break;
-      }
-
-      Py_INCREF(self);
-      return self;
-    }
-    }
-  else { /* adding two matrices */
-    if (MAT_NROWS(self) != MAT_NROWS(other) ||
-        MAT_NCOLS(self) != MAT_NCOLS(other))
-      PY_ERR_TYPE("incompatible dimensions");
-
-    void *other_coerce = convert_mtx_alloc((matrix *)other, id);
-    if (!other_coerce) return PyErr_NoMemory();
-
-    if (!inplace) {
-      matrix *ret = Matrix_NewFromMatrix((matrix *)self, id);
-      if (!ret) return PyErr_NoMemory();
-
-      int lgt = MAT_LGT(self), int1 = 1;
-      axpy[id](&lgt, &One[id], other_coerce, &int1, MAT_BUF(ret), &int1);
-
-      if (MAT_BUF(other) != other_coerce) { free(other_coerce); }
-      return (PyObject *)ret;
-    }
-    else {
-      int lgt = MAT_LGT(self), int1 = 1;
-      axpy[id](&lgt, &One[id], other_coerce, &int1, MAT_BUF(self), &int1);
-
-      if (MAT_BUF(other) != other_coerce) { free(other_coerce); }
-
-      Py_INCREF(self);
-      return self;
-    }
-  }
-}
-
-PyObject * matrix_add(PyObject *self, PyObject *other)
-{
-  return matrix_add_generic(self, other, 0);
-}
-
-static PyObject * matrix_iadd(PyObject *self,PyObject *other)
-{
-  return matrix_add_generic(self, other, 1);
-}
-
-static PyObject *
-matrix_sub_generic(PyObject *self, PyObject *other, int inplace)
-{
-  if (!(Matrix_Check(self) || PY_NUMBER(self)) ||
-      !(Matrix_Check(other) || PY_NUMBER(other))) {
-    Py_INCREF(Py_NotImplemented);
-    return Py_NotImplemented;
-  }
-
-  int id_self = get_id(self, (Matrix_Check(self) ? 0 : 1));
-  int id_other = get_id(other, (Matrix_Check(other) ? 0 : 1));
-  int id = MAX(id_self,id_other);
-
-  if (inplace && (id != id_self || (MAT_LGT(self)==1 &&
-      (Matrix_Check(other) && MAT_LGT(other)!=1))))
-    PY_ERR_TYPE("invalid inplace operation");
-
-  /* first operand is a scalar */
-  if (PY_NUMBER(self) || (Matrix_Check(self) && MAT_LGT(self)==1))
-    {
-
-    number n;
-    if (!inplace) {
-      convert_num[id](&n,self,(Matrix_Check(self) ? 0 : 1),0);
-
-      matrix *ret = Matrix_NewFromMatrix((matrix *)other, id);
-      if (!ret) return PyErr_NoMemory();
-
-      int lgt = MAT_LGT(ret); int i; 
-      switch (id) {
-        case INT: 
-          for (i=0; i<lgt; i++) MAT_BUFI(ret)[i] = n.i - MAT_BUFI(ret)[i];
-          break;
-        case DOUBLE:
-          for (i=0; i<lgt; i++) MAT_BUFD(ret)[i] = n.d - MAT_BUFD(ret)[i];
-          break;
-        case COMPLEX: 
-          for (i=0; i<lgt; i++) MAT_BUFZ(ret)[i] = n.z - MAT_BUFZ(ret)[i];
-          break;
-      }
-      return (PyObject *)ret;
-    }
-    else {
-      convert_num[id](&n,other,(Matrix_Check(other) ? 0 : 1),0);
-
-      switch (id) {
-        case INT:     MAT_BUFI(self)[0] -= n.i; break;
-        case DOUBLE:  MAT_BUFD(self)[0] -= n.d; break;
-        case COMPLEX: MAT_BUFZ(self)[0] -= n.z; break;
-      }
-
-      Py_INCREF(self);
-      return self;
-    }
-    }
-  /* second operand is a scalar */
-  else if (PY_NUMBER(other) || (Matrix_Check(other) &&  MAT_LGT(other)==1))
-    {
-    number n;
-    convert_num[id](&n,other,(Matrix_Check(other) ? 0 : 1),0);
-
-    if (!inplace) {
-      matrix *ret = Matrix_NewFromMatrix((matrix *)self, id);
-      if (!ret) return PyErr_NoMemory();
-
-      int lgt = MAT_LGT(self); int i;
-      switch (id) {
-        case INT: 
-          for (i=0; i<lgt; i++) MAT_BUFI(ret)[i] -= n.i;
-          break;
-        case DOUBLE: 
-          for (i=0; i<lgt; i++) MAT_BUFD(ret)[i] -= n.d;
-          break;
-        case COMPLEX: 
-          for (i=0; i<lgt; i++) MAT_BUFZ(ret)[i] -= n.z;
-          break;
-      }
-
-      return (PyObject *)ret;
-    }
-    else {
-      int lgt = MAT_LGT(self); int i;
-      switch (id) {
-        case INT: 
-          for (i=0; i<lgt; i++) MAT_BUFI(self)[i] -= n.i;
-          break;
-        case DOUBLE: 
-          for (i=0; i<lgt; i++) MAT_BUFD(self)[i] -= n.d;
-          break;
-        case COMPLEX: 
-          for (i=0; i<lgt; i++) MAT_BUFZ(self)[i] -= n.z;
-          break;
-      }
-
-      Py_INCREF(self);
-      return self;
-    }
-    }
-  else { /* subtracting two matrices */
-    if (MAT_NROWS(self) != MAT_NROWS(other) ||
-        MAT_NCOLS(self) != MAT_NCOLS(other))
-      PY_ERR_TYPE("incompatible dimensions");
-
-    void *other_coerce = convert_mtx_alloc((matrix *)other, id);
-    if (!other_coerce) return PyErr_NoMemory();
-
-    if (!inplace) {
-      matrix *ret = Matrix_NewFromMatrix((matrix *)self, id);
-      if (!ret) return PyErr_NoMemory();
-
-      int lgt = MAT_LGT(self), int1 = 1;
-      axpy[id](&lgt, &MinusOne[id], other_coerce, &int1, MAT_BUF(ret), &int1);
-
-      if (MAT_BUF(other) != other_coerce) { free(other_coerce); }
-      return (PyObject *)ret;
-    }
-    else {
-      int lgt = MAT_LGT(self), int1 = 1;
-      axpy[id](&lgt,&MinusOne[id],other_coerce,&int1,MAT_BUF(self),&int1);
-
-      if (MAT_BUF(other) != other_coerce) { free(other_coerce); }
-
-      Py_INCREF(self);
-      return self;
-    }
-  }
-}
-
-PyObject * matrix_sub(PyObject *self, PyObject *other)
-{
-  return matrix_sub_generic(self, other, 0);
-}
-
-static PyObject * matrix_isub(PyObject *self,PyObject *other)
-{
-  return matrix_sub_generic(self, other, 1);
-}
-
-static PyObject *
-matrix_mul_generic(PyObject *self, PyObject *other, int inplace)
-{
-  if (!(Matrix_Check(self) || PY_NUMBER(self)) ||
-      !(Matrix_Check(other) || PY_NUMBER(other))) {
-    Py_INCREF(Py_NotImplemented);
-    return Py_NotImplemented;
-  }
-
-  int id_self = get_id(self, (Matrix_Check(self) ? 0 : 1));
-  int id_other = get_id(other, (Matrix_Check(other) ? 0 : 1));
-  int id = MAX(id_self,id_other);
-
-  if (inplace && (id != id_self || (MAT_LGT(self)==1 &&
-      (Matrix_Check(other) && MAT_LGT(other)!=1)) ||
-      (MAT_LGT(self)>1 && (Matrix_Check(other) && MAT_LGT(other)>1))) )
-    PY_ERR_TYPE("invalid inplace operation");
-
-  /* first operand is a scalar */
-  if (PY_NUMBER(self) || (Matrix_Check(self) && MAT_LGT(self)==1))
-    {
-    number n;
-    if (!inplace) {
-      convert_num[id](&n,self,(Matrix_Check(self) ? 0 : 1),0);
-
-      matrix *ret = Matrix_NewFromMatrix((matrix *)other, id);
-      if (!ret) return PyErr_NoMemory();
-
-      int lgt = MAT_LGT(ret), int1 = 1;
-      scal[id](&lgt, &n, ret->buffer, &int1);
-      return (PyObject *)ret;
-    }
-    else {
-      convert_num[id](&n,other,(Matrix_Check(other) ? 0 : 1),0);
-
-      int int1 = 1;
-      scal[id](&int1, &n, MAT_BUF(self), &int1);
-
-      Py_INCREF(self);
-      return self;
-    }
-    }
-  /* second operand is a scalar */
-  else if (PY_NUMBER(other) || (Matrix_Check(other) &&
-      MAT_LGT(other)==1))
-    {
-    number n;
-    convert_num[id](&n,other,(Matrix_Check(other) ? 0 : 1),0);
-
-    if (!inplace) {
-      matrix *ret = Matrix_NewFromMatrix((matrix *)self, id);
-      if (!ret) return PyErr_NoMemory();
-
-      int lgt = MAT_LGT(self), int1 = 1;
-      scal[id](&lgt, &n, ret->buffer, &int1);
-      return (PyObject *)ret;
-    }
-    else {
-      int lgt = MAT_LGT(self), int1 = 1;
-      scal[id](&lgt, &n, MAT_BUF(self), &int1);
-
-      Py_INCREF(self);
-      return self;
-    }
-    }
-  else { /* multiplying two matrices */
-    if (MAT_NCOLS(self) != MAT_NROWS(other))
-      PY_ERR_TYPE("incompatible dimensions");
-
-    int m = MAT_NROWS(self), n = MAT_NCOLS(other), k = MAT_NCOLS(self);
-
-    int ldA = MAX(1,MAT_NROWS(self));
-    int ldB = MAX(1,MAT_NROWS(other));
-    int ldC = MAX(1,MAT_NROWS(self));
-    char transA='N', transB='N';
-
-    void *self_coerce = convert_mtx_alloc((matrix *)self, id);
-    if (!self_coerce) return PyErr_NoMemory();
-
-    void *other_coerce = convert_mtx_alloc((matrix *)other, id);
-    if (!other_coerce) {
-      if (MAT_ID(self) != id) { free(self_coerce); }
-      return PyErr_NoMemory();
-    }
-
-    matrix *c = Matrix_New(m, n, id);
-    if (!c) {
-      if (MAT_ID(self) != id)  { free(self_coerce); }
-      if (MAT_ID(other) != id) { free(other_coerce); }
-      return PyErr_NoMemory();
-    }
-
-    gemm[id](&transA, &transB, &m, &n, &k, &One[id], self_coerce,
-        &ldA, other_coerce, &ldB, &Zero[id], MAT_BUF(c), &ldC);
-
-    if (MAT_ID(self) != id)  { free(self_coerce); }
-    if (MAT_ID(other) != id) { free(other_coerce); }
-    return (PyObject *)c;
-  }
-}
-
-static PyObject * matrix_mul(PyObject *self, PyObject *other)
-{
-  return matrix_mul_generic(self, other, 0);
-}
-
-static PyObject * matrix_imul(PyObject *self,PyObject *other)
-{
-  return matrix_mul_generic(self, other, 1);
-}
-
-static PyObject *
-matrix_div_generic(PyObject *self, PyObject *other, int inplace)
-{
-  if (!((Matrix_Check(other) && MAT_LGT(other)==1) || PY_NUMBER(other))) {
-    Py_INCREF(Py_NotImplemented);
-    return Py_NotImplemented;
-  }
-
-  int id_self = get_id(self, (Matrix_Check(self) ? 0 : 1));
-  int id_other = get_id(other, (Matrix_Check(other) ? 0 : 1));
-#if PY_MAJOR_VERSION >= 3
-  int id = MAX(DOUBLE, MAX(id_self,id_other));
-#else
-  int id = MAX(id_self,id_other);
-#endif
-
-  number n;
-  convert_num[id](&n,other,(Matrix_Check(other) ? 0 : 1),0);
-
-  if (!inplace) {
-    matrix *ret = Matrix_NewFromMatrix((matrix *)self, id);
-    if (!ret) return PyErr_NoMemory();
-
-    int lgt = MAT_LGT(ret);
-    if (div_array[id](ret->buffer, n, lgt)) { Py_DECREF(ret); return NULL; }
-    return (PyObject *)ret;
-  }
-  else {
-    if (id != id_self) PY_ERR_TYPE("invalid inplace operation");
-
-    if (div_array[id](MAT_BUF(self), n, MAT_LGT(self)))
-      return NULL;
-
-    Py_INCREF(self);
-    return self;
-  }
-}
-
-static PyObject * matrix_div(PyObject *self, PyObject *other)
-{
-  return matrix_div_generic(self, other, 0);
-}
-
-static PyObject * matrix_idiv(PyObject *self,PyObject *other)
-{
-  return matrix_div_generic(self, other, 1);
-}
-
-static PyObject *
-matrix_rem_generic(PyObject *self, PyObject *other, int inplace)
-{
-  if (!((Matrix_Check(other) && MAT_LGT(other)==1) || PY_NUMBER(other))) {
-    Py_INCREF(Py_NotImplemented);
-    return Py_NotImplemented;
-  }
-
-  int id_self = get_id(self, (Matrix_Check(self) ? 0 : 1));
-  int id_other = get_id(other, (Matrix_Check(other) ? 0 : 1));
-  int id = MAX(id_self,id_other);
-
-  if (id == COMPLEX) PY_ERR(PyExc_NotImplementedError, "complex modulo");
-
-  number n;
-  convert_num[id](&n,other,(Matrix_Check(other) ? 0 : 1),0);
-
-  if (!inplace) {
-    matrix *ret = Matrix_NewFromMatrix((matrix *)self, id);
-    if (!ret) return PyErr_NoMemory();
-
-    int lgt = MAT_LGT(ret);
-    if (mtx_rem[id](ret->buffer, n, lgt)) { Py_DECREF(ret); return NULL; }
-    return (PyObject *)ret;
-  }
-  else {
-    void *ptr = convert_mtx_alloc((matrix *)self, id);
-    if (!ptr) return PyErr_NoMemory();
-
-    int lgt = MAT_LGT(self);
-    if (mtx_rem[id](ptr,n,lgt)) { free(ptr); return NULL; }
-
-    free_convert_mtx_alloc(self, ptr, id);
-    Py_INCREF(self);
-    return self;
-  }
-}
-
-static PyObject * matrix_rem(PyObject *self, PyObject *other)
-{
-  return matrix_rem_generic(self, other, 0);
-}
-
-static PyObject * matrix_irem(PyObject *self, PyObject *other)
-{
-  return matrix_rem_generic(self, other, 1);
-}
-
-static PyObject * matrix_neg(matrix *self)
-{
-  matrix *x = Matrix_NewFromMatrix(self,self->id);
-  if (!x) return PyErr_NoMemory();
-
-  int n = MAT_LGT(x), int1 = 1;
-  scal[x->id](&n, &MinusOne[x->id], x->buffer, &int1);
-
-  return (PyObject *)x;
-}
-
-static PyObject * matrix_pos(matrix *self)
-{
-  matrix *x = Matrix_NewFromMatrix(self, self->id);
-  if (!x) return PyErr_NoMemory();
-
-  return (PyObject *)x;
-}
-
-static PyObject * matrix_abs(matrix *self)
-{
-  matrix *ret = Matrix_New(self->nrows, self->ncols,
-      (self->id == COMPLEX ? DOUBLE : self->id));
-
-  if (!ret) return PyErr_NoMemory();
-
-  mtx_abs[self->id](MAT_BUF(self), MAT_BUF(ret), MAT_LGT(self));
-  return (PyObject *)ret;
-}
-
-static PyObject * matrix_pow(PyObject *self, PyObject *other)
-{
-  if (!PY_NUMBER(other)) PY_ERR_TYPE("exponent must be a number");
-
-  number val;
-  int id = MAX(DOUBLE, MAX(MAT_ID(self), get_id(other, 1)));
-  convert_num[id](&val, other, 1, 0);
-  matrix *Y = Matrix_NewFromMatrix((matrix *)self, id);
-  if (!Y) return PyErr_NoMemory();
-
-  int i;
-  for (i=0; i<MAT_LGT(Y); i++) {
-    if (id == DOUBLE) {
-      if ((MAT_BUFD(Y)[i] == 0.0 && val.d < 0.0) ||
-          (MAT_BUFD(Y)[i] < 0.0 && val.d < 1.0 && val.d > 0.0)) {
-        Py_DECREF(Y);
-        PY_ERR(PyExc_ValueError, "domain error");
-      }
-
-
-      MAT_BUFD(Y)[i] = pow(MAT_BUFD(Y)[i], val.d);
-    } else {
-      if (MAT_BUFZ(Y)[i] == 0.0 && (cimag(val.z) != 0.0 || creal(val.z)<0.0)) {
-        Py_DECREF(Y);
-        PY_ERR(PyExc_ValueError, "domain error");
-      }
-      MAT_BUFZ(Y)[i] = cpow(MAT_BUFZ(Y)[i], val.z);
-    }
-  }
-
-  return (PyObject *)Y;
-}
-
-static int matrix_nonzero(matrix *self)
-{
-  int i, res = 0;
-  for (i=0; i<MAT_LGT(self); i++) {
-    if ((MAT_ID(self) == INT) && (MAT_BUFI(self)[i] != 0)) res = 1;
-    else if ((MAT_ID(self) == DOUBLE) && (MAT_BUFD(self)[i] != 0)) res = 1;
-    else if ((MAT_ID(self) == COMPLEX) && (MAT_BUFZ(self)[i] != 0)) res = 1;
-  }
-
-  return res;
-}
-
-static PyNumberMethods matrix_as_number = {
-    (binaryfunc)matrix_add,    /*nb_add*/
-    (binaryfunc)matrix_sub,    /*nb_subtract*/
-    (binaryfunc)matrix_mul,    /*nb_multiply*/
-#if PY_MAJOR_VERSION < 3
-    (binaryfunc)matrix_div,    /*nb_divide*/
-#endif
-    (binaryfunc)matrix_rem,    /*nb_remainder*/
-    0,                         /*nb_divmod*/
-    (ternaryfunc)matrix_pow,   /*nb_power*/
-    (unaryfunc)matrix_neg,     /*nb_negative*/
-    (unaryfunc)matrix_pos,     /*nb_positive*/
-    (unaryfunc)matrix_abs,     /*nb_absolute*/
-    (inquiry)matrix_nonzero,   /*nb_nonzero*/
-    0,                         /*nb_invert*/
-    0,	                       /*nb_lshift*/
-    0,                         /*nb_rshift*/
-    0,                         /*nb_and*/
-    0,                         /*nb_xor*/
-    0,                         /*nb_or*/
-#if PY_MAJOR_VERSION < 3
-    0,                         /*nb_coerce*/
-#endif
-    0,	                       /*nb_int*/
-    0,                         /*nb_long*/
-    0,                         /*nb_float*/
-#if PY_MAJOR_VERSION < 3
-    0,                         /*nb_oct*/
-    0,                         /*nb_hex*/
-#endif
-    (binaryfunc)matrix_iadd,   /*nb_inplace_add*/
-    (binaryfunc)matrix_isub,   /*nb_inplace_subtract*/
-    (binaryfunc)matrix_imul,   /*nb_inplace_multiply*/
-#if PY_MAJOR_VERSION < 3
-    (binaryfunc)matrix_idiv,   /*nb_inplace_divide*/
-#endif
-    (binaryfunc)matrix_irem,   /*nb_inplace_remainder*/
-    0,                         /*nb_inplace_power*/
-    0,                         /*nb_inplace_lshift*/
-    0,                         /*nb_inplace_rshift*/
-    0,                         /*nb_inplace_and*/
-    0,                         /*nb_inplace_xor*/
-    0,                         /*nb_inplace_or*/
-    0,                         /*nb_floor_divide*/
-#if PY_MAJOR_VERSION < 3
-    0,                         /*nb_true_divide*/
-#else
-    (binaryfunc)matrix_div,    /*nb_true_divide*/
-#endif
-    0,                         /*nb_inplace_floor_divide*/
-#if PY_MAJOR_VERSION < 3
-    0,                         /*nb_inplace_true_divide*/
-#else
-    (binaryfunc)matrix_idiv    /*nb_inplace_true_divide*/
-#endif
-};
-
-
-/*********************** Iterator **************************/
-
-typedef struct {
-  PyObject_HEAD
-  long index;
-  matrix *mObj;
-} matrixiter;
-
-static PyTypeObject matrixiter_tp;
-
-#define MatrixIter_Check(O) PyObject_TypeCheck(O, &matrixiter_tp)
-
-static PyObject *
-matrix_iter(matrix *obj)
-{
-  matrixiter *it;
-
-  if (!Matrix_Check(obj)) {
-    PyErr_BadInternalCall();
-    return NULL;
-  }
-
-  it = PyObject_GC_New(matrixiter, &matrixiter_tp);
-  if (!it) return NULL;
-
-  matrixiter_tp.tp_iter = PyObject_SelfIter;
-  matrixiter_tp.tp_getattro = PyObject_GenericGetAttr;
-
-  Py_INCREF(obj);
-  it->index = 0;
-  it->mObj = obj;
-  PyObject_GC_Track(it);
-
-  return (PyObject *)it;
-}
-
-static void
-matrixiter_dealloc(matrixiter *it)
-{
-  PyObject_GC_UnTrack(it);
-  Py_XDECREF(it->mObj);
-  PyObject_GC_Del(it);
-}
-
-static int
-matrixiter_traverse(matrixiter *it, visitproc visit, void *arg)
-{
-  if (it->mObj == NULL)
-    return 0;
-
-  return visit((PyObject *)(it->mObj), arg);
-}
-
-static PyObject *
-matrixiter_next(matrixiter *it)
-{
-  assert(MatrixIter_Check(it));
-  if (it->index >= MAT_LGT(it->mObj))
-    return NULL;
-
-  return num2PyObject[it->mObj->id](it->mObj->buffer, it->index++);
-}
-
-static PyTypeObject matrixiter_tp = {
-    PyVarObject_HEAD_INIT(NULL, 0)
-    "matrixiter",                       /* tp_name */
-    sizeof(matrixiter),                 /* tp_basicsize */
-    0,                                  /* tp_itemsize */
-    (destructor)matrixiter_dealloc,     /* tp_dealloc */
-    0,                                  /* tp_print */
-    0,                                  /* tp_getattr */
-    0,                                  /* tp_setattr */
-    0,                                  /* tp_compare */
-    0,                                  /* tp_repr */
-    0,                                  /* tp_as_number */
-    0,                                  /* tp_as_sequence */
-    0,                                  /* tp_as_mapping */
-    0,                                  /* tp_hash */
-    0,                                  /* tp_call */
-    0,                                  /* tp_str */
-    0,                                  /* tp_getattro */
-    0,                                  /* tp_setattro */
-    0,	                                /* tp_as_buffer */
-    Py_TPFLAGS_DEFAULT | Py_TPFLAGS_HAVE_GC,/* tp_flags */
-    0,                                  /* tp_doc */
-    (traverseproc)matrixiter_traverse,  /* tp_traverse */
-    0,                                  /* tp_clear */
-    0,                                  /* tp_richcompare */
-    0,                                  /* tp_weaklistoffset */
-    0,                                  /* tp_iter */
-    (iternextfunc)matrixiter_next,      /* tp_iternext */
-    0,                                  /* tp_methods */
-};
-
-
-
-PyObject * matrix_log(matrix *self, PyObject *args, PyObject *kwrds)
-{
-  PyObject *A;
-
-  if (!PyArg_ParseTuple(args, "O", &A)) return NULL;
-
-#if PY_MAJOR_VERSION >= 3
-  if (PyLong_Check(A) || PyFloat_Check(A)) {
-#else
-  if (PyInt_Check(A) || PyFloat_Check(A)) {
-#endif
-    double f = PyFloat_AsDouble(A);
-    if (f>0.0)
-      return Py_BuildValue("d",log(f));
-    else
-      PY_ERR(PyExc_ValueError, "domain error");
-  }
-  else if (PyComplex_Check(A)) {
-    number n;
-    convert_num[COMPLEX](&n, A, 1, 0);
-
-    if (n.z == 0) PY_ERR(PyExc_ValueError, "domain error");
-
-    n.z = clog(n.z);
-    return num2PyObject[COMPLEX](&n, 0);
-  }
-
-  else if (Matrix_Check(A)  && (MAT_ID(A) == INT || MAT_ID(A) == DOUBLE)) {
-    if (MAT_LGT(A) == 0)
-      return (PyObject *)Matrix_New(MAT_NROWS(A),MAT_NCOLS(A),DOUBLE);
-
-    double val = (MAT_ID(A) == INT ? MAT_BUFI(A)[0] : MAT_BUFD(A)[0]);
-
-    int i;
-    for (i=1; i<MAT_LGT(A); i++) {
-      if (MAT_ID(A) == INT)
-        val = MIN(val,(MAT_BUFI(A)[i]));
-      else
-        val = MIN(val,(MAT_BUFD(A)[i]));
-    }
-
-    if (val > 0.0) {
-      matrix *ret = Matrix_New(MAT_NROWS(A), MAT_NCOLS(A), DOUBLE);
-      if (!ret) return PyErr_NoMemory();
-
-      for (i=0; i<MAT_LGT(A); i++)
-        MAT_BUFD(ret)[i] = log((MAT_ID(A)== INT ?
-            MAT_BUFI(A)[i] : MAT_BUFD(A)[i]));
-
-      return (PyObject *)ret;
-    }
-    else PY_ERR(PyExc_ValueError, "domain error");
-
-  }
-  else if (Matrix_Check(A) && MAT_ID(A) == COMPLEX) {
-    matrix *ret = Matrix_New(MAT_NROWS(A), MAT_NCOLS(A), COMPLEX);
-    if (!ret) return PyErr_NoMemory();
-
-    int i;
-    for (i=0; i<MAT_LGT(A); i++) {
-      if (MAT_BUFZ(A)[i] == 0) {
-        Py_DECREF(ret);
-        PY_ERR(PyExc_ValueError, "domain error");
-      }
-      MAT_BUFZ(ret)[i] = clog(MAT_BUFZ(A)[i]);
-    }
-    return (PyObject *)ret;
-  }
-  else PY_ERR_TYPE("argument must a be a number or dense matrix");
-}
-
-PyObject * matrix_exp(matrix *self, PyObject *args, PyObject *kwrds)
-{
-  PyObject *A;
-
-  if (!PyArg_ParseTuple(args, "O", &A)) return NULL;
-
-#if PY_MAJOR_VERSION >= 3
-  if (PyLong_Check(A) || PyFloat_Check(A))
-#else
-  if (PyInt_Check(A) || PyFloat_Check(A))
-#endif
-    return Py_BuildValue("d",exp(PyFloat_AsDouble(A)));
-
-  else if (PyComplex_Check(A)) {
-    number n;
-    convert_num[COMPLEX](&n, A, 1, 0);
-    n.z = cexp(n.z);
-    return num2PyObject[COMPLEX](&n, 0);
-  }
-
-  else if (Matrix_Check(A)) {
-    matrix *ret = Matrix_New(MAT_NROWS(A),MAT_NCOLS(A),
-        (MAT_ID(A) == COMPLEX ? COMPLEX : DOUBLE));
-    if (!ret) return PyErr_NoMemory();
-
-    int i;
-    if (MAT_ID(ret) == DOUBLE)
-      for (i=0; i<MAT_LGT(ret); i++)
-        MAT_BUFD(ret)[i] = exp(MAT_ID(A) == DOUBLE ? MAT_BUFD(A)[i] :
-        MAT_BUFI(A)[i]);
-    else
-      for (i=0; i<MAT_LGT(ret); i++)
-        MAT_BUFZ(ret)[i] = cexp(MAT_BUFZ(A)[i]);
-
-    return (PyObject *)ret;
-  }
-  else PY_ERR_TYPE("argument must a be a number or dense matrix");
-}
-
-PyObject * matrix_sqrt(matrix *self, PyObject *args, PyObject *kwrds)
-{
-  PyObject *A;
-
-  if (!PyArg_ParseTuple(args, "O", &A)) return NULL;
-
-#if PY_MAJOR_VERSION >= 3
-  if (PyLong_Check(A) || PyFloat_Check(A)) {
-#else
-  if (PyInt_Check(A) || PyFloat_Check(A)) {
-#endif
-    double f = PyFloat_AsDouble(A);
-    if (f >= 0.0)
-      return Py_BuildValue("d",sqrt(f));
-    else PY_ERR(PyExc_ValueError, "domain error");
-  }
-  else if (PyComplex_Check(A)) {
-    number n;
-    convert_num[COMPLEX](&n, A, 1, 0);
-    n.z = csqrt(n.z);
-    return num2PyObject[COMPLEX](&n, 0);
-  }
-  else if (Matrix_Check(A) && (MAT_ID(A) == INT || MAT_ID(A) == DOUBLE)) {
-    if (MAT_LGT(A) == 0)
-      return (PyObject *)Matrix_New(MAT_NROWS(A),MAT_NCOLS(A),DOUBLE);
-
-    double val = (MAT_ID(A) == INT ? MAT_BUFI(A)[0] : MAT_BUFD(A)[0]);
-
-    int i;
-    for (i=1; i<MAT_LGT(A); i++) {
-      if (MAT_ID(A) == INT)
-        val = MIN(val,(MAT_BUFI(A)[i]));
-      else
-        val = MIN(val,(MAT_BUFD(A)[i]));
-    }
-
-    if (val >= 0.0) {
-      matrix *ret = Matrix_New(MAT_NROWS(A), MAT_NCOLS(A), DOUBLE);
-      if (!ret) return PyErr_NoMemory();
-
-      for (i=0; i<MAT_LGT(A); i++)
-        MAT_BUFD(ret)[i] = sqrt((MAT_ID(A)== INT ?
-            MAT_BUFI(A)[i] : MAT_BUFD(A)[i]));
-
-      return (PyObject *)ret;
-
-    }
-    else PY_ERR(PyExc_ValueError, "domain error");
-  }
-  else if (Matrix_Check(A) && MAT_ID(A) == COMPLEX) {
-    matrix *ret = Matrix_New(MAT_NROWS(A), MAT_NCOLS(A), COMPLEX);
-    if (!ret) return PyErr_NoMemory();
-
-    int i;
-    for (i=0; i<MAT_LGT(A); i++)
-      MAT_BUFZ(ret)[i] = csqrt(MAT_BUFZ(A)[i]);
-
-    return (PyObject *)ret;
-  }
-  else PY_ERR_TYPE("argument must a be a number or dense matrix");
-}
-
-PyObject * matrix_cos(matrix *self, PyObject *args, PyObject *kwrds)
-{
-  PyObject *A;
-
-  if (!PyArg_ParseTuple(args, "O", &A)) return NULL;
-
-#if PY_MAJOR_VERSION >= 3
-  if (PyLong_Check(A) || PyFloat_Check(A))
-#else
-  if (PyInt_Check(A) || PyFloat_Check(A))
-#endif
-    return Py_BuildValue("d",cos(PyFloat_AsDouble(A)));
-
-  else if (PyComplex_Check(A)) {
-    number n;
-    convert_num[COMPLEX](&n, A, 1, 0);
-    n.z = ccos(n.z);
-    return num2PyObject[COMPLEX](&n, 0);
-  }
-
-  else if (Matrix_Check(A)) {
-    matrix *ret = Matrix_New(MAT_NROWS(A),MAT_NCOLS(A),
-        (MAT_ID(A) == COMPLEX ? COMPLEX : DOUBLE));
-    if (!ret) return PyErr_NoMemory();
-
-    int_t i;
-    if (MAT_ID(ret) == DOUBLE)
-      for (i=0; i<MAT_LGT(ret); i++)
-        MAT_BUFD(ret)[i] = cos(MAT_ID(A) == DOUBLE ? MAT_BUFD(A)[i] :
-        MAT_BUFI(A)[i]);
-    else
-      for (i=0; i<MAT_LGT(ret); i++)
-        MAT_BUFZ(ret)[i] = ccos(MAT_BUFZ(A)[i]);
-
-    return (PyObject *)ret;
-  }
-  else PY_ERR_TYPE("argument must a be a number or dense matrix");
-}
-
-PyObject * matrix_sin(matrix *self, PyObject *args, PyObject *kwrds)
-{
-  PyObject *A;
-
-  if (!PyArg_ParseTuple(args, "O", &A)) return NULL;
-
-#if PY_MAJOR_VERSION >= 3
-  if (PyLong_Check(A) || PyFloat_Check(A))
-#else
-  if (PyInt_Check(A) || PyFloat_Check(A))
-#endif
-    return Py_BuildValue("d",sin(PyFloat_AsDouble(A)));
-
-  else if (PyComplex_Check(A)) {
-    number n;
-    convert_num[COMPLEX](&n, A, 1, 0);
-    n.z = csin(n.z);
-    return num2PyObject[COMPLEX](&n, 0);
-  }
-
-  else if (Matrix_Check(A)) {
-    matrix *ret = Matrix_New(MAT_NROWS(A),MAT_NCOLS(A),
-        (MAT_ID(A) == COMPLEX ? COMPLEX : DOUBLE));
-    if (!ret) return PyErr_NoMemory();
-
-    int_t i;
-    if (MAT_ID(ret) == DOUBLE)
-      for (i=0; i<MAT_LGT(ret); i++)
-        MAT_BUFD(ret)[i] = sin(MAT_ID(A) == DOUBLE ? MAT_BUFD(A)[i] :
-        MAT_BUFI(A)[i]);
-    else
-      for (i=0; i<MAT_LGT(ret); i++)
-        MAT_BUFZ(ret)[i] = csin(MAT_BUFZ(A)[i]);
-
-    return (PyObject *)ret;
-  }
-  else PY_ERR_TYPE("argument must a be a number or dense matrix");
-}
-=======
-/*
- * Copyright 2012-2016 M. Andersen and L. Vandenberghe.
- * Copyright 2010-2011 L. Vandenberghe.
- * Copyright 2004-2009 J. Dahl and L. Vandenberghe.
- *
- * This file is part of CVXOPT.
- *
- * CVXOPT is free software; you can redistribute it and/or modify
- * it under the terms of the GNU General Public License as published by
- * the Free Software Foundation; either version 3 of the License, or
- * (at your option) any later version.
- *
- * CVXOPT is distributed in the hope that it will be useful,
- * but WITHOUT ANY WARRANTY; without even the implied warranty of
- * MERCHANTABILITY or FITNESS FOR A PARTICULAR PURPOSE.  See the
- * GNU General Public License for more details.
- *
- * You should have received a copy of the GNU General Public License
- * along with this program.  If not, see <http://www.gnu.org/licenses/>.
- */
-
-#define BASE_MODULE
-
-#include "Python.h"
-#include "cvxopt.h"
-#include "misc.h"
-#include <complexobject.h>
-
-/* prototyping and forward declarations */
-extern void (*axpy[])(int *, number *, void *, int *, void *, int *) ;
-extern void (*scal[])(int *, number *, void *, int *) ;
-extern void (*gemm[])(char *, char *, int *, int *, int *, void *, void *,
-    int *, void *, int *, void *, void *, int *) ;
-extern void (*mtx_abs[])(void *, void *, int) ;
-extern int (*div_array[])(void *, number, int) ;
-extern int (*mtx_rem[])(void *, number, int) ;
-
-extern void (*write_num[])(void *, int, void *, int) ;
-extern int (*convert_num[])(void *, void *, int, int_t) ;
-extern PyObject * (*num2PyObject[])(void *, int) ;
-int get_id(void *, int ) ;
-
-extern const int  E_SIZE[];
-extern const char TC_CHAR[][2];
-extern number One[3], MinusOne[3], Zero[3];
-#ifdef _WIN64
-static char FMT_STR[][5] = {"q","d","Zd","i","l"};
-#else
-static char FMT_STR[][4] = {"l","d","Zd","i"};
-#endif
-
-extern PyObject *base_mod;
-extern PyTypeObject spmatrix_tp ;
-
-PyTypeObject matrix_tp ;
-matrix * Matrix_New(int, int, int);
-matrix * Matrix_NewFromMatrix(matrix *, int);
-matrix * Matrix_NewFromSequence(PyObject *, int);
-matrix * Matrix_NewFromNumber(int , int , int , void *, int ) ;
-matrix * Matrix_NewFromPyBuffer(PyObject *, int, int *); 
-matrix * dense(spmatrix *);
-matrix * dense_concat(PyObject *, int);
-matrix * create_indexlist(int_t, PyObject *);
-static PyNumberMethods matrix_as_number ;
-static PyObject * matrix_iter(matrix *) ;
-
-
-void dscal_(int *, double *, double *, int *) ;
-void zscal_(int *, double complex *, double complex *, int *) ;
-void daxpy_(int *, double *, double *, int *, double *, int *) ;
-void zaxpy_(int *, double complex *, double complex *, int *, double complex *, int *) ;
-void dgemm_(char *, char *, int *, int *, int *, double *, double *,
-    int *, double *, int *, double *, double *, int *) ;
-void zgemm_(char *, char *, int *, int *, int *, double complex *, double complex *,
-    int *, double complex *, int *, double complex *, double complex *, int *) ;
-
-
-
-static const char err_mtx_list2matrix[][35] =
-    {"not an integer list",
-        "not a floating point list",
-        "not a complex floating point list" };
-
-#define free_convert_mtx_alloc(O1, O2, id) { \
-    if (MAT_BUF(O1) != O2) { \
-      free(MAT_BUF(O1)); MAT_BUF(O1) = O2; MAT_ID(O1) = id; \
-    } \
-}
-
-#define free_lists_exit(argI,argJ,I,J,ret) { \
-    if (argI && !Matrix_Check(argI)) { Py_XDECREF(I); } \
-    if (argJ && !Matrix_Check(argJ)) { Py_XDECREF(J); } \
-    return ret; }
-
-
-static int convert_mtx(matrix *src, void *dest, int id)
-{
-  if (PY_NUMBER((PyObject *)src))
-    return convert_num[id](dest, src, 1, 0);
-
-  if (MAT_ID(src) == id) {
-    memcpy(dest, src->buffer, (size_t)E_SIZE[src->id]*MAT_LGT(src) );
-    return 0;
-  }
-
-  int_t i;
-  for (i=0; i<MAT_LGT(src); i++)
-    if (convert_num[id]((unsigned char*)dest + i*E_SIZE[id], src, 0,i)) return -1;
-
-  return 0;
-}
-
-void * convert_mtx_alloc(matrix *src, int id)
-{
-  void *ptr;
-  if (MAT_ID(src) == id) return MAT_BUF(src);
-
-  if (!(ptr = malloc(E_SIZE[id]*MAT_LGT(src)))) return NULL;
-
-  int_t i;
-  for (i=0; i<MAT_LGT(src); i++)
-    if (convert_num[id]((unsigned char*)ptr + i*E_SIZE[id], src, 0,i))
-      { free(ptr); return NULL; }
-
-  return ptr;
-}
-
-
-/*
-  Creates an unpopulated "empty" matrix. In API
- */
-matrix * Matrix_New(int nrows, int ncols, int id)
-{
-  matrix *a;
-  if ((nrows < 0) || (ncols < 0) || (id < INT) || (id > COMPLEX)) {
-    PyErr_BadInternalCall();
-    return NULL;
-  }
-
-  if (!(a = (matrix *)matrix_tp.tp_alloc(&matrix_tp, 0)))
-    return NULL;
-
-  a->id = id; a->nrows = nrows; a->ncols = ncols;
-  if ((a->buffer = calloc(nrows*ncols,E_SIZE[id])))
-    return a;
-  else if (nrows*ncols == 0) 
-    return a;
-  else {
-#if PY_MAJOR_VERSION >= 3
-    Py_TYPE(a)->tp_free((PyObject*)a);
-#else
-    a->ob_type->tp_free((PyObject*)a);
-#endif
-    return (matrix *)PyErr_NoMemory();
-  }
-}
-
-/*
-  Creates a copy of matrix as a new object. In API.
- */
-matrix *Matrix_NewFromMatrix(matrix *src, int id)
-{
-  matrix *a;
-
-  if (PY_NUMBER((PyObject *)src))
-    return Matrix_NewFromNumber(1, 1, id, src, 1);
-
-  if (!(a = Matrix_New(src->nrows, src->ncols, id)))
-    return (matrix *)PyErr_NoMemory();
-
-  if (convert_mtx(src, a->buffer, id)) {
-    Py_DECREF(a); PY_ERR_TYPE("illegal type conversion");
-  }
-
-  return a;
-}
-
-/*
-  Creates a matrix from buffer interface.
- */
-matrix *Matrix_NewFromPyBuffer(PyObject *obj, int id, int *ndim) 
-{
-  /* flags: buffer must provide format and stride information */
-  int flags = PyBUF_FORMAT | PyBUF_STRIDES;  
-
-  Py_buffer *view = (Py_buffer *)malloc(sizeof(Py_buffer));
-  if (PyObject_GetBuffer(obj, view, flags)) {
-    free(view);
-    PY_ERR_TYPE("buffer not supported"); 
-  }
-
-  if (view->ndim != 1 && view->ndim != 2) {
-    free(view);
-    PY_ERR_TYPE("imported array must have 1 or 2 dimensions");
-  }
-  
-  /* check buffer format */
-#ifdef _WIN64
-  int int_to_int_t = !strcmp(view->format, FMT_STR[3]) || !strcmp(view->format, FMT_STR[4]);  
-#else
-  int int_to_int_t = !strcmp(view->format, FMT_STR[3]);  
-#endif
-  int src_id;
-  if (!strcmp(view->format, FMT_STR[0]) || int_to_int_t)
-    src_id = INT;  
-  else if (!strcmp(view->format, FMT_STR[1]))
-    src_id = DOUBLE;
-  else if (!strcmp(view->format, FMT_STR[2]))
-    src_id = COMPLEX;
-  else {
-    PyBuffer_Release(view); 
-    free(view);
-    PY_ERR_TYPE("buffer format not supported");
-  }
-
-  if (id == -1) id = src_id;
-  if ((src_id > id) || (view->itemsize != E_SIZE[src_id] && !int_to_int_t)) {
-    PyBuffer_Release(view);
-    free(view);
-    PY_ERR_TYPE("invalid array type");
-  }
-
- *ndim = view->ndim;
- 
- matrix *a = Matrix_New((int)view->shape[0], view->ndim == 2 ? (int)view->shape[1] : 1, id);
- if (!a) {
-   PyBuffer_Release(view); 
-   free(view);
-   return (matrix *)PyErr_NoMemory();
- }
-
- int i, j, cnt;
- 
- for (j=0, cnt=0; j<MAT_NCOLS(a); j++) {
-   for (i=0; i< (int)view->shape[0]; i++, cnt++) {
-     
-     number n;
-     switch (id) {
-     case INT :
-       if (int_to_int_t)
-	 MAT_BUFI(a)[cnt] =
-	   *(int *)((unsigned char*)view->buf+i*view->strides[0]+j*view->strides[1]);
-       else
-	 MAT_BUFI(a)[cnt] =
-	   *(int_t *)((unsigned char*)view->buf+i*view->strides[0]+j*view->strides[1]);
-       break;
-     case DOUBLE:
-       switch (src_id) {
-       case INT:
-	 if (int_to_int_t)
-	   n.d = *(int *)((unsigned char*)view->buf + i*view->strides[0]+j*view->strides[1]);
-	 else
-	   n.d = *(int_t *)((unsigned char*)view->buf + i*view->strides[0]+j*view->strides[1]);
-	 break;
-       case DOUBLE:
-	 n.d = *(double *)((unsigned char*)view->buf + i*view->strides[0]+j*view->strides[1]);
-	 break;
-       }
-       MAT_BUFD(a)[cnt] = n.d;
-       break;
-     case COMPLEX:
-       switch (src_id) {
-       case INT:
-	 if (int_to_int_t)
-	   n.z = *(int *)((unsigned char*)view->buf + i*view->strides[0]+j*view->strides[1]);
-	 else
-	   n.z = *(int_t *)((unsigned char*)view->buf + i*view->strides[0]+j*view->strides[1]);
-    	 break;
-       case DOUBLE:
-	 n.z = *(double *)((unsigned char*)view->buf+i*view->strides[0]+j*view->strides[1]);
-	 break;
-       case COMPLEX:
-	 n.z = *(double complex *)((unsigned char*)view->buf+i*view->strides[0]+j*view->strides[1]);
-	 break;
-       }
-       MAT_BUFZ(a)[cnt] = n.z;
-       break;
-     }
-   }
- } 
- 
- PyBuffer_Release(view); 
- free(view);
- return a;
-}
-
-/*
-  Generates a matrix with all entries equal.
- */
-matrix *
-Matrix_NewFromNumber(int nrows, int ncols, int id, void *val, int val_id)
-{
-
-  int_t i;
-  matrix *a = Matrix_New(nrows, ncols, id);
-  if (!a) return (matrix *)PyErr_NoMemory();
-
-  number n;
-  if (convert_num[id](&n, val, val_id, 0)) { Py_DECREF(a); return NULL; }
-  for (i=0; i<MAT_LGT(a); i++) write_num[id](MAT_BUF(a), i, &n, 0);
-
-  return a;
-}
-
-/*
-  Converts a Python list to a matrix. Part of API
- */
-matrix * Matrix_NewFromSequence(PyObject *x, int id)
-{
-  int_t i, len = PySequence_Size(x);
-  PyObject *seq = PySequence_Fast(x, "list is not iterable");
-  if (!seq) return NULL;
-
-
-  if (id == -1) {
-    for (i=0; i<len; i++) {
-      PyObject *item = PySequence_Fast_GET_ITEM(seq, i);
-
-      if (!PY_NUMBER(item)) {
-        Py_DECREF(seq); PY_ERR_TYPE("non-numeric element in list");
-      }
-
-      id = MAX(id, get_id(item, 1));
-    }
-  }
-
-  if (!len) { Py_DECREF(seq); return Matrix_New(0, 1, (id < 0 ? INT : id)); }
-
-  matrix *L = Matrix_New(len,1,id);
-  if (!L) { Py_DECREF(seq); return (matrix *)PyErr_NoMemory(); }
-
-  for (i=0; i<len; i++) {
-    PyObject *item = PySequence_Fast_GET_ITEM(seq, i);
-
-    if (!PY_NUMBER(item)) {
-      Py_DECREF(seq); Py_DECREF(L);
-      PY_ERR_TYPE("non-numeric type in list");
-    }
-
-    number n;
-    if (convert_num[id](&n, item, 1, 0)) {
-      Py_DECREF(L); Py_DECREF(seq);
-      PY_ERR(PyExc_TypeError, err_mtx_list2matrix[id]);
-    }
-    write_num[id](L->buffer, i, &n, 0);
-  }
-  Py_DECREF(seq);
-  return L;
-}
-
-matrix * dense(spmatrix *self)
-{
-  matrix *A;
-  int_t j, k;
-
-  if (!(A = Matrix_New(SP_NROWS(self),SP_NCOLS(self),SP_ID(self))))
-    return (matrix *)PyErr_NoMemory();
-
-  if (SP_ID(self) == DOUBLE) {
-    for (j=0; j<SP_NCOLS(self); j++)
-      for (k=SP_COL(self)[j]; k<SP_COL(self)[j+1]; k++) {
-        MAT_BUFD(A)[SP_ROW(self)[k] + j*MAT_NROWS(A)] = SP_VALD(self)[k];
-      }
-  } else {
-    for (j=0; j<SP_NCOLS(self); j++)
-      for (k=SP_COL(self)[j]; k<SP_COL(self)[j+1]; k++) {
-        MAT_BUFZ(A)[SP_ROW(self)[k] + j*MAT_NROWS(A)] = SP_VALZ(self)[k];
-      }
-  }
-
-  return A;
-}
-
-int convert_array(void *dest, void *src, int dest_id, int src_id, int n);
-
-matrix * dense_concat(PyObject *L, int id_arg)
-{
-  int_t m=0, n=0, mk=0, nk=0, i=0, j, id = 0;
-  PyObject *col;
-
-  int single_col = (PyList_GET_SIZE(L) > 0 &&
-      !PyList_Check(PyList_GET_ITEM(L, 0)));
-
-  for (j=0; j<(single_col ? 1 : PyList_GET_SIZE(L)); j++) {
-
-    col = (single_col ? L : PyList_GET_ITEM(L, j));
-    if (!PyList_Check(col))
-      PY_ERR_TYPE("invalid type in list");
-
-    mk = 0;
-    for (i=0; i<PyList_GET_SIZE(col); i++) {
-      PyObject *Lij = PyList_GET_ITEM(col, i);
-      if (!Matrix_Check(Lij) && !SpMatrix_Check(Lij) && !PY_NUMBER(Lij))
-        PY_ERR_TYPE("invalid type in list");
-
-      int blk_nrows, blk_ncols;
-      if (Matrix_Check(Lij) || SpMatrix_Check(Lij)) {
-        blk_nrows = X_NROWS(Lij); blk_ncols = X_NCOLS(Lij);
-        id = MAX(id, X_ID(Lij));
-      } else {
-        blk_nrows = 1; blk_ncols = 1;
-        id = MAX(id, get_id(Lij,1));
-      }
-
-      if (i==0) {
-        nk = blk_ncols; n += nk;
-        mk = blk_nrows;
-      } else {
-        if (blk_ncols != nk)
-          PY_ERR_TYPE("incompatible dimensions of subblocks");
-        mk += blk_nrows;
-      }
-    }
-    if (j==0)
-      m = mk;
-    else if (m != mk) PY_ERR_TYPE("incompatible dimensions of subblocks");
-  }
-
-  if ((id_arg >= 0) && (id_arg < id))
-    PY_ERR_TYPE("illegal type conversion");
-
-  id = MAX(id, id_arg);
-
-  matrix *A = Matrix_New(m, n, id);
-  if (!A) return (matrix *)PyErr_NoMemory();
-
-  nk = 0;
-  for (j=0; j<(single_col ? 1 : PyList_GET_SIZE(L)); j++) {
-    col = (single_col ? L : PyList_GET_ITEM(L, j));
-
-    mk = 0;
-    int blk_nrows = 0, blk_ncols = 0;
-    for (i=0; i<PyList_GET_SIZE(col); i++) {
-      PyObject *Lij = PyList_GET_ITEM(col, i);
-
-      if (Matrix_Check(Lij) || SpMatrix_Check(Lij)) {
-        blk_nrows = X_NROWS(Lij); blk_ncols = X_NCOLS(Lij);
-      } else {
-        blk_nrows = 1; blk_ncols = 1;
-      }
-
-      int ik, jk;
-      for (jk=0; jk<blk_ncols; jk++) {
-
-        if (Matrix_Check(Lij)) {
-          for (ik=0; ik<blk_nrows; ik++)
-            convert_num[id]((unsigned char*)MAT_BUF(A) + (mk+ik+(nk+jk)*m)*E_SIZE[id],
-                Lij, 0, ik + jk*blk_nrows);
-
-        } else if (SpMatrix_Check(Lij)) {
-          for (ik=SP_COL(Lij)[jk]; ik<SP_COL(Lij)[jk+1]; ik++)
-            convert_array((unsigned char*)MAT_BUF(A) + ((nk+jk)*m+mk+SP_ROW(Lij)[ik])*
-			  E_SIZE[id], (unsigned char*)SP_VAL(Lij) + ik*E_SIZE[SP_ID(Lij)],
-                id, SP_ID(Lij), 1);
-
-        } else {
-
-          convert_num[id]((unsigned char*)MAT_BUF(A) + (mk+(nk+jk)*m)*E_SIZE[id],
-              Lij, 1, 0);
-        }
-      }
-      mk += blk_nrows;
-    }
-    nk += blk_ncols;
-  }
-  return A;
-}
-
-static void
-matrix_dealloc(matrix* self)
-{
-  free(self->buffer);
-#if PY_MAJOR_VERSION >= 3
-  Py_TYPE(self)->tp_free((PyObject*)self);
-#else
-  self->ob_type->tp_free((PyObject*)self);
-#endif
-}
-
-static PyObject *
-matrix_new(PyTypeObject *type, PyObject *args, PyObject *kwds)
-{
-  PyObject *Objx = NULL, *size = NULL;
-  static char *kwlist[] = { "x", "size", "tc", NULL};
-
-  int_t nrows=0, ncols=0;
-
-#if PY_MAJOR_VERSION >= 3
-  int tc = 0;
-  if (!PyArg_ParseTupleAndKeywords(args, kwds, "|OOC:matrix", kwlist,
-      &Objx, &size, &tc))
-#else
-  char tc = 0;
-  if (!PyArg_ParseTupleAndKeywords(args, kwds, "|OOc:matrix", kwlist,
-      &Objx, &size, &tc))
-#endif
-    return NULL;
-
-  if (size && !PyArg_ParseTuple(size, "nn", &nrows, &ncols))
-    PY_ERR_TYPE("invalid dimension tuple") ;
-
-  if (nrows < 0 || ncols < 0)
-    PY_ERR_TYPE("dimensions must be non-negative");
-
-  if (tc && !(VALID_TC_MAT(tc))) PY_ERR_TYPE("tc must be 'i', 'd' or 'z'");
-  int id = (tc ? TC2ID(tc) : -1);
-
-  if (!Objx && size) PY_ERR_TYPE("invalid arguments");
-
-  if (!Objx) return (PyObject *)Matrix_New(0, 0, (id == -1 ? INT : id));
-
-  matrix *ret = NULL;
-  /* x is a number */
-  if (PY_NUMBER(Objx))
-    return (PyObject *)
-      Matrix_NewFromNumber(MAX((int)nrows, size ? 0 : 1),
-			   MAX((int)ncols, size ? 0 : 1), (id == -1 ? get_id(Objx,1):id),Objx,1);
-
-  /* a matrix */
-  else if (Matrix_Check(Objx))
-    ret = Matrix_NewFromMatrix((matrix *)Objx, (id == -1 ?MAT_ID(Objx):id));
-
-  /* sparse matrix */
-  else if (SpMatrix_Check(Objx)) {
-    matrix *tmp = dense((spmatrix *)Objx);
-    if (!tmp) return PyErr_NoMemory();
-    if (tmp->id != id) {
-      ret = Matrix_NewFromMatrix(tmp, (id == -1 ? SP_ID(Objx) : id));
-      Py_DECREF(tmp);
-    } else {
-      ret = tmp;
-    }
-  }
-
-  /* buffer interface */
-  else if (PyObject_CheckBuffer(Objx)) {
-    int ndim = 0;
-    ret = Matrix_NewFromPyBuffer(Objx, id, &ndim);
-  }
-
-  /* x is a list */
-  else if (PyList_Check(Objx)) {
-
-    /* first try a regular list */
-    if (!(ret = Matrix_NewFromSequence(Objx, id))) {
-      PyErr_Clear();
-      /* try concatenation */
-      ret = dense_concat(Objx, id);
-    }
-  }
-
-  /* x is a sequence */
-  else if (PySequence_Check(Objx)) {
-    ret = Matrix_NewFromSequence(Objx, id);
-  }
-
-  else PY_ERR_TYPE("invalid matrix initialization");
-
-  if (ret && size) {
-    if (nrows*ncols == MAT_LGT(ret)) {
-      ret->nrows=nrows; ret->ncols=ncols;
-    } else {
-      Py_DECREF(ret); PY_ERR_TYPE("wrong matrix dimensions");
-    }
-  }
-
-  return (PyObject *)ret;
-}
-
-PyObject *matrix_sub(PyObject *, PyObject *);
-
-static PyObject *
-matrix_richcompare(PyObject *self, PyObject *other, int op) {
-  Py_INCREF(Py_NotImplemented);
-  return Py_NotImplemented;
-}
-
-int * matrix_compare(PyObject *self, PyObject *other) {
-  PyErr_SetString(PyExc_NotImplementedError, "matrix comparison not implemented"); return 0;
-}
-
-static PyObject *
-matrix_str(matrix *self) {
-
-  PyObject *cvxopt = PyImport_ImportModule("cvxopt");
-  PyObject *str, *ret;
-
-  if (!(str = PyObject_GetAttrString(cvxopt, "matrix_str"))) {
-    Py_DECREF(cvxopt);
-    PY_ERR(PyExc_KeyError, "missing 'matrix_str' in 'cvxopt'");
-  }
-
-  Py_DECREF(cvxopt);
-  if (!PyCallable_Check(str)) PY_ERR_TYPE("'matrix_str' is not callable");
-
-  ret = PyObject_CallFunctionObjArgs(str, (PyObject *)self, NULL);
-  Py_DECREF(str);
-
-  return ret;
-}
-
-static PyObject *
-matrix_repr(matrix *self) {
-
-  PyObject *cvxopt = PyImport_ImportModule("cvxopt");
-  PyObject *repr, *ret;
-
-  if (!(repr = PyObject_GetAttrString(cvxopt, "matrix_repr"))) {
-    Py_DECREF(cvxopt);
-    PY_ERR(PyExc_KeyError, "missing 'matrix_repr' in 'cvxopt'");
-  }
-
-  Py_DECREF(cvxopt);
-  if (!PyCallable_Check(repr)) PY_ERR_TYPE("'matrix_repr' is not callable");
-
-  ret = PyObject_CallFunctionObjArgs(repr, (PyObject *)self, NULL);
-  Py_DECREF(repr);
-
-  return ret;
-}
-
-/*
- * This method converts different index sets into a matrix indexlist
- */
-matrix * create_indexlist(int_t dim, PyObject *A)
-{
-  matrix *x;
-  int_t i, j;
-
-  /* integer */
-#if PY_MAJOR_VERSION >= 3
-  if (PyLong_Check(A)) {
-    i = PyLong_AS_LONG(A);
-#else
-  if (PyInt_Check(A)) {
-    i = PyInt_AS_LONG(A);
-#endif
-    if (OUT_RNG(i,dim)) PY_ERR(PyExc_IndexError, "index out of range");
-
-    if ((x = Matrix_New(1,1,INT))) MAT_BUFI(x)[0] = i;
-    return x;
-  }
-  /* slice */
-  else if (PySlice_Check(A)) {
-    int_t start, stop, step, lgt;
-
-#if PY_MAJOR_VERSION >= 3
-    if (PySlice_GetIndicesEx(A, dim, &start, &stop, &step, &lgt) < 0) 
-        return NULL;
-#else
-    if (PySlice_GetIndicesEx((PySliceObject*)A, dim,
-        &start, &stop, &step, &lgt) < 0) return NULL;
-#endif
-
-    if ((x = Matrix_New((int)lgt, 1, INT)))
-      for (i=start, j=0; j<lgt; i += step, j++) MAT_BUFI(x)[j] = i;
-    else {
-      return (matrix *)PyErr_NoMemory();
-    }
-    return x;
-  }
-  /* Matrix index list */
-  else if (Matrix_Check(A)) {
-    if (MAT_ID(A) != INT) PY_ERR_TYPE("not an integer index list");
-
-    for (i=0; i<MAT_LGT(A); i++)
-      if ( OUT_RNG(MAT_BUFI(A)[i], dim) )
-        PY_ERR(PyExc_IndexError, "index out of range");
-
-    return (matrix *)A;
-  }
-  /* List */
-  else if (PyList_Check(A)) {
-    if (!(x = (matrix *)Matrix_NewFromSequence(A, INT))) return NULL;
-
-    return create_indexlist(dim, (PyObject *)x);
-  }
-  else PY_ERR(PyExc_TypeError, "invalid index argument");
-}
-
-static int
-matrix_length(matrix *self)
-{
-  return MAT_LGT(self);
-}
-
-static PyObject *
-matrix_subscr(matrix* self, PyObject* args)
-{
-  matrix *Il = NULL, *Jl = NULL, *ret;
-#if PY_MAJOR_VERSION >= 3
-  if (PyLong_Check(args)) {
-    int_t i = PyLong_AS_LONG(args);
-#else
-  if (PyInt_Check(args)) {
-    int_t i = PyInt_AS_LONG(args);
-#endif
-
-    if (OUT_RNG(i,MAT_LGT(self)))
-      PY_ERR(PyExc_IndexError, "index out of range");
-
-    return num2PyObject[self->id](self->buffer, CWRAP(i,MAT_LGT(self)));
-  }
-
-  else if (PyList_Check(args) || Matrix_Check(args) || PySlice_Check(args)) {
-
-    if (!(Il = create_indexlist(MAT_LGT(self), args))) return NULL;
-
-    int i;
-    if (!(ret = Matrix_New(MAT_LGT(Il), 1, self->id) ))
-      free_lists_exit(args,(PyObject *)NULL,Il,(PyObject *)NULL,
-          PyErr_NoMemory());
-
-    for (i=0; i<MAT_LGT(Il); i++)
-      write_num[self->id](ret->buffer, i, self->buffer,
-          CWRAP(MAT_BUFI(Il)[i],MAT_LGT(self)));
-
-    free_lists_exit(args,(PyObject *)NULL,Il,(PyObject *)NULL,(PyObject *)ret);
-  }
-
-  /* remaining cases are different two argument indexing */
-  PyObject *argI = NULL, *argJ = NULL;
-  if (!PyArg_ParseTuple(args, "OO", &argI,&argJ))
-    PY_ERR_TYPE("invalid index arguments");
-
-  /* handle normal subscripts (two integers) separately */
-#if PY_MAJOR_VERSION >= 3
-  if (PyLong_Check(argI) && PyLong_Check(argJ)) {
-    int i = PyLong_AS_LONG(argI), j = PyLong_AS_LONG(argJ);
-#else
-  if (PyInt_Check(argI) && PyInt_Check(argJ)) {
-    int i = PyInt_AS_LONG(argI), j = PyInt_AS_LONG(argJ);
-#endif
-    if ( OUT_RNG(i, self->nrows) || OUT_RNG(j, self->ncols))
-      PY_ERR(PyExc_IndexError, "index out of range");
-
-    return num2PyObject[self->id](self->buffer,
-        CWRAP(i,self->nrows) + CWRAP(j,self->ncols)*self->nrows);
-  }
-
-  /* two slices, handled separately for speed */
-  if (PySlice_Check(argI) && PySlice_Check(argJ)) {
-    int_t rowstart, rowstop, rowstep, rowlgt;
-    int_t colstart, colstop, colstep, collgt;
-
-#if PY_MAJOR_VERSION >= 3
-    if ( (PySlice_GetIndicesEx(argI, MAT_NROWS(self), &rowstart, &rowstop,
-        &rowstep, &rowlgt) < 0) || 
-        (PySlice_GetIndicesEx(argJ, MAT_NCOLS(self), &colstart, &colstop, 
-        &colstep, &collgt) < 0)) return NULL;
-#else
-    if ( (PySlice_GetIndicesEx((PySliceObject*)argI, MAT_NROWS(self),
-        &rowstart, &rowstop, &rowstep, &rowlgt) < 0) ||
-        (PySlice_GetIndicesEx((PySliceObject*)argJ, MAT_NCOLS(self),
-        &colstart, &colstop, &colstep, &collgt) < 0)) return NULL;
-#endif
-
-    if (!(ret = Matrix_New((int)rowlgt, (int)collgt, self->id)))
-      return PyErr_NoMemory();
-
-    int i, j, icnt, jcnt, cnt=0;
-    for (j=colstart, jcnt=0; jcnt<collgt; jcnt++, j+=colstep)
-      for (i=rowstart, icnt=0; icnt<rowlgt; icnt++, i+=rowstep) {
-        switch (self->id) {
-        case INT:
-          MAT_BUFI(ret)[cnt++] = MAT_BUFI(self)[j*self->nrows+i];
-          break;
-        case DOUBLE:
-          MAT_BUFD(ret)[cnt++] = MAT_BUFD(self)[j*self->nrows+i];
-          break;
-        case COMPLEX:
-          MAT_BUFZ(ret)[cnt++] = MAT_BUFZ(self)[j*self->nrows+i];
-          break;
-        }
-      }
-
-    return (PyObject *)ret;
-  }
-
-  /* remaining two indexing cases */
-  if (!(Il = create_indexlist(self->nrows, argI)) ||
-      !(Jl = create_indexlist(self->ncols, argJ)))
-    free_lists_exit(argI, argJ, Il, Jl, (PyObject *)NULL);
-
-  int i, j, cnt;
-  if (!(ret = Matrix_New(MAT_LGT(Il), MAT_LGT(Jl), self->id)))
-    free_lists_exit(argI, argJ, Il, Jl, PyErr_NoMemory());
-
-  for (j=0, cnt=0; j < MAT_LGT(Jl); j++)
-    for (i=0; i < MAT_LGT(Il); i++) {
-      write_num[self->id](ret->buffer, cnt++, self->buffer,
-          CWRAP(MAT_BUFI(Il)[i],self->nrows) +
-          CWRAP(MAT_BUFI(Jl)[j],self->ncols)*self->nrows);
-    }
-
-  free_lists_exit(argI, argJ, Il, Jl, (PyObject *)ret);
-}
-
-#define spmatrix_getitem_i(O,i,v) \
-    spmatrix_getitem_ij(O,i%SP_NROWS(O),i/SP_NROWS(O),v)
-
-int spmatrix_getitem_ij(spmatrix *, int_t, int_t, number *) ;
-
-static int
-matrix_ass_subscr(matrix* self, PyObject* args, PyObject* val)
-{
-  matrix *Il = NULL, *Jl = NULL;
-  int_t i, j, id = self->id, decref_val = 0;
-  int ndim = 0;
-
-  if (!val) PY_ERR_INT(PyExc_NotImplementedError,
-      "cannot delete matrix entries");
-
-  if (!(PY_NUMBER(val) || Matrix_Check(val) || SpMatrix_Check(val))) {
-
-    if (PyObject_CheckBuffer(val)) 
-      val = (PyObject *)Matrix_NewFromPyBuffer(val, -1, &ndim);
-    else
-      val = (PyObject *)Matrix_NewFromSequence(val, MAT_ID(self));
-
-    if (!val)
-      PY_ERR_INT(PyExc_NotImplementedError, "invalid type in assignment");
-
-    decref_val = 1;
-  }
-
-  if (get_id(val, (PY_NUMBER(val) ? 1 : 0)) > id)
-    PY_ERR_INT(PyExc_TypeError, "invalid type in assignment");
-
-#if PY_MAJOR_VERSION >= 3
-  if (PyLong_Check(args) || PyList_Check(args) ||
-#else
-  if (PyInt_Check(args) || PyList_Check(args) ||
-#endif
-      Matrix_Check(args) || PySlice_Check(args)) {
-
-    if (!(Il = create_indexlist(MAT_LGT(self), args))) {
-      if (decref_val) { Py_DECREF(val); }
-      return -1;
-    }
-    number n;
-    if (PY_NUMBER(val) || (Matrix_Check(val) && MAT_LGT(val)==1)) {
-      convert_num[id](&n, val, (Matrix_Check(val) ? 0 : 1), 0);
-
-      for (i=0; i<MAT_LGT(Il); i++)
-        write_num[id](self->buffer,CWRAP(MAT_BUFI(Il)[i],MAT_LGT(self)),&n,0);
-    }
-    else {
-
-      if (Matrix_Check(val)) {
-        if (MAT_LGT(val) != MAT_LGT(Il) || MAT_NCOLS(val) > 1) {
-          if (!Matrix_Check(args)) { Py_DECREF(Il); }
-          if (decref_val) { Py_DECREF(val); }
-          PY_ERR_INT(PyExc_TypeError, "argument has wrong size");
-        }
-
-        for (i=0; i < MAT_LGT(Il); i++) {
-          convert_num[id](&n, val, 0, i);
-          write_num[id](self->buffer,
-              CWRAP(MAT_BUFI(Il)[i], MAT_LGT(self)), &n, 0);
-        }
-      }
-      else { /* spmatrix */
-
-        if (SP_NROWS(val) != MAT_LGT(Il) || SP_NCOLS(val) > 1) {
-          if (!Matrix_Check(args)) { Py_DECREF(Il); }
-          if (decref_val) { Py_DECREF(val); }
-          PY_ERR_INT(PyExc_TypeError, "argument has wrong size");
-        }
-
-        for (i=0; i < MAT_LGT(Il); i++) {
-          spmatrix_getitem_i((spmatrix *)val, i, &n);
-          write_num[id](self->buffer,
-              CWRAP(MAT_BUFI(Il)[i], MAT_LGT(self)), &n, 0);
-        }
-      }
-    }
-
-    if (decref_val) { Py_DECREF(val); }
-    free_lists_exit(args,(PyObject *)NULL,Il,(PyObject *)NULL,0);
-  }
-
-  /* remaining cases are different two argument indexing */
-  PyObject *argI = NULL, *argJ = NULL;
-  if (!PyArg_ParseTuple(args, "OO", &argI,&argJ))
-    PY_ERR_INT(PyExc_TypeError, "invalid index arguments");
-
-  /* two slices, RHS of same type, handled separately for speed */
-  if (PySlice_Check(argI) && PySlice_Check(argJ) &&
-      Matrix_Check(val) && MAT_ID(val) == MAT_ID(self)) {
-
-    int_t rowstart, rowstop, rowstep, rowlgt;
-    int_t colstart, colstop, colstep, collgt;
-
-#if PY_MAJOR_VERSION >= 3
-    if ( (PySlice_GetIndicesEx(argI, MAT_NROWS(self), &rowstart, &rowstop,
-         &rowstep, &rowlgt) < 0) || 
-         (PySlice_GetIndicesEx(argJ, MAT_NCOLS(self), &colstart, &colstop,
-         &colstep, &collgt) < 0)) return -1;
-#else
-    if ( (PySlice_GetIndicesEx((PySliceObject*)argI, MAT_NROWS(self),
-        &rowstart, &rowstop, &rowstep, &rowlgt) < 0) ||
-        (PySlice_GetIndicesEx((PySliceObject*)argJ, MAT_NCOLS(self),
-            &colstart, &colstop, &colstep, &collgt) < 0)) return -1;
-#endif
-
-    if (decref_val && MAT_LGT(val) == rowlgt*collgt) {
-      MAT_NROWS(val) = rowlgt; MAT_NCOLS(val) = collgt;
-    }
-
-    if (MAT_NROWS(val)!=rowlgt || MAT_NCOLS(val)!=collgt)
-      PY_ERR_INT(PyExc_TypeError, "argument has wrong size");
-
-    int i, j, icnt, jcnt, cnt=0;
-    for (j=colstart, jcnt=0; jcnt<collgt; jcnt++, j+=colstep)
-      for (i=rowstart, icnt=0; icnt<rowlgt; icnt++, i+=rowstep) {
-        switch (self->id) {
-        case INT:
-          MAT_BUFI(self)[j*self->nrows+i] = MAT_BUFI(val)[cnt++];
-          break;
-        case DOUBLE:
-          MAT_BUFD(self)[j*self->nrows+i] = MAT_BUFD(val)[cnt++];
-          break;
-        case COMPLEX:
-          MAT_BUFZ(self)[j*self->nrows+i] = MAT_BUFZ(val)[cnt++];
-          break;
-        }
-      }
-
-    if (decref_val) { Py_DECREF(val); }
- 
-    return 0;
-  }
-
-  if (!(Il = create_indexlist(self->nrows, argI)) ||
-      !(Jl = create_indexlist(self->ncols, argJ))) {
-    if (decref_val) { Py_DECREF(val); }
-    free_lists_exit(argI,argJ,Il,Jl,-1);
-  }
-
-  if (decref_val && ndim < 2 &&
-      MAT_LGT(val) == MAT_LGT(Il)*MAT_LGT(Jl)) {
-    MAT_NROWS(val) = MAT_LGT(Il); MAT_NCOLS(val) = MAT_LGT(Jl);
-  }
-
-  number n;
-  if (PY_NUMBER(val) || (Matrix_Check(val) && MAT_LGT(val)==1)) {
-    if (convert_num[id](&n, val, (Matrix_Check(val) ? 0 : 1), 0)) {
-      if (decref_val) { Py_DECREF(val); }
-      free_lists_exit(Il,Jl,argI,argJ,-1);
-    }
-
-    for (j=0; j < MAT_LGT(Jl); j++)
-      for (i=0; i < MAT_LGT(Il); i++) {
-        write_num[id](self->buffer,CWRAP(MAT_BUFI(Il)[i],self->nrows) +
-            CWRAP(MAT_BUFI(Jl)[j],self->ncols)*self->nrows, &n, 0);
-      }
-  }
-  else if (Matrix_Check(val)) {
-    if (MAT_LGT(Il) != MAT_NROWS(val) || MAT_LGT(Jl) != MAT_NCOLS(val) ) {
-      if (!Matrix_Check(argI)) { Py_DECREF(Il); }
-      if (!Matrix_Check(argJ)) { Py_DECREF(Jl); }
-      if (decref_val) { Py_DECREF(val); }
-      PY_ERR_INT(PyExc_TypeError, "argument has wrong size");
-    }
-
-    int cnt = 0;
-    for (j=0; j < MAT_LGT(Jl); j++)
-      for (i=0; i < MAT_LGT(Il); i++, cnt++) {
-        if (convert_num[id](&n, val, 0, cnt))
-          free_lists_exit(argI,argJ,Il,Jl,-1);
-
-        write_num[id](self->buffer,CWRAP(MAT_BUFI(Il)[i],self->nrows) +
-            CWRAP(MAT_BUFI(Jl)[j],self->ncols)*self->nrows, &n, 0);
-      }
-  }
-  else { /* spmatrix */
-    if (MAT_LGT(Il) != SP_NROWS(val) || MAT_LGT(Jl) != SP_NCOLS(val) ) {
-      if (!Matrix_Check(argI)) { Py_DECREF(Il); }
-      if (!Matrix_Check(argJ)) { Py_DECREF(Jl); }
-      if (decref_val) { Py_DECREF(val); }
-      PY_ERR_INT(PyExc_TypeError, "argument has wrong size");
-    }
-
-    int cnt = 0;
-    for (j=0; j < MAT_LGT(Jl); j++)
-      for (i=0; i < MAT_LGT(Il); i++, cnt++) {
-
-        spmatrix_getitem_i((spmatrix *)val, cnt, &n);
-        write_num[id](self->buffer,CWRAP(MAT_BUFI(Il)[i],self->nrows)  +
-            CWRAP(MAT_BUFI(Jl)[j],self->ncols)*self->nrows, &n, 0);
-      }
-  }
-
-  if (decref_val) { Py_DECREF(val); }
-  free_lists_exit(argI,argJ,Il,Jl,0);
-}
-
-static PyMappingMethods matrix_as_mapping = {
-    (lenfunc)matrix_length,
-    (binaryfunc)matrix_subscr,
-    (objobjargproc)matrix_ass_subscr
-};
-
-static PyObject * matrix_transpose(matrix *self) {
-
-  matrix *ret = Matrix_New(self->ncols, self->nrows, self->id);
-  if (!ret) return PyErr_NoMemory();
-
-  int i, j, cnt = 0;
-  for (i=0; i < ret->nrows; i++)
-    for (j=0; j < ret->ncols; j++)
-      write_num[self->id](ret->buffer, i + j*ret->nrows, self->buffer, cnt++);
-
-  return (PyObject *)ret;
-}
-
-static PyObject * matrix_ctranspose(matrix *self) {
-
-  if (self->id != COMPLEX) return matrix_transpose(self);
-
-  matrix *ret = Matrix_New(self->ncols, self->nrows, self->id);
-  if (!ret) return PyErr_NoMemory();
-
-  int i, j, cnt = 0;
-  for (i=0; i < ret->nrows; i++)
-    for (j=0; j < ret->ncols; j++)
-      MAT_BUFZ(ret)[i + j*ret->nrows] = conj(MAT_BUFZ(self)[cnt++]);
-
-  return (PyObject *)ret;
-}
-
-static PyObject * matrix_real(matrix *self) {
-
-  if (self->id != COMPLEX)
-    return (PyObject *)Matrix_NewFromMatrix(self,self->id);
-
-  matrix *ret = Matrix_New(self->nrows, self->ncols, DOUBLE);
-  if (!ret) return PyErr_NoMemory();
-
-  int i;
-  for (i=0; i < MAT_LGT(self); i++)
-    MAT_BUFD(ret)[i] = creal(MAT_BUFZ(self)[i]);
-
-  return (PyObject *)ret;
-}
-
-static PyObject * matrix_imag(matrix *self) {
-
-  matrix *ret;
-  if (self->id != COMPLEX) {
-    PyObject *a = PyFloat_FromDouble(0);
-    ret = Matrix_NewFromNumber(self->nrows, self->ncols, self->id, a, 2);
-    Py_DECREF(a);
-    if (!ret) return PyErr_NoMemory();
-
-    return (PyObject *)ret;
-  }
-
-  if (!(ret = Matrix_New(self->nrows, self->ncols, DOUBLE)))
-    return PyErr_NoMemory();
-
-  int i;
-  for (i=0; i < MAT_LGT(self); i++)
-    MAT_BUFD(ret)[i] = cimag(MAT_BUFZ(self)[i]);
-
-  return (PyObject *)ret;
-}
-
-#if PY_MAJOR_VERSION >= 3
-
-static char doc_tofile[] =
-    "Writes a matrix to file\n\n"
-    "ARGUMENTS\n"
-    "s          a Python stream object, for example obtained by open()\n\n";
-static PyObject *
-matrix_tofile(matrix *self, PyObject *args, PyObject *kwrds)
-{
-  PyObject *f, *bytes, *res;
-  char *kwlist[] = {"s", NULL};
-
-  if (!PyArg_ParseTupleAndKeywords(args, kwrds, "O:fromfile", kwlist, &f))
-    return NULL;
-
-  bytes = PyBytes_FromStringAndSize(self->buffer, E_SIZE[MAT_ID(self)]*MAT_LGT(self));
-
-  if (bytes == NULL)
-    return NULL;
-
-  res = PyObject_CallMethod(f, "write", "O", bytes);
-  Py_DECREF(bytes);
-  if (res == NULL)
-    return NULL;
-  Py_DECREF(res);
-
-  return Py_BuildValue("");
-}
-
-#else
-
-static char doc_tofile[] =
-    "Writes a matrix to file\n\n"
-    "ARGUMENTS\n"
-    "fo          a Python file object previously obtained by open()\n\n";
-static PyObject *
-matrix_tofile(matrix *self, PyObject *args, PyObject *kwrds)
-{
-  PyObject *file_obj;
-  FILE *fp;
-  char *kwlist[] = {"fo",  NULL};
-
-  if (!PyArg_ParseTupleAndKeywords(args, kwrds, "O", kwlist, &file_obj))
-    return NULL;
-
-  if (!PyFile_Check(file_obj))
-    PY_ERR_TYPE("argument must a file object");
-
-  if (!(fp = PyFile_AsFile(file_obj)))
-    PY_ERR(PyExc_IOError,"file not open for writing");
-
-  if (fwrite(self->buffer, E_SIZE[self->id], MAT_LGT(self), fp)) 
-    ;
-  return Py_BuildValue("");
-}
-
-#endif
-
-
-#if PY_MAJOR_VERSION >= 3
-
-static char doc_fromfile[] =
-	"Reads a matrix from file\n\n"
-	"ARGUMENTS\n"
-	"s          a Python stream object, for example obtained by open()\n\n";
-static PyObject *
-matrix_fromfile(matrix *self, PyObject *args, PyObject *kwrds)
-{
-  PyObject *f, *b;
-  char *kwlist[] = {"s", NULL};
-
-  if (!PyArg_ParseTupleAndKeywords(args, kwrds, "O:fromfile", kwlist, &f))
-    return NULL;
-
-  b = PyObject_CallMethod(f, "read", "n", E_SIZE[self->id]*MAT_LGT(self));
-  if (b == NULL)
-    return NULL;
-
-  if (!PyBytes_Check(b)) {
-    PyErr_SetString(PyExc_TypeError,
-        "read() didn't return bytes");
-    Py_DECREF(b);
-    return NULL;
-  }
-
-  if (PyBytes_GET_SIZE(b) != E_SIZE[self->id]*MAT_LGT(self)) {
-    PyErr_SetString(PyExc_EOFError,
-        "read() didn't return enough bytes");
-    Py_DECREF(b);
-    return NULL;
-  }
-
-  Py_buffer view;
-  PyObject_GetBuffer(b, &view, PyBUF_SIMPLE);
-  memcpy(self->buffer, view.buf, E_SIZE[self->id]*MAT_LGT(self));
-
-  PyBuffer_Release(&view);
-  Py_DECREF(b);
-
-  return Py_BuildValue("");
-}
-
-#else
-
-static char doc_fromfile[] =
-    "Reads a matrix from file\n\n"
-    "ARGUMENTS\n"
-    "fo          a Python file object prevously obtained by open()\n\n";
-static PyObject *
-matrix_fromfile(matrix *self, PyObject *args, PyObject *kwrds)
-{
-  PyObject *file_obj;
-  FILE *fp;
-  char *kwlist[] = {"fo", NULL};
-
-  if (!PyArg_ParseTupleAndKeywords(args, kwrds, "O", kwlist, &file_obj))
-    return NULL;
-
-  if (!PyFile_Check(file_obj))
-    PY_ERR_TYPE("argument must a file object");
-  if (!(fp = PyFile_AsFile(file_obj)))
-    PY_ERR(PyExc_IOError,"file not open for reading");
-
-  int n = fread(self->buffer, E_SIZE[self->id], MAT_LGT(self), fp);
-
-  if (n < MAT_LGT(self))
-    PY_ERR(PyExc_IOError, "could not read entire matrix");
-  return Py_BuildValue("");
-}
-
-#endif
-
-static PyObject *
-matrix_getstate(matrix *self)
-{
-  PyObject *list = PyList_New(MAT_LGT(self));
-  PyObject *size = PyTuple_New(2);
-  if (!list || !size) {
-    Py_XDECREF(list); Py_XDECREF(size); return NULL;
-  }
-
-#if PY_MAJOR_VERSION >= 3
-  PyTuple_SET_ITEM(size, 0, PyLong_FromLong(MAT_NROWS(self)));
-  PyTuple_SET_ITEM(size, 1, PyLong_FromLong(MAT_NCOLS(self)));
-#else
-  PyTuple_SET_ITEM(size, 0, PyInt_FromLong(MAT_NROWS(self)));
-  PyTuple_SET_ITEM(size, 1, PyInt_FromLong(MAT_NCOLS(self)));
-#endif
-
-  int i;
-  for (i=0; i<MAT_LGT(self); i++) {
-    PyList_SET_ITEM(list, i, num2PyObject[MAT_ID(self)](MAT_BUF(self), i));
-  }
-
-  return Py_BuildValue("NNs", list, size, TC_CHAR[MAT_ID(self)]);
-}
-
-static PyObject *
-matrix_reduce(matrix* self)
-{
-#if PY_MAJOR_VERSION >= 3
-  return Py_BuildValue("ON", Py_TYPE(self), matrix_getstate(self));
-#else
-  return Py_BuildValue("ON", self->ob_type, matrix_getstate(self));
-#endif
-}
-
-static PyMethodDef matrix_methods[] = {
-    {"trans", (PyCFunction)matrix_transpose, METH_NOARGS,
-        "Returns the matrix transpose"},
-    {"ctrans", (PyCFunction)matrix_ctranspose, METH_NOARGS,
-        "Returns the matrix conjugate transpose"},
-    {"real", (PyCFunction)matrix_real, METH_NOARGS,
-        "Returns real part of matrix"},
-    {"imag", (PyCFunction)matrix_imag, METH_NOARGS,
-        "Returns imaginary part of matrix"},
-    {"tofile", (PyCFunction)matrix_tofile, METH_VARARGS|METH_KEYWORDS, doc_tofile},
-    {"fromfile", (PyCFunction)matrix_fromfile, METH_VARARGS|METH_KEYWORDS, doc_fromfile},
-    {"__reduce__", (PyCFunction)matrix_reduce, METH_NOARGS, "__reduce__() -> (cls, state)"},
-    {NULL}  /* Sentinel */
-};
-
-static PyObject *
-matrix_get_size(matrix *self, void *closure)
-{
-  PyObject *t = PyTuple_New(2);
-
-#if PY_MAJOR_VERSION >= 3
-  PyTuple_SET_ITEM(t, 0, PyLong_FromLong(self->nrows));
-  PyTuple_SET_ITEM(t, 1, PyLong_FromLong(self->ncols));
-#else
-  PyTuple_SET_ITEM(t, 0, PyInt_FromLong(self->nrows));
-  PyTuple_SET_ITEM(t, 1, PyInt_FromLong(self->ncols));
-#endif
-
-  return t;
-}
-
-static int
-matrix_set_size(matrix *self, PyObject *value, void *closure)
-{
-  if (value == NULL)
-    PY_ERR_INT(PyExc_TypeError, "size attribute cannot be deleted");
-
-  if (!PyTuple_Check(value) || PyTuple_Size(value) != 2)
-    PY_ERR_INT(PyExc_TypeError, "can only assign a 2-tuple to size");
-
-#if PY_MAJOR_VERSION >= 3
-  if (!PyLong_Check(PyTuple_GET_ITEM(value, 0)) ||
-      !PyLong_Check(PyTuple_GET_ITEM(value, 1)))
-
-      PY_ERR_INT(PyExc_TypeError, "invalid size tuple");
-
-  int m = PyLong_AS_LONG(PyTuple_GET_ITEM(value, 0));
-  int n = PyLong_AS_LONG(PyTuple_GET_ITEM(value, 1));
-#else
-  if (!PyInt_Check(PyTuple_GET_ITEM(value, 0)) ||
-      !PyInt_Check(PyTuple_GET_ITEM(value, 1)))
-      PY_ERR_INT(PyExc_TypeError, "invalid size tuple");
-
-  int m = PyInt_AS_LONG(PyTuple_GET_ITEM(value, 0));
-  int n = PyInt_AS_LONG(PyTuple_GET_ITEM(value, 1));
-#endif
-
-  if (m<0 || n<0)
-    PY_ERR_INT(PyExc_TypeError, "dimensions must be non-negative");
-
-  if (m*n != MAT_LGT(self))
-    PY_ERR_INT(PyExc_TypeError, "number of elements in matrix cannot change");
-
-  MAT_NROWS(self) = m;
-  MAT_NCOLS(self) = n;
-
-  return 0;
-}
-
-static PyObject * matrix_get_typecode(matrix *self, void *closure)
-{
-#if PY_MAJOR_VERSION >= 3
-  return PyUnicode_FromStringAndSize(TC_CHAR[self->id], 1);
-#else
-  return PyString_FromStringAndSize(TC_CHAR[self->id], 1);
-#endif
-}
-
-static int
-matrix_buffer_getbuf(matrix *self, Py_buffer *view, int flags)
-{
-
-  if (flags & PyBUF_FORMAT) {
-    if (self->id == INT || self->id == DOUBLE || self->id == COMPLEX)
-      view->format = FMT_STR[self->id];
-    else
-      PY_ERR_INT(PyExc_TypeError, "unknown type");
-  }
-  else
-    view->format = NULL;
-
-  if (flags & PyBUF_STRIDES) {
-    view->len = MAT_LGT(self)*E_SIZE[self->id];
-    view->itemsize = E_SIZE[self->id];
-    self->strides[0] = view->itemsize;
-    self->strides[1] = self->nrows*view->itemsize;
-    view->strides = self->strides;
-  }
-  else PY_ERR_INT(PyExc_TypeError, "stride-less requests not supported");
-
-  view->buf = self->buffer;
-  view->readonly = 0;
-  view->suboffsets = NULL;
-  view->ndim = 2;  
-  self->shape[0] = self->nrows; self->shape[1] = self->ncols;
-  view->shape = self->shape;
-
-  view->obj = (PyObject*)self;
-  view->internal = NULL;
-
-  Py_INCREF(self);
-  self->ob_exports++;
-
-  return 0;
-}
-
-static void
-matrix_buffer_relbuf(matrix *self, Py_buffer *view)
-{
-  self->ob_exports--;
-}
-
-static PyBufferProcs matrix_as_buffer = {
-#if PY_MAJOR_VERSION < 3 
-  NULL,
-  NULL,
-  NULL,  
-  NULL,
-#endif
-  (getbufferproc)matrix_buffer_getbuf,
-  (releasebufferproc)matrix_buffer_relbuf
-};
-
-static PyObject * matrix_get_T(matrix *self, void *closure)
-{
-  return matrix_transpose(self);
-}
-
-static PyObject * matrix_get_H(matrix *self, void *closure)
-{
-  return matrix_ctranspose(self);
-}
-
-static PyGetSetDef matrix_getsets[] = {
-    {"size", (getter) matrix_get_size, (setter) matrix_set_size, "matrix dimensions"},
-    {"typecode", (getter) matrix_get_typecode, NULL, "typecode character"},
-    {"T", (getter) matrix_get_T, NULL, "transpose"},
-    {"H", (getter) matrix_get_H, NULL, "conjugate transpose"},
-    {NULL}  /* Sentinel */
-};
-
-PyTypeObject matrix_tp = {
-    PyVarObject_HEAD_INIT(NULL, 0)
-    "cvxopt.base.matrix",
-    sizeof(matrix),
-    0,
-    (destructor)matrix_dealloc,	 /* tp_dealloc */
-    0,                           /* tp_print */
-    0,                           /* tp_getattr */
-    0,                           /* tp_setattr */
-#if PY_MAJOR_VERSION >= 3
-    0,                           /* tp_compare */
-#else
-    (cmpfunc)matrix_compare,     /* tp_compare */
-#endif
-    (reprfunc)matrix_repr,       /* tp_repr */
-    &matrix_as_number,           /* tp_as_number */
-    0,                           /* tp_as_sequence */
-    &matrix_as_mapping,          /* tp_as_mapping */
-    0,                           /* tp_hash */
-    0,                           /* tp_call */
-    (reprfunc)matrix_str,        /* tp_str */
-    0,                           /* tp_getattro */
-    0,                           /* tp_setattro */
-    &matrix_as_buffer,           /* tp_as_buffer */
-#if PY_MAJOR_VERSION >= 3
-    Py_TPFLAGS_DEFAULT | Py_TPFLAGS_BASETYPE,       /* tp_flags */
-#else
-    Py_TPFLAGS_DEFAULT | Py_TPFLAGS_BASETYPE |
-    Py_TPFLAGS_CHECKTYPES | Py_TPFLAGS_HAVE_NEWBUFFER,       /* tp_flags */
-#endif
-    0,                           /* tp_doc */
-    0,                           /* tp_traverse */
-    0,                           /* tp_clear */
-    (richcmpfunc)matrix_richcompare,  /* tp_richcompare */
-    0,                          /* tp_weaklistoffset */
-    (getiterfunc)matrix_iter,   /* tp_iter */
-    0,                          /* tp_iternext */
-    matrix_methods,             /* tp_methods */
-    0,                          /* tp_members */
-    matrix_getsets,             /* tp_getset */
-    0,                          /* tp_base */
-    0,                          /* tp_dict */
-    0,                          /* tp_descr_get */
-    0,                          /* tp_descr_set */
-    0,                          /* tp_dictoffset */
-    0,                          /* tp_init */
-    0,                          /* tp_alloc */
-    matrix_new,                 /* tp_new */
-    0,                          /* tp_free */
-};
-
-/**************************************************************************/
-
-static PyObject *
-matrix_add_generic(PyObject *self, PyObject *other, int inplace)
-{
-  if (!(Matrix_Check(self) || PY_NUMBER(self)) ||
-      !(Matrix_Check(other) || PY_NUMBER(other))) {
-    Py_INCREF(Py_NotImplemented);
-    return Py_NotImplemented;
-  }
-
-  int id_self = get_id(self, (Matrix_Check(self) ? 0 : 1));
-  int id_other = get_id(other, (Matrix_Check(other) ? 0 : 1));
-  int id = MAX(id_self,id_other);
-
-  if (inplace && (id != id_self || (MAT_LGT(self)==1 &&
-      (Matrix_Check(other) && MAT_LGT(other)!=1))))
-    PY_ERR_TYPE("invalid inplace operation");
-
-  /* first operand is a scalar */
-  if (PY_NUMBER(self) || (Matrix_Check(self) && MAT_LGT(self)==1))
-    {
-    number n;
-    if (!inplace) {
-      convert_num[id](&n,self,(Matrix_Check(self) ? 0 : 1),0);
-
-      matrix *ret = Matrix_NewFromMatrix((matrix *)other, id);
-      if (!ret) return PyErr_NoMemory();
-
-      int lgt = MAT_LGT(ret); int i;
-      switch (id) {
-        case INT: 
-          for (i=0; i<lgt; i++) MAT_BUFI(ret)[i] += n.i;
-          break;
-        case DOUBLE: 
-          for (i=0; i<lgt; i++) MAT_BUFD(ret)[i] += n.d;
-          break;
-        case COMPLEX: 
-          for (i=0; i<lgt; i++) MAT_BUFZ(ret)[i] += n.z;
-          break;
-      }
-      return (PyObject *)ret;
-    }
-    else {
-      convert_num[id](&n,other,(Matrix_Check(other) ? 0 : 1),0);
-
-      switch (id) {
-        case INT:     MAT_BUFI(self)[0] += n.i; break;
-        case DOUBLE:  MAT_BUFD(self)[0] += n.d; break;
-        case COMPLEX: MAT_BUFZ(self)[0] += n.z; break;
-      }
-      Py_INCREF(self);
-      return self;
-    }
-    }
-  /* second operand is a scalar */
-  else if (PY_NUMBER(other) || (Matrix_Check(other) &&
-      MAT_LGT(other)==1))
-    {
-    number n;
-    convert_num[id](&n,other,(Matrix_Check(other) ? 0 : 1),0);
-
-    if (!inplace) {
-      matrix *ret = Matrix_NewFromMatrix((matrix *)self, id);
-      if (!ret) return PyErr_NoMemory();
-
-      int lgt = MAT_LGT(self); int i;
-      switch (id) {
-        case INT: 
-          for (i=0; i<lgt; i++) MAT_BUFI(ret)[i] += n.i;
-          break;
-        case DOUBLE: 
-          for (i=0; i<lgt; i++) MAT_BUFD(ret)[i] += n.d;
-          break;
-        case COMPLEX: 
-          for (i=0; i<lgt; i++) MAT_BUFZ(ret)[i] += n.z;
-          break;
-      }
-
-      return (PyObject *)ret;
-    }
-    else {
-      int lgt = MAT_LGT(self); int i;
-      switch (id) {
-        case INT: 
-          for (i=0; i<lgt; i++) MAT_BUFI(self)[i] += n.i;
-          break;
-        case DOUBLE: 
-          for (i=0; i<lgt; i++) MAT_BUFD(self)[i] += n.d;
-          break;
-        case COMPLEX: 
-          for (i=0; i<lgt; i++) MAT_BUFZ(self)[i] += n.z;
-          break;
-      }
-
-      Py_INCREF(self);
-      return self;
-    }
-    }
-  else { /* adding two matrices */
-    if (MAT_NROWS(self) != MAT_NROWS(other) ||
-        MAT_NCOLS(self) != MAT_NCOLS(other))
-      PY_ERR_TYPE("incompatible dimensions");
-
-    void *other_coerce = convert_mtx_alloc((matrix *)other, id);
-    if (!other_coerce) return PyErr_NoMemory();
-
-    if (!inplace) {
-      matrix *ret = Matrix_NewFromMatrix((matrix *)self, id);
-      if (!ret) return PyErr_NoMemory();
-
-      int lgt = MAT_LGT(self), int1 = 1;
-      axpy[id](&lgt, &One[id], other_coerce, &int1, MAT_BUF(ret), &int1);
-
-      if (MAT_BUF(other) != other_coerce) { free(other_coerce); }
-      return (PyObject *)ret;
-    }
-    else {
-      int lgt = MAT_LGT(self), int1 = 1;
-      axpy[id](&lgt, &One[id], other_coerce, &int1, MAT_BUF(self), &int1);
-
-      if (MAT_BUF(other) != other_coerce) { free(other_coerce); }
-
-      Py_INCREF(self);
-      return self;
-    }
-  }
-}
-
-PyObject * matrix_add(PyObject *self, PyObject *other)
-{
-  return matrix_add_generic(self, other, 0);
-}
-
-static PyObject * matrix_iadd(PyObject *self,PyObject *other)
-{
-  return matrix_add_generic(self, other, 1);
-}
-
-static PyObject *
-matrix_sub_generic(PyObject *self, PyObject *other, int inplace)
-{
-  if (!(Matrix_Check(self) || PY_NUMBER(self)) ||
-      !(Matrix_Check(other) || PY_NUMBER(other))) {
-    Py_INCREF(Py_NotImplemented);
-    return Py_NotImplemented;
-  }
-
-  int id_self = get_id(self, (Matrix_Check(self) ? 0 : 1));
-  int id_other = get_id(other, (Matrix_Check(other) ? 0 : 1));
-  int id = MAX(id_self,id_other);
-
-  if (inplace && (id != id_self || (MAT_LGT(self)==1 &&
-      (Matrix_Check(other) && MAT_LGT(other)!=1))))
-    PY_ERR_TYPE("invalid inplace operation");
-
-  /* first operand is a scalar */
-  if (PY_NUMBER(self) || (Matrix_Check(self) && MAT_LGT(self)==1))
-    {
-
-    number n;
-    if (!inplace) {
-      convert_num[id](&n,self,(Matrix_Check(self) ? 0 : 1),0);
-
-      matrix *ret = Matrix_NewFromMatrix((matrix *)other, id);
-      if (!ret) return PyErr_NoMemory();
-
-      int lgt = MAT_LGT(ret); int i; 
-      switch (id) {
-        case INT: 
-          for (i=0; i<lgt; i++) MAT_BUFI(ret)[i] = n.i - MAT_BUFI(ret)[i];
-          break;
-        case DOUBLE:
-          for (i=0; i<lgt; i++) MAT_BUFD(ret)[i] = n.d - MAT_BUFD(ret)[i];
-          break;
-        case COMPLEX: 
-          for (i=0; i<lgt; i++) MAT_BUFZ(ret)[i] = n.z - MAT_BUFZ(ret)[i];
-          break;
-      }
-      return (PyObject *)ret;
-    }
-    else {
-      convert_num[id](&n,other,(Matrix_Check(other) ? 0 : 1),0);
-
-      switch (id) {
-        case INT:     MAT_BUFI(self)[0] -= n.i; break;
-        case DOUBLE:  MAT_BUFD(self)[0] -= n.d; break;
-        case COMPLEX: MAT_BUFZ(self)[0] -= n.z; break;
-      }
-
-      Py_INCREF(self);
-      return self;
-    }
-    }
-  /* second operand is a scalar */
-  else if (PY_NUMBER(other) || (Matrix_Check(other) &&  MAT_LGT(other)==1))
-    {
-    number n;
-    convert_num[id](&n,other,(Matrix_Check(other) ? 0 : 1),0);
-
-    if (!inplace) {
-      matrix *ret = Matrix_NewFromMatrix((matrix *)self, id);
-      if (!ret) return PyErr_NoMemory();
-
-      int lgt = MAT_LGT(self); int i;
-      switch (id) {
-        case INT: 
-          for (i=0; i<lgt; i++) MAT_BUFI(ret)[i] -= n.i;
-          break;
-        case DOUBLE: 
-          for (i=0; i<lgt; i++) MAT_BUFD(ret)[i] -= n.d;
-          break;
-        case COMPLEX: 
-          for (i=0; i<lgt; i++) MAT_BUFZ(ret)[i] -= n.z;
-          break;
-      }
-
-      return (PyObject *)ret;
-    }
-    else {
-      int lgt = MAT_LGT(self); int i;
-      switch (id) {
-        case INT: 
-          for (i=0; i<lgt; i++) MAT_BUFI(self)[i] -= n.i;
-          break;
-        case DOUBLE: 
-          for (i=0; i<lgt; i++) MAT_BUFD(self)[i] -= n.d;
-          break;
-        case COMPLEX: 
-          for (i=0; i<lgt; i++) MAT_BUFZ(self)[i] -= n.z;
-          break;
-      }
-
-      Py_INCREF(self);
-      return self;
-    }
-    }
-  else { /* subtracting two matrices */
-    if (MAT_NROWS(self) != MAT_NROWS(other) ||
-        MAT_NCOLS(self) != MAT_NCOLS(other))
-      PY_ERR_TYPE("incompatible dimensions");
-
-    void *other_coerce = convert_mtx_alloc((matrix *)other, id);
-    if (!other_coerce) return PyErr_NoMemory();
-
-    if (!inplace) {
-      matrix *ret = Matrix_NewFromMatrix((matrix *)self, id);
-      if (!ret) return PyErr_NoMemory();
-
-      int lgt = MAT_LGT(self), int1 = 1;
-      axpy[id](&lgt, &MinusOne[id], other_coerce, &int1, MAT_BUF(ret), &int1);
-
-      if (MAT_BUF(other) != other_coerce) { free(other_coerce); }
-      return (PyObject *)ret;
-    }
-    else {
-      int lgt = MAT_LGT(self), int1 = 1;
-      axpy[id](&lgt,&MinusOne[id],other_coerce,&int1,MAT_BUF(self),&int1);
-
-      if (MAT_BUF(other) != other_coerce) { free(other_coerce); }
-
-      Py_INCREF(self);
-      return self;
-    }
-  }
-}
-
-PyObject * matrix_sub(PyObject *self, PyObject *other)
-{
-  return matrix_sub_generic(self, other, 0);
-}
-
-static PyObject * matrix_isub(PyObject *self,PyObject *other)
-{
-  return matrix_sub_generic(self, other, 1);
-}
-
-static PyObject *
-matrix_mul_generic(PyObject *self, PyObject *other, int inplace)
-{
-  if (!(Matrix_Check(self) || PY_NUMBER(self)) ||
-      !(Matrix_Check(other) || PY_NUMBER(other))) {
-    Py_INCREF(Py_NotImplemented);
-    return Py_NotImplemented;
-  }
-
-  int id_self = get_id(self, (Matrix_Check(self) ? 0 : 1));
-  int id_other = get_id(other, (Matrix_Check(other) ? 0 : 1));
-  int id = MAX(id_self,id_other);
-
-  if (inplace && (id != id_self || (MAT_LGT(self)==1 &&
-      (Matrix_Check(other) && MAT_LGT(other)!=1)) ||
-      (MAT_LGT(self)>1 && (Matrix_Check(other) && MAT_LGT(other)>1))) )
-    PY_ERR_TYPE("invalid inplace operation");
-
-  /* first operand is a scalar */
-  if (PY_NUMBER(self) || (Matrix_Check(self) && MAT_LGT(self)==1))
-    {
-    number n;
-    if (!inplace) {
-      convert_num[id](&n,self,(Matrix_Check(self) ? 0 : 1),0);
-
-      matrix *ret = Matrix_NewFromMatrix((matrix *)other, id);
-      if (!ret) return PyErr_NoMemory();
-
-      int lgt = MAT_LGT(ret), int1 = 1;
-      scal[id](&lgt, &n, ret->buffer, &int1);
-      return (PyObject *)ret;
-    }
-    else {
-      convert_num[id](&n,other,(Matrix_Check(other) ? 0 : 1),0);
-
-      int int1 = 1;
-      scal[id](&int1, &n, MAT_BUF(self), &int1);
-
-      Py_INCREF(self);
-      return self;
-    }
-    }
-  /* second operand is a scalar */
-  else if (PY_NUMBER(other) || (Matrix_Check(other) &&
-      MAT_LGT(other)==1))
-    {
-    number n;
-    convert_num[id](&n,other,(Matrix_Check(other) ? 0 : 1),0);
-
-    if (!inplace) {
-      matrix *ret = Matrix_NewFromMatrix((matrix *)self, id);
-      if (!ret) return PyErr_NoMemory();
-
-      int lgt = MAT_LGT(self), int1 = 1;
-      scal[id](&lgt, &n, ret->buffer, &int1);
-      return (PyObject *)ret;
-    }
-    else {
-      int lgt = MAT_LGT(self), int1 = 1;
-      scal[id](&lgt, &n, MAT_BUF(self), &int1);
-
-      Py_INCREF(self);
-      return self;
-    }
-    }
-  else { /* multiplying two matrices */
-    if (MAT_NCOLS(self) != MAT_NROWS(other))
-      PY_ERR_TYPE("incompatible dimensions");
-
-    int m = MAT_NROWS(self), n = MAT_NCOLS(other), k = MAT_NCOLS(self);
-
-    int ldA = MAX(1,MAT_NROWS(self));
-    int ldB = MAX(1,MAT_NROWS(other));
-    int ldC = MAX(1,MAT_NROWS(self));
-    char transA='N', transB='N';
-
-    void *self_coerce = convert_mtx_alloc((matrix *)self, id);
-    if (!self_coerce) return PyErr_NoMemory();
-
-    void *other_coerce = convert_mtx_alloc((matrix *)other, id);
-    if (!other_coerce) {
-      if (MAT_ID(self) != id) { free(self_coerce); }
-      return PyErr_NoMemory();
-    }
-
-    matrix *c = Matrix_New(m, n, id);
-    if (!c) {
-      if (MAT_ID(self) != id)  { free(self_coerce); }
-      if (MAT_ID(other) != id) { free(other_coerce); }
-      return PyErr_NoMemory();
-    }
-
-    gemm[id](&transA, &transB, &m, &n, &k, &One[id], self_coerce,
-        &ldA, other_coerce, &ldB, &Zero[id], MAT_BUF(c), &ldC);
-
-    if (MAT_ID(self) != id)  { free(self_coerce); }
-    if (MAT_ID(other) != id) { free(other_coerce); }
-    return (PyObject *)c;
-  }
-}
-
-static PyObject * matrix_mul(PyObject *self, PyObject *other)
-{
-  return matrix_mul_generic(self, other, 0);
-}
-
-static PyObject * matrix_imul(PyObject *self,PyObject *other)
-{
-  return matrix_mul_generic(self, other, 1);
-}
-
-static PyObject *
-matrix_div_generic(PyObject *self, PyObject *other, int inplace)
-{
-  if (!((Matrix_Check(other) && MAT_LGT(other)==1) || PY_NUMBER(other))) {
-    Py_INCREF(Py_NotImplemented);
-    return Py_NotImplemented;
-  }
-
-  int id_self = get_id(self, (Matrix_Check(self) ? 0 : 1));
-  int id_other = get_id(other, (Matrix_Check(other) ? 0 : 1));
-#if PY_MAJOR_VERSION >= 3
-  int id = MAX(DOUBLE, MAX(id_self,id_other));
-#else
-  int id = MAX(id_self,id_other);
-#endif
-
-  number n;
-  convert_num[id](&n,other,(Matrix_Check(other) ? 0 : 1),0);
-
-  if (!inplace) {
-    matrix *ret = Matrix_NewFromMatrix((matrix *)self, id);
-    if (!ret) return PyErr_NoMemory();
-
-    int lgt = MAT_LGT(ret);
-    if (div_array[id](ret->buffer, n, lgt)) { Py_DECREF(ret); return NULL; }
-    return (PyObject *)ret;
-  }
-  else {
-    if (id != id_self) PY_ERR_TYPE("invalid inplace operation");
-
-    if (div_array[id](MAT_BUF(self), n, MAT_LGT(self)))
-      return NULL;
-
-    Py_INCREF(self);
-    return self;
-  }
-}
-
-static PyObject * matrix_div(PyObject *self, PyObject *other)
-{
-  return matrix_div_generic(self, other, 0);
-}
-
-static PyObject * matrix_idiv(PyObject *self,PyObject *other)
-{
-  return matrix_div_generic(self, other, 1);
-}
-
-static PyObject *
-matrix_rem_generic(PyObject *self, PyObject *other, int inplace)
-{
-  if (!((Matrix_Check(other) && MAT_LGT(other)==1) || PY_NUMBER(other))) {
-    Py_INCREF(Py_NotImplemented);
-    return Py_NotImplemented;
-  }
-
-  int id_self = get_id(self, (Matrix_Check(self) ? 0 : 1));
-  int id_other = get_id(other, (Matrix_Check(other) ? 0 : 1));
-  int id = MAX(id_self,id_other);
-
-  if (id == COMPLEX) PY_ERR(PyExc_NotImplementedError, "complex modulo");
-
-  number n;
-  convert_num[id](&n,other,(Matrix_Check(other) ? 0 : 1),0);
-
-  if (!inplace) {
-    matrix *ret = Matrix_NewFromMatrix((matrix *)self, id);
-    if (!ret) return PyErr_NoMemory();
-
-    int lgt = MAT_LGT(ret);
-    if (mtx_rem[id](ret->buffer, n, lgt)) { Py_DECREF(ret); return NULL; }
-    return (PyObject *)ret;
-  }
-  else {
-    void *ptr = convert_mtx_alloc((matrix *)self, id);
-    if (!ptr) return PyErr_NoMemory();
-
-    int lgt = MAT_LGT(self);
-    if (mtx_rem[id](ptr,n,lgt)) { free(ptr); return NULL; }
-
-    free_convert_mtx_alloc(self, ptr, id);
-    Py_INCREF(self);
-    return self;
-  }
-}
-
-static PyObject * matrix_rem(PyObject *self, PyObject *other)
-{
-  return matrix_rem_generic(self, other, 0);
-}
-
-static PyObject * matrix_irem(PyObject *self, PyObject *other)
-{
-  return matrix_rem_generic(self, other, 1);
-}
-
-static PyObject * matrix_neg(matrix *self)
-{
-  matrix *x = Matrix_NewFromMatrix(self,self->id);
-  if (!x) return PyErr_NoMemory();
-
-  int n = MAT_LGT(x), int1 = 1;
-  scal[x->id](&n, &MinusOne[x->id], x->buffer, &int1);
-
-  return (PyObject *)x;
-}
-
-static PyObject * matrix_pos(matrix *self)
-{
-  matrix *x = Matrix_NewFromMatrix(self, self->id);
-  if (!x) return PyErr_NoMemory();
-
-  return (PyObject *)x;
-}
-
-static PyObject * matrix_abs(matrix *self)
-{
-  matrix *ret = Matrix_New(self->nrows, self->ncols,
-      (self->id == COMPLEX ? DOUBLE : self->id));
-
-  if (!ret) return PyErr_NoMemory();
-
-  mtx_abs[self->id](MAT_BUF(self), MAT_BUF(ret), MAT_LGT(self));
-  return (PyObject *)ret;
-}
-
-static PyObject * matrix_pow(PyObject *self, PyObject *other)
-{
-  if (!PY_NUMBER(other)) PY_ERR_TYPE("exponent must be a number");
-
-  number val;
-  int id = MAX(DOUBLE, MAX(MAT_ID(self), get_id(other, 1)));
-  convert_num[id](&val, other, 1, 0);
-  matrix *Y = Matrix_NewFromMatrix((matrix *)self, id);
-  if (!Y) return PyErr_NoMemory();
-
-  int i;
-  for (i=0; i<MAT_LGT(Y); i++) {
-    if (id == DOUBLE) {
-      if ((MAT_BUFD(Y)[i] == 0.0 && val.d < 0.0) ||
-          (MAT_BUFD(Y)[i] < 0.0 && val.d < 1.0 && val.d > 0.0)) {
-        Py_DECREF(Y);
-        PY_ERR(PyExc_ValueError, "domain error");
-      }
-
-
-      MAT_BUFD(Y)[i] = pow(MAT_BUFD(Y)[i], val.d);
-    } else {
-      if (MAT_BUFZ(Y)[i] == 0.0 && (cimag(val.z) != 0.0 || creal(val.z)<0.0)) {
-        Py_DECREF(Y);
-        PY_ERR(PyExc_ValueError, "domain error");
-      }
-      MAT_BUFZ(Y)[i] = cpow(MAT_BUFZ(Y)[i], val.z);
-    }
-  }
-
-  return (PyObject *)Y;
-}
-
-static int matrix_nonzero(matrix *self)
-{
-  int i, res = 0;
-  for (i=0; i<MAT_LGT(self); i++) {
-    if ((MAT_ID(self) == INT) && (MAT_BUFI(self)[i] != 0)) res = 1;
-    else if ((MAT_ID(self) == DOUBLE) && (MAT_BUFD(self)[i] != 0)) res = 1;
-    else if ((MAT_ID(self) == COMPLEX) && (MAT_BUFZ(self)[i] != 0)) res = 1;
-  }
-
-  return res;
-}
-
-static PyNumberMethods matrix_as_number = {
-    (binaryfunc)matrix_add,    /*nb_add*/
-    (binaryfunc)matrix_sub,    /*nb_subtract*/
-    (binaryfunc)matrix_mul,    /*nb_multiply*/
-#if PY_MAJOR_VERSION < 3
-    (binaryfunc)matrix_div,    /*nb_divide*/
-#endif
-    (binaryfunc)matrix_rem,    /*nb_remainder*/
-    0,                         /*nb_divmod*/
-    (ternaryfunc)matrix_pow,   /*nb_power*/
-    (unaryfunc)matrix_neg,     /*nb_negative*/
-    (unaryfunc)matrix_pos,     /*nb_positive*/
-    (unaryfunc)matrix_abs,     /*nb_absolute*/
-    (inquiry)matrix_nonzero,   /*nb_nonzero*/
-    0,                         /*nb_invert*/
-    0,	                       /*nb_lshift*/
-    0,                         /*nb_rshift*/
-    0,                         /*nb_and*/
-    0,                         /*nb_xor*/
-    0,                         /*nb_or*/
-#if PY_MAJOR_VERSION < 3
-    0,                         /*nb_coerce*/
-#endif
-    0,	                       /*nb_int*/
-    0,                         /*nb_long*/
-    0,                         /*nb_float*/
-#if PY_MAJOR_VERSION < 3
-    0,                         /*nb_oct*/
-    0,                         /*nb_hex*/
-#endif
-    (binaryfunc)matrix_iadd,   /*nb_inplace_add*/
-    (binaryfunc)matrix_isub,   /*nb_inplace_subtract*/
-    (binaryfunc)matrix_imul,   /*nb_inplace_multiply*/
-#if PY_MAJOR_VERSION < 3
-    (binaryfunc)matrix_idiv,   /*nb_inplace_divide*/
-#endif
-    (binaryfunc)matrix_irem,   /*nb_inplace_remainder*/
-    0,                         /*nb_inplace_power*/
-    0,                         /*nb_inplace_lshift*/
-    0,                         /*nb_inplace_rshift*/
-    0,                         /*nb_inplace_and*/
-    0,                         /*nb_inplace_xor*/
-    0,                         /*nb_inplace_or*/
-    0,                         /*nb_floor_divide*/
-#if PY_MAJOR_VERSION < 3
-    0,                         /*nb_true_divide*/
-#else
-    (binaryfunc)matrix_div,    /*nb_true_divide*/
-#endif
-    0,                         /*nb_inplace_floor_divide*/
-#if PY_MAJOR_VERSION < 3
-    0,                         /*nb_inplace_true_divide*/
-#else
-    (binaryfunc)matrix_idiv    /*nb_inplace_true_divide*/
-#endif
-};
-
-
-/*********************** Iterator **************************/
-
-typedef struct {
-  PyObject_HEAD
-  long index;
-  matrix *mObj;
-} matrixiter;
-
-static PyTypeObject matrixiter_tp;
-
-#define MatrixIter_Check(O) PyObject_TypeCheck(O, &matrixiter_tp)
-
-static PyObject *
-matrix_iter(matrix *obj)
-{
-  matrixiter *it;
-
-  if (!Matrix_Check(obj)) {
-    PyErr_BadInternalCall();
-    return NULL;
-  }
-
-  it = PyObject_GC_New(matrixiter, &matrixiter_tp);
-  if (!it) return NULL;
-
-  matrixiter_tp.tp_iter = PyObject_SelfIter;
-  matrixiter_tp.tp_getattro = PyObject_GenericGetAttr;
-
-  Py_INCREF(obj);
-  it->index = 0;
-  it->mObj = obj;
-  PyObject_GC_Track(it);
-
-  return (PyObject *)it;
-}
-
-static void
-matrixiter_dealloc(matrixiter *it)
-{
-  PyObject_GC_UnTrack(it);
-  Py_XDECREF(it->mObj);
-  PyObject_GC_Del(it);
-}
-
-static int
-matrixiter_traverse(matrixiter *it, visitproc visit, void *arg)
-{
-  if (it->mObj == NULL)
-    return 0;
-
-  return visit((PyObject *)(it->mObj), arg);
-}
-
-static PyObject *
-matrixiter_next(matrixiter *it)
-{
-  assert(MatrixIter_Check(it));
-  if (it->index >= MAT_LGT(it->mObj))
-    return NULL;
-
-  return num2PyObject[it->mObj->id](it->mObj->buffer, it->index++);
-}
-
-static PyTypeObject matrixiter_tp = {
-    PyVarObject_HEAD_INIT(NULL, 0)
-    "matrixiter",                       /* tp_name */
-    sizeof(matrixiter),                 /* tp_basicsize */
-    0,                                  /* tp_itemsize */
-    (destructor)matrixiter_dealloc,     /* tp_dealloc */
-    0,                                  /* tp_print */
-    0,                                  /* tp_getattr */
-    0,                                  /* tp_setattr */
-    0,                                  /* tp_compare */
-    0,                                  /* tp_repr */
-    0,                                  /* tp_as_number */
-    0,                                  /* tp_as_sequence */
-    0,                                  /* tp_as_mapping */
-    0,                                  /* tp_hash */
-    0,                                  /* tp_call */
-    0,                                  /* tp_str */
-    0,                                  /* tp_getattro */
-    0,                                  /* tp_setattro */
-    0,	                                /* tp_as_buffer */
-    Py_TPFLAGS_DEFAULT | Py_TPFLAGS_HAVE_GC,/* tp_flags */
-    0,                                  /* tp_doc */
-    (traverseproc)matrixiter_traverse,  /* tp_traverse */
-    0,                                  /* tp_clear */
-    0,                                  /* tp_richcompare */
-    0,                                  /* tp_weaklistoffset */
-    0,                                  /* tp_iter */
-    (iternextfunc)matrixiter_next,      /* tp_iternext */
-    0,                                  /* tp_methods */
-};
-
-
-
-PyObject * matrix_log(matrix *self, PyObject *args, PyObject *kwrds)
-{
-  PyObject *A;
-
-  if (!PyArg_ParseTuple(args, "O", &A)) return NULL;
-
-#if PY_MAJOR_VERSION >= 3
-  if (PyLong_Check(A) || PyFloat_Check(A)) {
-#else
-  if (PyInt_Check(A) || PyFloat_Check(A)) {
-#endif
-    double f = PyFloat_AsDouble(A);
-    if (f>0.0)
-      return Py_BuildValue("d",log(f));
-    else
-      PY_ERR(PyExc_ValueError, "domain error");
-  }
-  else if (PyComplex_Check(A)) {
-    number n;
-    convert_num[COMPLEX](&n, A, 1, 0);
-
-    if (n.z == 0) PY_ERR(PyExc_ValueError, "domain error");
-
-    n.z = clog(n.z);
-    return num2PyObject[COMPLEX](&n, 0);
-  }
-
-  else if (Matrix_Check(A)  && (MAT_ID(A) == INT || MAT_ID(A) == DOUBLE)) {
-    if (MAT_LGT(A) == 0)
-      return (PyObject *)Matrix_New(MAT_NROWS(A),MAT_NCOLS(A),DOUBLE);
-
-    double val = (MAT_ID(A) == INT ? MAT_BUFI(A)[0] : MAT_BUFD(A)[0]);
-
-    int i;
-    for (i=1; i<MAT_LGT(A); i++) {
-      if (MAT_ID(A) == INT)
-        val = MIN(val,(MAT_BUFI(A)[i]));
-      else
-        val = MIN(val,(MAT_BUFD(A)[i]));
-    }
-
-    if (val > 0.0) {
-      matrix *ret = Matrix_New(MAT_NROWS(A), MAT_NCOLS(A), DOUBLE);
-      if (!ret) return PyErr_NoMemory();
-
-      for (i=0; i<MAT_LGT(A); i++)
-        MAT_BUFD(ret)[i] = log((MAT_ID(A)== INT ?
-            MAT_BUFI(A)[i] : MAT_BUFD(A)[i]));
-
-      return (PyObject *)ret;
-    }
-    else PY_ERR(PyExc_ValueError, "domain error");
-
-  }
-  else if (Matrix_Check(A) && MAT_ID(A) == COMPLEX) {
-    matrix *ret = Matrix_New(MAT_NROWS(A), MAT_NCOLS(A), COMPLEX);
-    if (!ret) return PyErr_NoMemory();
-
-    int i;
-    for (i=0; i<MAT_LGT(A); i++) {
-      if (MAT_BUFZ(A)[i] == 0) {
-        Py_DECREF(ret);
-        PY_ERR(PyExc_ValueError, "domain error");
-      }
-      MAT_BUFZ(ret)[i] = clog(MAT_BUFZ(A)[i]);
-    }
-    return (PyObject *)ret;
-  }
-  else PY_ERR_TYPE("argument must a be a number or dense matrix");
-}
-
-PyObject * matrix_exp(matrix *self, PyObject *args, PyObject *kwrds)
-{
-  PyObject *A;
-
-  if (!PyArg_ParseTuple(args, "O", &A)) return NULL;
-
-#if PY_MAJOR_VERSION >= 3
-  if (PyLong_Check(A) || PyFloat_Check(A))
-#else
-  if (PyInt_Check(A) || PyFloat_Check(A))
-#endif
-    return Py_BuildValue("d",exp(PyFloat_AsDouble(A)));
-
-  else if (PyComplex_Check(A)) {
-    number n;
-    convert_num[COMPLEX](&n, A, 1, 0);
-    n.z = cexp(n.z);
-    return num2PyObject[COMPLEX](&n, 0);
-  }
-
-  else if (Matrix_Check(A)) {
-    matrix *ret = Matrix_New(MAT_NROWS(A),MAT_NCOLS(A),
-        (MAT_ID(A) == COMPLEX ? COMPLEX : DOUBLE));
-    if (!ret) return PyErr_NoMemory();
-
-    int i;
-    if (MAT_ID(ret) == DOUBLE)
-      for (i=0; i<MAT_LGT(ret); i++)
-        MAT_BUFD(ret)[i] = exp(MAT_ID(A) == DOUBLE ? MAT_BUFD(A)[i] :
-        MAT_BUFI(A)[i]);
-    else
-      for (i=0; i<MAT_LGT(ret); i++)
-        MAT_BUFZ(ret)[i] = cexp(MAT_BUFZ(A)[i]);
-
-    return (PyObject *)ret;
-  }
-  else PY_ERR_TYPE("argument must a be a number or dense matrix");
-}
-
-PyObject * matrix_sqrt(matrix *self, PyObject *args, PyObject *kwrds)
-{
-  PyObject *A;
-
-  if (!PyArg_ParseTuple(args, "O", &A)) return NULL;
-
-#if PY_MAJOR_VERSION >= 3
-  if (PyLong_Check(A) || PyFloat_Check(A)) {
-#else
-  if (PyInt_Check(A) || PyFloat_Check(A)) {
-#endif
-    double f = PyFloat_AsDouble(A);
-    if (f >= 0.0)
-      return Py_BuildValue("d",sqrt(f));
-    else PY_ERR(PyExc_ValueError, "domain error");
-  }
-  else if (PyComplex_Check(A)) {
-    number n;
-    convert_num[COMPLEX](&n, A, 1, 0);
-    n.z = csqrt(n.z);
-    return num2PyObject[COMPLEX](&n, 0);
-  }
-  else if (Matrix_Check(A) && (MAT_ID(A) == INT || MAT_ID(A) == DOUBLE)) {
-    if (MAT_LGT(A) == 0)
-      return (PyObject *)Matrix_New(MAT_NROWS(A),MAT_NCOLS(A),DOUBLE);
-
-    double val = (MAT_ID(A) == INT ? MAT_BUFI(A)[0] : MAT_BUFD(A)[0]);
-
-    int i;
-    for (i=1; i<MAT_LGT(A); i++) {
-      if (MAT_ID(A) == INT)
-        val = MIN(val,(MAT_BUFI(A)[i]));
-      else
-        val = MIN(val,(MAT_BUFD(A)[i]));
-    }
-
-    if (val >= 0.0) {
-      matrix *ret = Matrix_New(MAT_NROWS(A), MAT_NCOLS(A), DOUBLE);
-      if (!ret) return PyErr_NoMemory();
-
-      for (i=0; i<MAT_LGT(A); i++)
-        MAT_BUFD(ret)[i] = sqrt((MAT_ID(A)== INT ?
-            MAT_BUFI(A)[i] : MAT_BUFD(A)[i]));
-
-      return (PyObject *)ret;
-
-    }
-    else PY_ERR(PyExc_ValueError, "domain error");
-  }
-  else if (Matrix_Check(A) && MAT_ID(A) == COMPLEX) {
-    matrix *ret = Matrix_New(MAT_NROWS(A), MAT_NCOLS(A), COMPLEX);
-    if (!ret) return PyErr_NoMemory();
-
-    int i;
-    for (i=0; i<MAT_LGT(A); i++)
-      MAT_BUFZ(ret)[i] = csqrt(MAT_BUFZ(A)[i]);
-
-    return (PyObject *)ret;
-  }
-  else PY_ERR_TYPE("argument must a be a number or dense matrix");
-}
-
-PyObject * matrix_cos(matrix *self, PyObject *args, PyObject *kwrds)
-{
-  PyObject *A;
-
-  if (!PyArg_ParseTuple(args, "O", &A)) return NULL;
-
-#if PY_MAJOR_VERSION >= 3
-  if (PyLong_Check(A) || PyFloat_Check(A))
-#else
-  if (PyInt_Check(A) || PyFloat_Check(A))
-#endif
-    return Py_BuildValue("d",cos(PyFloat_AsDouble(A)));
-
-  else if (PyComplex_Check(A)) {
-    number n;
-    convert_num[COMPLEX](&n, A, 1, 0);
-    n.z = ccos(n.z);
-    return num2PyObject[COMPLEX](&n, 0);
-  }
-
-  else if (Matrix_Check(A)) {
-    matrix *ret = Matrix_New(MAT_NROWS(A),MAT_NCOLS(A),
-        (MAT_ID(A) == COMPLEX ? COMPLEX : DOUBLE));
-    if (!ret) return PyErr_NoMemory();
-
-    int_t i;
-    if (MAT_ID(ret) == DOUBLE)
-      for (i=0; i<MAT_LGT(ret); i++)
-        MAT_BUFD(ret)[i] = cos(MAT_ID(A) == DOUBLE ? MAT_BUFD(A)[i] :
-        MAT_BUFI(A)[i]);
-    else
-      for (i=0; i<MAT_LGT(ret); i++)
-        MAT_BUFZ(ret)[i] = ccos(MAT_BUFZ(A)[i]);
-
-    return (PyObject *)ret;
-  }
-  else PY_ERR_TYPE("argument must a be a number or dense matrix");
-}
-
-PyObject * matrix_sin(matrix *self, PyObject *args, PyObject *kwrds)
-{
-  PyObject *A;
-
-  if (!PyArg_ParseTuple(args, "O", &A)) return NULL;
-
-#if PY_MAJOR_VERSION >= 3
-  if (PyLong_Check(A) || PyFloat_Check(A))
-#else
-  if (PyInt_Check(A) || PyFloat_Check(A))
-#endif
-    return Py_BuildValue("d",sin(PyFloat_AsDouble(A)));
-
-  else if (PyComplex_Check(A)) {
-    number n;
-    convert_num[COMPLEX](&n, A, 1, 0);
-    n.z = csin(n.z);
-    return num2PyObject[COMPLEX](&n, 0);
-  }
-
-  else if (Matrix_Check(A)) {
-    matrix *ret = Matrix_New(MAT_NROWS(A),MAT_NCOLS(A),
-        (MAT_ID(A) == COMPLEX ? COMPLEX : DOUBLE));
-    if (!ret) return PyErr_NoMemory();
-
-    int_t i;
-    if (MAT_ID(ret) == DOUBLE)
-      for (i=0; i<MAT_LGT(ret); i++)
-        MAT_BUFD(ret)[i] = sin(MAT_ID(A) == DOUBLE ? MAT_BUFD(A)[i] :
-        MAT_BUFI(A)[i]);
-    else
-      for (i=0; i<MAT_LGT(ret); i++)
-        MAT_BUFZ(ret)[i] = csin(MAT_BUFZ(A)[i]);
-
-    return (PyObject *)ret;
-  }
-  else PY_ERR_TYPE("argument must a be a number or dense matrix");
-}
->>>>>>> d8bd930d
+/*
+ * Copyright 2012-2016 M. Andersen and L. Vandenberghe.
+ * Copyright 2010-2011 L. Vandenberghe.
+ * Copyright 2004-2009 J. Dahl and L. Vandenberghe.
+ *
+ * This file is part of CVXOPT.
+ *
+ * CVXOPT is free software; you can redistribute it and/or modify
+ * it under the terms of the GNU General Public License as published by
+ * the Free Software Foundation; either version 3 of the License, or
+ * (at your option) any later version.
+ *
+ * CVXOPT is distributed in the hope that it will be useful,
+ * but WITHOUT ANY WARRANTY; without even the implied warranty of
+ * MERCHANTABILITY or FITNESS FOR A PARTICULAR PURPOSE.  See the
+ * GNU General Public License for more details.
+ *
+ * You should have received a copy of the GNU General Public License
+ * along with this program.  If not, see <http://www.gnu.org/licenses/>.
+ */
+
+#define BASE_MODULE
+
+#include "Python.h"
+#include "cvxopt.h"
+#include "misc.h"
+#include <complexobject.h>
+
+/* prototyping and forward declarations */
+extern void (*axpy[])(int *, number *, void *, int *, void *, int *) ;
+extern void (*scal[])(int *, number *, void *, int *) ;
+extern void (*gemm[])(char *, char *, int *, int *, int *, void *, void *,
+    int *, void *, int *, void *, void *, int *) ;
+extern void (*mtx_abs[])(void *, void *, int) ;
+extern int (*div_array[])(void *, number, int) ;
+extern int (*mtx_rem[])(void *, number, int) ;
+
+extern void (*write_num[])(void *, int, void *, int) ;
+extern int (*convert_num[])(void *, void *, int, int_t) ;
+extern PyObject * (*num2PyObject[])(void *, int) ;
+int get_id(void *, int ) ;
+
+extern const int  E_SIZE[];
+extern const char TC_CHAR[][2];
+extern number One[3], MinusOne[3], Zero[3];
+#ifdef _WIN64
+static char FMT_STR[][5] = {"q","d","Zd","i","l"};
+#else
+static char FMT_STR[][4] = {"l","d","Zd","i"};
+#endif
+
+extern PyObject *base_mod;
+extern PyTypeObject spmatrix_tp ;
+
+PyTypeObject matrix_tp ;
+matrix * Matrix_New(int, int, int);
+matrix * Matrix_NewFromMatrix(matrix *, int);
+matrix * Matrix_NewFromSequence(PyObject *, int);
+matrix * Matrix_NewFromNumber(int , int , int , void *, int ) ;
+matrix * Matrix_NewFromPyBuffer(PyObject *, int, int *); 
+matrix * dense(spmatrix *);
+matrix * dense_concat(PyObject *, int);
+matrix * create_indexlist(int_t, PyObject *);
+static PyNumberMethods matrix_as_number ;
+static PyObject * matrix_iter(matrix *) ;
+
+
+void dscal_(int *, double *, double *, int *) ;
+void zscal_(int *, double complex *, double complex *, int *) ;
+void daxpy_(int *, double *, double *, int *, double *, int *) ;
+void zaxpy_(int *, double complex *, double complex *, int *, double complex *, int *) ;
+void dgemm_(char *, char *, int *, int *, int *, double *, double *,
+    int *, double *, int *, double *, double *, int *) ;
+void zgemm_(char *, char *, int *, int *, int *, double complex *, double complex *,
+    int *, double complex *, int *, double complex *, double complex *, int *) ;
+
+
+
+static const char err_mtx_list2matrix[][35] =
+    {"not an integer list",
+        "not a floating point list",
+        "not a complex floating point list" };
+
+#define free_convert_mtx_alloc(O1, O2, id) { \
+    if (MAT_BUF(O1) != O2) { \
+      free(MAT_BUF(O1)); MAT_BUF(O1) = O2; MAT_ID(O1) = id; \
+    } \
+}
+
+#define free_lists_exit(argI,argJ,I,J,ret) { \
+    if (argI && !Matrix_Check(argI)) { Py_XDECREF(I); } \
+    if (argJ && !Matrix_Check(argJ)) { Py_XDECREF(J); } \
+    return ret; }
+
+
+static int convert_mtx(matrix *src, void *dest, int id)
+{
+  if (PY_NUMBER((PyObject *)src))
+    return convert_num[id](dest, src, 1, 0);
+
+  if (MAT_ID(src) == id) {
+    memcpy(dest, src->buffer, (size_t)E_SIZE[src->id]*MAT_LGT(src) );
+    return 0;
+  }
+
+  int_t i;
+  for (i=0; i<MAT_LGT(src); i++)
+    if (convert_num[id]((unsigned char*)dest + i*E_SIZE[id], src, 0,i)) return -1;
+
+  return 0;
+}
+
+void * convert_mtx_alloc(matrix *src, int id)
+{
+  void *ptr;
+  if (MAT_ID(src) == id) return MAT_BUF(src);
+
+  if (!(ptr = malloc(E_SIZE[id]*MAT_LGT(src)))) return NULL;
+
+  int_t i;
+  for (i=0; i<MAT_LGT(src); i++)
+    if (convert_num[id]((unsigned char*)ptr + i*E_SIZE[id], src, 0,i))
+      { free(ptr); return NULL; }
+
+  return ptr;
+}
+
+
+/*
+  Creates an unpopulated "empty" matrix. In API
+ */
+matrix * Matrix_New(int nrows, int ncols, int id)
+{
+  matrix *a;
+  if ((nrows < 0) || (ncols < 0) || (id < INT) || (id > COMPLEX)) {
+    PyErr_BadInternalCall();
+    return NULL;
+  }
+
+  if (!(a = (matrix *)matrix_tp.tp_alloc(&matrix_tp, 0)))
+    return NULL;
+
+  a->id = id; a->nrows = nrows; a->ncols = ncols;
+  if ((a->buffer = calloc(nrows*ncols,E_SIZE[id])))
+    return a;
+  else if (nrows*ncols == 0) 
+    return a;
+  else {
+#if PY_MAJOR_VERSION >= 3
+    Py_TYPE(a)->tp_free((PyObject*)a);
+#else
+    a->ob_type->tp_free((PyObject*)a);
+#endif
+    return (matrix *)PyErr_NoMemory();
+  }
+}
+
+/*
+  Creates a copy of matrix as a new object. In API.
+ */
+matrix *Matrix_NewFromMatrix(matrix *src, int id)
+{
+  matrix *a;
+
+  if (PY_NUMBER((PyObject *)src))
+    return Matrix_NewFromNumber(1, 1, id, src, 1);
+
+  if (!(a = Matrix_New(src->nrows, src->ncols, id)))
+    return (matrix *)PyErr_NoMemory();
+
+  if (convert_mtx(src, a->buffer, id)) {
+    Py_DECREF(a); PY_ERR_TYPE("illegal type conversion");
+  }
+
+  return a;
+}
+
+/*
+  Creates a matrix from buffer interface.
+ */
+matrix *Matrix_NewFromPyBuffer(PyObject *obj, int id, int *ndim) 
+{
+  /* flags: buffer must provide format and stride information */
+  int flags = PyBUF_FORMAT | PyBUF_STRIDES;  
+
+  Py_buffer *view = (Py_buffer *)malloc(sizeof(Py_buffer));
+  if (PyObject_GetBuffer(obj, view, flags)) {
+    free(view);
+    PY_ERR_TYPE("buffer not supported"); 
+  }
+
+  if (view->ndim != 1 && view->ndim != 2) {
+    free(view);
+    PY_ERR_TYPE("imported array must have 1 or 2 dimensions");
+  }
+  
+  /* check buffer format */
+#ifdef _WIN64
+  int int_to_int_t = !strcmp(view->format, FMT_STR[3]) || !strcmp(view->format, FMT_STR[4]);  
+#else
+  int int_to_int_t = !strcmp(view->format, FMT_STR[3]);  
+#endif
+  int src_id;
+  if (!strcmp(view->format, FMT_STR[0]) || int_to_int_t)
+    src_id = INT;  
+  else if (!strcmp(view->format, FMT_STR[1]))
+    src_id = DOUBLE;
+  else if (!strcmp(view->format, FMT_STR[2]))
+    src_id = COMPLEX;
+  else {
+    PyBuffer_Release(view); 
+    free(view);
+    PY_ERR_TYPE("buffer format not supported");
+  }
+
+  if (id == -1) id = src_id;
+  if ((src_id > id) || (view->itemsize != E_SIZE[src_id] && !int_to_int_t)) {
+    PyBuffer_Release(view);
+    free(view);
+    PY_ERR_TYPE("invalid array type");
+  }
+
+ *ndim = view->ndim;
+ 
+ matrix *a = Matrix_New((int)view->shape[0], view->ndim == 2 ? (int)view->shape[1] : 1, id);
+ if (!a) {
+   PyBuffer_Release(view); 
+   free(view);
+   return (matrix *)PyErr_NoMemory();
+ }
+
+ int i, j, cnt;
+ 
+ for (j=0, cnt=0; j<MAT_NCOLS(a); j++) {
+   for (i=0; i< (int)view->shape[0]; i++, cnt++) {
+     
+     number n;
+     switch (id) {
+     case INT :
+       if (int_to_int_t)
+	 MAT_BUFI(a)[cnt] =
+	   *(int *)((unsigned char*)view->buf+i*view->strides[0]+j*view->strides[1]);
+       else
+	 MAT_BUFI(a)[cnt] =
+	   *(int_t *)((unsigned char*)view->buf+i*view->strides[0]+j*view->strides[1]);
+       break;
+     case DOUBLE:
+       switch (src_id) {
+       case INT:
+	 if (int_to_int_t)
+	   n.d = *(int *)((unsigned char*)view->buf + i*view->strides[0]+j*view->strides[1]);
+	 else
+	   n.d = *(int_t *)((unsigned char*)view->buf + i*view->strides[0]+j*view->strides[1]);
+	 break;
+       case DOUBLE:
+	 n.d = *(double *)((unsigned char*)view->buf + i*view->strides[0]+j*view->strides[1]);
+	 break;
+       }
+       MAT_BUFD(a)[cnt] = n.d;
+       break;
+     case COMPLEX:
+       switch (src_id) {
+       case INT:
+	 if (int_to_int_t)
+	   n.z = *(int *)((unsigned char*)view->buf + i*view->strides[0]+j*view->strides[1]);
+	 else
+	   n.z = *(int_t *)((unsigned char*)view->buf + i*view->strides[0]+j*view->strides[1]);
+    	 break;
+       case DOUBLE:
+	 n.z = *(double *)((unsigned char*)view->buf+i*view->strides[0]+j*view->strides[1]);
+	 break;
+       case COMPLEX:
+	 n.z = *(double complex *)((unsigned char*)view->buf+i*view->strides[0]+j*view->strides[1]);
+	 break;
+       }
+       MAT_BUFZ(a)[cnt] = n.z;
+       break;
+     }
+   }
+ } 
+ 
+ PyBuffer_Release(view); 
+ free(view);
+ return a;
+}
+
+/*
+  Generates a matrix with all entries equal.
+ */
+matrix *
+Matrix_NewFromNumber(int nrows, int ncols, int id, void *val, int val_id)
+{
+
+  int_t i;
+  matrix *a = Matrix_New(nrows, ncols, id);
+  if (!a) return (matrix *)PyErr_NoMemory();
+
+  number n;
+  if (convert_num[id](&n, val, val_id, 0)) { Py_DECREF(a); return NULL; }
+  for (i=0; i<MAT_LGT(a); i++) write_num[id](MAT_BUF(a), i, &n, 0);
+
+  return a;
+}
+
+/*
+  Converts a Python list to a matrix. Part of API
+ */
+matrix * Matrix_NewFromSequence(PyObject *x, int id)
+{
+  int_t i, len = PySequence_Size(x);
+  PyObject *seq = PySequence_Fast(x, "list is not iterable");
+  if (!seq) return NULL;
+
+
+  if (id == -1) {
+    for (i=0; i<len; i++) {
+      PyObject *item = PySequence_Fast_GET_ITEM(seq, i);
+
+      if (!PY_NUMBER(item)) {
+        Py_DECREF(seq); PY_ERR_TYPE("non-numeric element in list");
+      }
+
+      id = MAX(id, get_id(item, 1));
+    }
+  }
+
+  if (!len) { Py_DECREF(seq); return Matrix_New(0, 1, (id < 0 ? INT : id)); }
+
+  matrix *L = Matrix_New(len,1,id);
+  if (!L) { Py_DECREF(seq); return (matrix *)PyErr_NoMemory(); }
+
+  for (i=0; i<len; i++) {
+    PyObject *item = PySequence_Fast_GET_ITEM(seq, i);
+
+    if (!PY_NUMBER(item)) {
+      Py_DECREF(seq); Py_DECREF(L);
+      PY_ERR_TYPE("non-numeric type in list");
+    }
+
+    number n;
+    if (convert_num[id](&n, item, 1, 0)) {
+      Py_DECREF(L); Py_DECREF(seq);
+      PY_ERR(PyExc_TypeError, err_mtx_list2matrix[id]);
+    }
+    write_num[id](L->buffer, i, &n, 0);
+  }
+  Py_DECREF(seq);
+  return L;
+}
+
+matrix * dense(spmatrix *self)
+{
+  matrix *A;
+  int_t j, k;
+
+  if (!(A = Matrix_New(SP_NROWS(self),SP_NCOLS(self),SP_ID(self))))
+    return (matrix *)PyErr_NoMemory();
+
+  if (SP_ID(self) == DOUBLE) {
+    for (j=0; j<SP_NCOLS(self); j++)
+      for (k=SP_COL(self)[j]; k<SP_COL(self)[j+1]; k++) {
+        MAT_BUFD(A)[SP_ROW(self)[k] + j*MAT_NROWS(A)] = SP_VALD(self)[k];
+      }
+  } else {
+    for (j=0; j<SP_NCOLS(self); j++)
+      for (k=SP_COL(self)[j]; k<SP_COL(self)[j+1]; k++) {
+        MAT_BUFZ(A)[SP_ROW(self)[k] + j*MAT_NROWS(A)] = SP_VALZ(self)[k];
+      }
+  }
+
+  return A;
+}
+
+int convert_array(void *dest, void *src, int dest_id, int src_id, int n);
+
+matrix * dense_concat(PyObject *L, int id_arg)
+{
+  int_t m=0, n=0, mk=0, nk=0, i=0, j, id = 0;
+  PyObject *col;
+
+  int single_col = (PyList_GET_SIZE(L) > 0 &&
+      !PyList_Check(PyList_GET_ITEM(L, 0)));
+
+  for (j=0; j<(single_col ? 1 : PyList_GET_SIZE(L)); j++) {
+
+    col = (single_col ? L : PyList_GET_ITEM(L, j));
+    if (!PyList_Check(col))
+      PY_ERR_TYPE("invalid type in list");
+
+    mk = 0;
+    for (i=0; i<PyList_GET_SIZE(col); i++) {
+      PyObject *Lij = PyList_GET_ITEM(col, i);
+      if (!Matrix_Check(Lij) && !SpMatrix_Check(Lij) && !PY_NUMBER(Lij))
+        PY_ERR_TYPE("invalid type in list");
+
+      int blk_nrows, blk_ncols;
+      if (Matrix_Check(Lij) || SpMatrix_Check(Lij)) {
+        blk_nrows = X_NROWS(Lij); blk_ncols = X_NCOLS(Lij);
+        id = MAX(id, X_ID(Lij));
+      } else {
+        blk_nrows = 1; blk_ncols = 1;
+        id = MAX(id, get_id(Lij,1));
+      }
+
+      if (i==0) {
+        nk = blk_ncols; n += nk;
+        mk = blk_nrows;
+      } else {
+        if (blk_ncols != nk)
+          PY_ERR_TYPE("incompatible dimensions of subblocks");
+        mk += blk_nrows;
+      }
+    }
+    if (j==0)
+      m = mk;
+    else if (m != mk) PY_ERR_TYPE("incompatible dimensions of subblocks");
+  }
+
+  if ((id_arg >= 0) && (id_arg < id))
+    PY_ERR_TYPE("illegal type conversion");
+
+  id = MAX(id, id_arg);
+
+  matrix *A = Matrix_New(m, n, id);
+  if (!A) return (matrix *)PyErr_NoMemory();
+
+  nk = 0;
+  for (j=0; j<(single_col ? 1 : PyList_GET_SIZE(L)); j++) {
+    col = (single_col ? L : PyList_GET_ITEM(L, j));
+
+    mk = 0;
+    int blk_nrows = 0, blk_ncols = 0;
+    for (i=0; i<PyList_GET_SIZE(col); i++) {
+      PyObject *Lij = PyList_GET_ITEM(col, i);
+
+      if (Matrix_Check(Lij) || SpMatrix_Check(Lij)) {
+        blk_nrows = X_NROWS(Lij); blk_ncols = X_NCOLS(Lij);
+      } else {
+        blk_nrows = 1; blk_ncols = 1;
+      }
+
+      int ik, jk;
+      for (jk=0; jk<blk_ncols; jk++) {
+
+        if (Matrix_Check(Lij)) {
+          for (ik=0; ik<blk_nrows; ik++)
+            convert_num[id]((unsigned char*)MAT_BUF(A) + (mk+ik+(nk+jk)*m)*E_SIZE[id],
+                Lij, 0, ik + jk*blk_nrows);
+
+        } else if (SpMatrix_Check(Lij)) {
+          for (ik=SP_COL(Lij)[jk]; ik<SP_COL(Lij)[jk+1]; ik++)
+            convert_array((unsigned char*)MAT_BUF(A) + ((nk+jk)*m+mk+SP_ROW(Lij)[ik])*
+			  E_SIZE[id], (unsigned char*)SP_VAL(Lij) + ik*E_SIZE[SP_ID(Lij)],
+                id, SP_ID(Lij), 1);
+
+        } else {
+
+          convert_num[id]((unsigned char*)MAT_BUF(A) + (mk+(nk+jk)*m)*E_SIZE[id],
+              Lij, 1, 0);
+        }
+      }
+      mk += blk_nrows;
+    }
+    nk += blk_ncols;
+  }
+  return A;
+}
+
+static void
+matrix_dealloc(matrix* self)
+{
+  free(self->buffer);
+#if PY_MAJOR_VERSION >= 3
+  Py_TYPE(self)->tp_free((PyObject*)self);
+#else
+  self->ob_type->tp_free((PyObject*)self);
+#endif
+}
+
+static PyObject *
+matrix_new(PyTypeObject *type, PyObject *args, PyObject *kwds)
+{
+  PyObject *Objx = NULL, *size = NULL;
+  static char *kwlist[] = { "x", "size", "tc", NULL};
+
+  int_t nrows=0, ncols=0;
+
+#if PY_MAJOR_VERSION >= 3
+  int tc = 0;
+  if (!PyArg_ParseTupleAndKeywords(args, kwds, "|OOC:matrix", kwlist,
+      &Objx, &size, &tc))
+#else
+  char tc = 0;
+  if (!PyArg_ParseTupleAndKeywords(args, kwds, "|OOc:matrix", kwlist,
+      &Objx, &size, &tc))
+#endif
+    return NULL;
+
+  if (size && !PyArg_ParseTuple(size, "nn", &nrows, &ncols))
+    PY_ERR_TYPE("invalid dimension tuple") ;
+
+  if (nrows < 0 || ncols < 0)
+    PY_ERR_TYPE("dimensions must be non-negative");
+
+  if (tc && !(VALID_TC_MAT(tc))) PY_ERR_TYPE("tc must be 'i', 'd' or 'z'");
+  int id = (tc ? TC2ID(tc) : -1);
+
+  if (!Objx && size) PY_ERR_TYPE("invalid arguments");
+
+  if (!Objx) return (PyObject *)Matrix_New(0, 0, (id == -1 ? INT : id));
+
+  matrix *ret = NULL;
+  /* x is a number */
+  if (PY_NUMBER(Objx))
+    return (PyObject *)
+      Matrix_NewFromNumber(MAX((int)nrows, size ? 0 : 1),
+			   MAX((int)ncols, size ? 0 : 1), (id == -1 ? get_id(Objx,1):id),Objx,1);
+
+  /* a matrix */
+  else if (Matrix_Check(Objx))
+    ret = Matrix_NewFromMatrix((matrix *)Objx, (id == -1 ?MAT_ID(Objx):id));
+
+  /* sparse matrix */
+  else if (SpMatrix_Check(Objx)) {
+    matrix *tmp = dense((spmatrix *)Objx);
+    if (!tmp) return PyErr_NoMemory();
+    if (tmp->id != id) {
+      ret = Matrix_NewFromMatrix(tmp, (id == -1 ? SP_ID(Objx) : id));
+      Py_DECREF(tmp);
+    } else {
+      ret = tmp;
+    }
+  }
+
+  /* buffer interface */
+  else if (PyObject_CheckBuffer(Objx)) {
+    int ndim = 0;
+    ret = Matrix_NewFromPyBuffer(Objx, id, &ndim);
+  }
+
+  /* x is a list */
+  else if (PyList_Check(Objx)) {
+
+    /* first try a regular list */
+    if (!(ret = Matrix_NewFromSequence(Objx, id))) {
+      PyErr_Clear();
+      /* try concatenation */
+      ret = dense_concat(Objx, id);
+    }
+  }
+
+  /* x is a sequence */
+  else if (PySequence_Check(Objx)) {
+    ret = Matrix_NewFromSequence(Objx, id);
+  }
+
+  else PY_ERR_TYPE("invalid matrix initialization");
+
+  if (ret && size) {
+    if (nrows*ncols == MAT_LGT(ret)) {
+      ret->nrows=nrows; ret->ncols=ncols;
+    } else {
+      Py_DECREF(ret); PY_ERR_TYPE("wrong matrix dimensions");
+    }
+  }
+
+  return (PyObject *)ret;
+}
+
+PyObject *matrix_sub(PyObject *, PyObject *);
+
+static PyObject *
+matrix_richcompare(PyObject *self, PyObject *other, int op) {
+  Py_INCREF(Py_NotImplemented);
+  return Py_NotImplemented;
+}
+
+int * matrix_compare(PyObject *self, PyObject *other) {
+  PyErr_SetString(PyExc_NotImplementedError, "matrix comparison not implemented"); return 0;
+}
+
+static PyObject *
+matrix_str(matrix *self) {
+
+  PyObject *cvxopt = PyImport_ImportModule("cvxopt");
+  PyObject *str, *ret;
+
+  if (!(str = PyObject_GetAttrString(cvxopt, "matrix_str"))) {
+    Py_DECREF(cvxopt);
+    PY_ERR(PyExc_KeyError, "missing 'matrix_str' in 'cvxopt'");
+  }
+
+  Py_DECREF(cvxopt);
+  if (!PyCallable_Check(str)) PY_ERR_TYPE("'matrix_str' is not callable");
+
+  ret = PyObject_CallFunctionObjArgs(str, (PyObject *)self, NULL);
+  Py_DECREF(str);
+
+  return ret;
+}
+
+static PyObject *
+matrix_repr(matrix *self) {
+
+  PyObject *cvxopt = PyImport_ImportModule("cvxopt");
+  PyObject *repr, *ret;
+
+  if (!(repr = PyObject_GetAttrString(cvxopt, "matrix_repr"))) {
+    Py_DECREF(cvxopt);
+    PY_ERR(PyExc_KeyError, "missing 'matrix_repr' in 'cvxopt'");
+  }
+
+  Py_DECREF(cvxopt);
+  if (!PyCallable_Check(repr)) PY_ERR_TYPE("'matrix_repr' is not callable");
+
+  ret = PyObject_CallFunctionObjArgs(repr, (PyObject *)self, NULL);
+  Py_DECREF(repr);
+
+  return ret;
+}
+
+/*
+ * This method converts different index sets into a matrix indexlist
+ */
+matrix * create_indexlist(int_t dim, PyObject *A)
+{
+  matrix *x;
+  int_t i, j;
+
+  /* integer */
+#if PY_MAJOR_VERSION >= 3
+  if (PyLong_Check(A)) {
+    i = PyLong_AS_LONG(A);
+#else
+  if (PyInt_Check(A)) {
+    i = PyInt_AS_LONG(A);
+#endif
+    if (OUT_RNG(i,dim)) PY_ERR(PyExc_IndexError, "index out of range");
+
+    if ((x = Matrix_New(1,1,INT))) MAT_BUFI(x)[0] = i;
+    return x;
+  }
+  /* slice */
+  else if (PySlice_Check(A)) {
+    int_t start, stop, step, lgt;
+
+#if PY_MAJOR_VERSION >= 3
+    if (PySlice_GetIndicesEx(A, dim, &start, &stop, &step, &lgt) < 0) 
+        return NULL;
+#else
+    if (PySlice_GetIndicesEx((PySliceObject*)A, dim,
+        &start, &stop, &step, &lgt) < 0) return NULL;
+#endif
+
+    if ((x = Matrix_New((int)lgt, 1, INT)))
+      for (i=start, j=0; j<lgt; i += step, j++) MAT_BUFI(x)[j] = i;
+    else {
+      return (matrix *)PyErr_NoMemory();
+    }
+    return x;
+  }
+  /* Matrix index list */
+  else if (Matrix_Check(A)) {
+    if (MAT_ID(A) != INT) PY_ERR_TYPE("not an integer index list");
+
+    for (i=0; i<MAT_LGT(A); i++)
+      if ( OUT_RNG(MAT_BUFI(A)[i], dim) )
+        PY_ERR(PyExc_IndexError, "index out of range");
+
+    return (matrix *)A;
+  }
+  /* List */
+  else if (PyList_Check(A)) {
+    if (!(x = (matrix *)Matrix_NewFromSequence(A, INT))) return NULL;
+
+    return create_indexlist(dim, (PyObject *)x);
+  }
+  else PY_ERR(PyExc_TypeError, "invalid index argument");
+}
+
+static int
+matrix_length(matrix *self)
+{
+  return MAT_LGT(self);
+}
+
+static PyObject *
+matrix_subscr(matrix* self, PyObject* args)
+{
+  matrix *Il = NULL, *Jl = NULL, *ret;
+#if PY_MAJOR_VERSION >= 3
+  if (PyLong_Check(args)) {
+    int_t i = PyLong_AS_LONG(args);
+#else
+  if (PyInt_Check(args)) {
+    int_t i = PyInt_AS_LONG(args);
+#endif
+
+    if (OUT_RNG(i,MAT_LGT(self)))
+      PY_ERR(PyExc_IndexError, "index out of range");
+
+    return num2PyObject[self->id](self->buffer, CWRAP(i,MAT_LGT(self)));
+  }
+
+  else if (PyList_Check(args) || Matrix_Check(args) || PySlice_Check(args)) {
+
+    if (!(Il = create_indexlist(MAT_LGT(self), args))) return NULL;
+
+    int i;
+    if (!(ret = Matrix_New(MAT_LGT(Il), 1, self->id) ))
+      free_lists_exit(args,(PyObject *)NULL,Il,(PyObject *)NULL,
+          PyErr_NoMemory());
+
+    for (i=0; i<MAT_LGT(Il); i++)
+      write_num[self->id](ret->buffer, i, self->buffer,
+          CWRAP(MAT_BUFI(Il)[i],MAT_LGT(self)));
+
+    free_lists_exit(args,(PyObject *)NULL,Il,(PyObject *)NULL,(PyObject *)ret);
+  }
+
+  /* remaining cases are different two argument indexing */
+  PyObject *argI = NULL, *argJ = NULL;
+  if (!PyArg_ParseTuple(args, "OO", &argI,&argJ))
+    PY_ERR_TYPE("invalid index arguments");
+
+  /* handle normal subscripts (two integers) separately */
+#if PY_MAJOR_VERSION >= 3
+  if (PyLong_Check(argI) && PyLong_Check(argJ)) {
+    int i = PyLong_AS_LONG(argI), j = PyLong_AS_LONG(argJ);
+#else
+  if (PyInt_Check(argI) && PyInt_Check(argJ)) {
+    int i = PyInt_AS_LONG(argI), j = PyInt_AS_LONG(argJ);
+#endif
+    if ( OUT_RNG(i, self->nrows) || OUT_RNG(j, self->ncols))
+      PY_ERR(PyExc_IndexError, "index out of range");
+
+    return num2PyObject[self->id](self->buffer,
+        CWRAP(i,self->nrows) + CWRAP(j,self->ncols)*self->nrows);
+  }
+
+  /* two slices, handled separately for speed */
+  if (PySlice_Check(argI) && PySlice_Check(argJ)) {
+    int_t rowstart, rowstop, rowstep, rowlgt;
+    int_t colstart, colstop, colstep, collgt;
+
+#if PY_MAJOR_VERSION >= 3
+    if ( (PySlice_GetIndicesEx(argI, MAT_NROWS(self), &rowstart, &rowstop,
+        &rowstep, &rowlgt) < 0) || 
+        (PySlice_GetIndicesEx(argJ, MAT_NCOLS(self), &colstart, &colstop, 
+        &colstep, &collgt) < 0)) return NULL;
+#else
+    if ( (PySlice_GetIndicesEx((PySliceObject*)argI, MAT_NROWS(self),
+        &rowstart, &rowstop, &rowstep, &rowlgt) < 0) ||
+        (PySlice_GetIndicesEx((PySliceObject*)argJ, MAT_NCOLS(self),
+        &colstart, &colstop, &colstep, &collgt) < 0)) return NULL;
+#endif
+
+    if (!(ret = Matrix_New((int)rowlgt, (int)collgt, self->id)))
+      return PyErr_NoMemory();
+
+    int i, j, icnt, jcnt, cnt=0;
+    for (j=colstart, jcnt=0; jcnt<collgt; jcnt++, j+=colstep)
+      for (i=rowstart, icnt=0; icnt<rowlgt; icnt++, i+=rowstep) {
+        switch (self->id) {
+        case INT:
+          MAT_BUFI(ret)[cnt++] = MAT_BUFI(self)[j*self->nrows+i];
+          break;
+        case DOUBLE:
+          MAT_BUFD(ret)[cnt++] = MAT_BUFD(self)[j*self->nrows+i];
+          break;
+        case COMPLEX:
+          MAT_BUFZ(ret)[cnt++] = MAT_BUFZ(self)[j*self->nrows+i];
+          break;
+        }
+      }
+
+    return (PyObject *)ret;
+  }
+
+  /* remaining two indexing cases */
+  if (!(Il = create_indexlist(self->nrows, argI)) ||
+      !(Jl = create_indexlist(self->ncols, argJ)))
+    free_lists_exit(argI, argJ, Il, Jl, (PyObject *)NULL);
+
+  int i, j, cnt;
+  if (!(ret = Matrix_New(MAT_LGT(Il), MAT_LGT(Jl), self->id)))
+    free_lists_exit(argI, argJ, Il, Jl, PyErr_NoMemory());
+
+  for (j=0, cnt=0; j < MAT_LGT(Jl); j++)
+    for (i=0; i < MAT_LGT(Il); i++) {
+      write_num[self->id](ret->buffer, cnt++, self->buffer,
+          CWRAP(MAT_BUFI(Il)[i],self->nrows) +
+          CWRAP(MAT_BUFI(Jl)[j],self->ncols)*self->nrows);
+    }
+
+  free_lists_exit(argI, argJ, Il, Jl, (PyObject *)ret);
+}
+
+#define spmatrix_getitem_i(O,i,v) \
+    spmatrix_getitem_ij(O,i%SP_NROWS(O),i/SP_NROWS(O),v)
+
+int spmatrix_getitem_ij(spmatrix *, int_t, int_t, number *) ;
+
+static int
+matrix_ass_subscr(matrix* self, PyObject* args, PyObject* val)
+{
+  matrix *Il = NULL, *Jl = NULL;
+  int_t i, j, id = self->id, decref_val = 0;
+  int ndim = 0;
+
+  if (!val) PY_ERR_INT(PyExc_NotImplementedError,
+      "cannot delete matrix entries");
+
+  if (!(PY_NUMBER(val) || Matrix_Check(val) || SpMatrix_Check(val))) {
+
+    if (PyObject_CheckBuffer(val)) 
+      val = (PyObject *)Matrix_NewFromPyBuffer(val, -1, &ndim);
+    else
+      val = (PyObject *)Matrix_NewFromSequence(val, MAT_ID(self));
+
+    if (!val)
+      PY_ERR_INT(PyExc_NotImplementedError, "invalid type in assignment");
+
+    decref_val = 1;
+  }
+
+  if (get_id(val, (PY_NUMBER(val) ? 1 : 0)) > id)
+    PY_ERR_INT(PyExc_TypeError, "invalid type in assignment");
+
+#if PY_MAJOR_VERSION >= 3
+  if (PyLong_Check(args) || PyList_Check(args) ||
+#else
+  if (PyInt_Check(args) || PyList_Check(args) ||
+#endif
+      Matrix_Check(args) || PySlice_Check(args)) {
+
+    if (!(Il = create_indexlist(MAT_LGT(self), args))) {
+      if (decref_val) { Py_DECREF(val); }
+      return -1;
+    }
+    number n;
+    if (PY_NUMBER(val) || (Matrix_Check(val) && MAT_LGT(val)==1)) {
+      convert_num[id](&n, val, (Matrix_Check(val) ? 0 : 1), 0);
+
+      for (i=0; i<MAT_LGT(Il); i++)
+        write_num[id](self->buffer,CWRAP(MAT_BUFI(Il)[i],MAT_LGT(self)),&n,0);
+    }
+    else {
+
+      if (Matrix_Check(val)) {
+        if (MAT_LGT(val) != MAT_LGT(Il) || MAT_NCOLS(val) > 1) {
+          if (!Matrix_Check(args)) { Py_DECREF(Il); }
+          if (decref_val) { Py_DECREF(val); }
+          PY_ERR_INT(PyExc_TypeError, "argument has wrong size");
+        }
+
+        for (i=0; i < MAT_LGT(Il); i++) {
+          convert_num[id](&n, val, 0, i);
+          write_num[id](self->buffer,
+              CWRAP(MAT_BUFI(Il)[i], MAT_LGT(self)), &n, 0);
+        }
+      }
+      else { /* spmatrix */
+
+        if (SP_NROWS(val) != MAT_LGT(Il) || SP_NCOLS(val) > 1) {
+          if (!Matrix_Check(args)) { Py_DECREF(Il); }
+          if (decref_val) { Py_DECREF(val); }
+          PY_ERR_INT(PyExc_TypeError, "argument has wrong size");
+        }
+
+        for (i=0; i < MAT_LGT(Il); i++) {
+          spmatrix_getitem_i((spmatrix *)val, i, &n);
+          write_num[id](self->buffer,
+              CWRAP(MAT_BUFI(Il)[i], MAT_LGT(self)), &n, 0);
+        }
+      }
+    }
+
+    if (decref_val) { Py_DECREF(val); }
+    free_lists_exit(args,(PyObject *)NULL,Il,(PyObject *)NULL,0);
+  }
+
+  /* remaining cases are different two argument indexing */
+  PyObject *argI = NULL, *argJ = NULL;
+  if (!PyArg_ParseTuple(args, "OO", &argI,&argJ))
+    PY_ERR_INT(PyExc_TypeError, "invalid index arguments");
+
+  /* two slices, RHS of same type, handled separately for speed */
+  if (PySlice_Check(argI) && PySlice_Check(argJ) &&
+      Matrix_Check(val) && MAT_ID(val) == MAT_ID(self)) {
+
+    int_t rowstart, rowstop, rowstep, rowlgt;
+    int_t colstart, colstop, colstep, collgt;
+
+#if PY_MAJOR_VERSION >= 3
+    if ( (PySlice_GetIndicesEx(argI, MAT_NROWS(self), &rowstart, &rowstop,
+         &rowstep, &rowlgt) < 0) || 
+         (PySlice_GetIndicesEx(argJ, MAT_NCOLS(self), &colstart, &colstop,
+         &colstep, &collgt) < 0)) return -1;
+#else
+    if ( (PySlice_GetIndicesEx((PySliceObject*)argI, MAT_NROWS(self),
+        &rowstart, &rowstop, &rowstep, &rowlgt) < 0) ||
+        (PySlice_GetIndicesEx((PySliceObject*)argJ, MAT_NCOLS(self),
+            &colstart, &colstop, &colstep, &collgt) < 0)) return -1;
+#endif
+
+    if (decref_val && MAT_LGT(val) == rowlgt*collgt) {
+      MAT_NROWS(val) = rowlgt; MAT_NCOLS(val) = collgt;
+    }
+
+    if (MAT_NROWS(val)!=rowlgt || MAT_NCOLS(val)!=collgt)
+      PY_ERR_INT(PyExc_TypeError, "argument has wrong size");
+
+    int i, j, icnt, jcnt, cnt=0;
+    for (j=colstart, jcnt=0; jcnt<collgt; jcnt++, j+=colstep)
+      for (i=rowstart, icnt=0; icnt<rowlgt; icnt++, i+=rowstep) {
+        switch (self->id) {
+        case INT:
+          MAT_BUFI(self)[j*self->nrows+i] = MAT_BUFI(val)[cnt++];
+          break;
+        case DOUBLE:
+          MAT_BUFD(self)[j*self->nrows+i] = MAT_BUFD(val)[cnt++];
+          break;
+        case COMPLEX:
+          MAT_BUFZ(self)[j*self->nrows+i] = MAT_BUFZ(val)[cnt++];
+          break;
+        }
+      }
+
+    if (decref_val) { Py_DECREF(val); }
+ 
+    return 0;
+  }
+
+  if (!(Il = create_indexlist(self->nrows, argI)) ||
+      !(Jl = create_indexlist(self->ncols, argJ))) {
+    if (decref_val) { Py_DECREF(val); }
+    free_lists_exit(argI,argJ,Il,Jl,-1);
+  }
+
+  if (decref_val && ndim < 2 &&
+      MAT_LGT(val) == MAT_LGT(Il)*MAT_LGT(Jl)) {
+    MAT_NROWS(val) = MAT_LGT(Il); MAT_NCOLS(val) = MAT_LGT(Jl);
+  }
+
+  number n;
+  if (PY_NUMBER(val) || (Matrix_Check(val) && MAT_LGT(val)==1)) {
+    if (convert_num[id](&n, val, (Matrix_Check(val) ? 0 : 1), 0)) {
+      if (decref_val) { Py_DECREF(val); }
+      free_lists_exit(Il,Jl,argI,argJ,-1);
+    }
+
+    for (j=0; j < MAT_LGT(Jl); j++)
+      for (i=0; i < MAT_LGT(Il); i++) {
+        write_num[id](self->buffer,CWRAP(MAT_BUFI(Il)[i],self->nrows) +
+            CWRAP(MAT_BUFI(Jl)[j],self->ncols)*self->nrows, &n, 0);
+      }
+  }
+  else if (Matrix_Check(val)) {
+    if (MAT_LGT(Il) != MAT_NROWS(val) || MAT_LGT(Jl) != MAT_NCOLS(val) ) {
+      if (!Matrix_Check(argI)) { Py_DECREF(Il); }
+      if (!Matrix_Check(argJ)) { Py_DECREF(Jl); }
+      if (decref_val) { Py_DECREF(val); }
+      PY_ERR_INT(PyExc_TypeError, "argument has wrong size");
+    }
+
+    int cnt = 0;
+    for (j=0; j < MAT_LGT(Jl); j++)
+      for (i=0; i < MAT_LGT(Il); i++, cnt++) {
+        if (convert_num[id](&n, val, 0, cnt))
+          free_lists_exit(argI,argJ,Il,Jl,-1);
+
+        write_num[id](self->buffer,CWRAP(MAT_BUFI(Il)[i],self->nrows) +
+            CWRAP(MAT_BUFI(Jl)[j],self->ncols)*self->nrows, &n, 0);
+      }
+  }
+  else { /* spmatrix */
+    if (MAT_LGT(Il) != SP_NROWS(val) || MAT_LGT(Jl) != SP_NCOLS(val) ) {
+      if (!Matrix_Check(argI)) { Py_DECREF(Il); }
+      if (!Matrix_Check(argJ)) { Py_DECREF(Jl); }
+      if (decref_val) { Py_DECREF(val); }
+      PY_ERR_INT(PyExc_TypeError, "argument has wrong size");
+    }
+
+    int cnt = 0;
+    for (j=0; j < MAT_LGT(Jl); j++)
+      for (i=0; i < MAT_LGT(Il); i++, cnt++) {
+
+        spmatrix_getitem_i((spmatrix *)val, cnt, &n);
+        write_num[id](self->buffer,CWRAP(MAT_BUFI(Il)[i],self->nrows)  +
+            CWRAP(MAT_BUFI(Jl)[j],self->ncols)*self->nrows, &n, 0);
+      }
+  }
+
+  if (decref_val) { Py_DECREF(val); }
+  free_lists_exit(argI,argJ,Il,Jl,0);
+}
+
+static PyMappingMethods matrix_as_mapping = {
+    (lenfunc)matrix_length,
+    (binaryfunc)matrix_subscr,
+    (objobjargproc)matrix_ass_subscr
+};
+
+static PyObject * matrix_transpose(matrix *self) {
+
+  matrix *ret = Matrix_New(self->ncols, self->nrows, self->id);
+  if (!ret) return PyErr_NoMemory();
+
+  int i, j, cnt = 0;
+  for (i=0; i < ret->nrows; i++)
+    for (j=0; j < ret->ncols; j++)
+      write_num[self->id](ret->buffer, i + j*ret->nrows, self->buffer, cnt++);
+
+  return (PyObject *)ret;
+}
+
+static PyObject * matrix_ctranspose(matrix *self) {
+
+  if (self->id != COMPLEX) return matrix_transpose(self);
+
+  matrix *ret = Matrix_New(self->ncols, self->nrows, self->id);
+  if (!ret) return PyErr_NoMemory();
+
+  int i, j, cnt = 0;
+  for (i=0; i < ret->nrows; i++)
+    for (j=0; j < ret->ncols; j++)
+      MAT_BUFZ(ret)[i + j*ret->nrows] = conj(MAT_BUFZ(self)[cnt++]);
+
+  return (PyObject *)ret;
+}
+
+static PyObject * matrix_real(matrix *self) {
+
+  if (self->id != COMPLEX)
+    return (PyObject *)Matrix_NewFromMatrix(self,self->id);
+
+  matrix *ret = Matrix_New(self->nrows, self->ncols, DOUBLE);
+  if (!ret) return PyErr_NoMemory();
+
+  int i;
+  for (i=0; i < MAT_LGT(self); i++)
+    MAT_BUFD(ret)[i] = creal(MAT_BUFZ(self)[i]);
+
+  return (PyObject *)ret;
+}
+
+static PyObject * matrix_imag(matrix *self) {
+
+  matrix *ret;
+  if (self->id != COMPLEX) {
+    PyObject *a = PyFloat_FromDouble(0);
+    ret = Matrix_NewFromNumber(self->nrows, self->ncols, self->id, a, 2);
+    Py_DECREF(a);
+    if (!ret) return PyErr_NoMemory();
+
+    return (PyObject *)ret;
+  }
+
+  if (!(ret = Matrix_New(self->nrows, self->ncols, DOUBLE)))
+    return PyErr_NoMemory();
+
+  int i;
+  for (i=0; i < MAT_LGT(self); i++)
+    MAT_BUFD(ret)[i] = cimag(MAT_BUFZ(self)[i]);
+
+  return (PyObject *)ret;
+}
+
+#if PY_MAJOR_VERSION >= 3
+
+static char doc_tofile[] =
+    "Writes a matrix to file\n\n"
+    "ARGUMENTS\n"
+    "s          a Python stream object, for example obtained by open()\n\n";
+static PyObject *
+matrix_tofile(matrix *self, PyObject *args, PyObject *kwrds)
+{
+  PyObject *f, *bytes, *res;
+  char *kwlist[] = {"s", NULL};
+
+  if (!PyArg_ParseTupleAndKeywords(args, kwrds, "O:fromfile", kwlist, &f))
+    return NULL;
+
+  bytes = PyBytes_FromStringAndSize(self->buffer, E_SIZE[MAT_ID(self)]*MAT_LGT(self));
+
+  if (bytes == NULL)
+    return NULL;
+
+  res = PyObject_CallMethod(f, "write", "O", bytes);
+  Py_DECREF(bytes);
+  if (res == NULL)
+    return NULL;
+  Py_DECREF(res);
+
+  return Py_BuildValue("");
+}
+
+#else
+
+static char doc_tofile[] =
+    "Writes a matrix to file\n\n"
+    "ARGUMENTS\n"
+    "fo          a Python file object previously obtained by open()\n\n";
+static PyObject *
+matrix_tofile(matrix *self, PyObject *args, PyObject *kwrds)
+{
+  PyObject *file_obj;
+  FILE *fp;
+  char *kwlist[] = {"fo",  NULL};
+
+  if (!PyArg_ParseTupleAndKeywords(args, kwrds, "O", kwlist, &file_obj))
+    return NULL;
+
+  if (!PyFile_Check(file_obj))
+    PY_ERR_TYPE("argument must a file object");
+
+  if (!(fp = PyFile_AsFile(file_obj)))
+    PY_ERR(PyExc_IOError,"file not open for writing");
+
+  if (fwrite(self->buffer, E_SIZE[self->id], MAT_LGT(self), fp)) 
+    ;
+  return Py_BuildValue("");
+}
+
+#endif
+
+
+#if PY_MAJOR_VERSION >= 3
+
+static char doc_fromfile[] =
+	"Reads a matrix from file\n\n"
+	"ARGUMENTS\n"
+	"s          a Python stream object, for example obtained by open()\n\n";
+static PyObject *
+matrix_fromfile(matrix *self, PyObject *args, PyObject *kwrds)
+{
+  PyObject *f, *b;
+  char *kwlist[] = {"s", NULL};
+
+  if (!PyArg_ParseTupleAndKeywords(args, kwrds, "O:fromfile", kwlist, &f))
+    return NULL;
+
+  b = PyObject_CallMethod(f, "read", "n", E_SIZE[self->id]*MAT_LGT(self));
+  if (b == NULL)
+    return NULL;
+
+  if (!PyBytes_Check(b)) {
+    PyErr_SetString(PyExc_TypeError,
+        "read() didn't return bytes");
+    Py_DECREF(b);
+    return NULL;
+  }
+
+  if (PyBytes_GET_SIZE(b) != E_SIZE[self->id]*MAT_LGT(self)) {
+    PyErr_SetString(PyExc_EOFError,
+        "read() didn't return enough bytes");
+    Py_DECREF(b);
+    return NULL;
+  }
+
+  Py_buffer view;
+  PyObject_GetBuffer(b, &view, PyBUF_SIMPLE);
+  memcpy(self->buffer, view.buf, E_SIZE[self->id]*MAT_LGT(self));
+
+  PyBuffer_Release(&view);
+  Py_DECREF(b);
+
+  return Py_BuildValue("");
+}
+
+#else
+
+static char doc_fromfile[] =
+    "Reads a matrix from file\n\n"
+    "ARGUMENTS\n"
+    "fo          a Python file object prevously obtained by open()\n\n";
+static PyObject *
+matrix_fromfile(matrix *self, PyObject *args, PyObject *kwrds)
+{
+  PyObject *file_obj;
+  FILE *fp;
+  char *kwlist[] = {"fo", NULL};
+
+  if (!PyArg_ParseTupleAndKeywords(args, kwrds, "O", kwlist, &file_obj))
+    return NULL;
+
+  if (!PyFile_Check(file_obj))
+    PY_ERR_TYPE("argument must a file object");
+  if (!(fp = PyFile_AsFile(file_obj)))
+    PY_ERR(PyExc_IOError,"file not open for reading");
+
+  int n = fread(self->buffer, E_SIZE[self->id], MAT_LGT(self), fp);
+
+  if (n < MAT_LGT(self))
+    PY_ERR(PyExc_IOError, "could not read entire matrix");
+  return Py_BuildValue("");
+}
+
+#endif
+
+static PyObject *
+matrix_getstate(matrix *self)
+{
+  PyObject *list = PyList_New(MAT_LGT(self));
+  PyObject *size = PyTuple_New(2);
+  if (!list || !size) {
+    Py_XDECREF(list); Py_XDECREF(size); return NULL;
+  }
+
+#if PY_MAJOR_VERSION >= 3
+  PyTuple_SET_ITEM(size, 0, PyLong_FromLong(MAT_NROWS(self)));
+  PyTuple_SET_ITEM(size, 1, PyLong_FromLong(MAT_NCOLS(self)));
+#else
+  PyTuple_SET_ITEM(size, 0, PyInt_FromLong(MAT_NROWS(self)));
+  PyTuple_SET_ITEM(size, 1, PyInt_FromLong(MAT_NCOLS(self)));
+#endif
+
+  int i;
+  for (i=0; i<MAT_LGT(self); i++) {
+    PyList_SET_ITEM(list, i, num2PyObject[MAT_ID(self)](MAT_BUF(self), i));
+  }
+
+  return Py_BuildValue("NNs", list, size, TC_CHAR[MAT_ID(self)]);
+}
+
+static PyObject *
+matrix_reduce(matrix* self)
+{
+#if PY_MAJOR_VERSION >= 3
+  return Py_BuildValue("ON", Py_TYPE(self), matrix_getstate(self));
+#else
+  return Py_BuildValue("ON", self->ob_type, matrix_getstate(self));
+#endif
+}
+
+static PyMethodDef matrix_methods[] = {
+    {"trans", (PyCFunction)matrix_transpose, METH_NOARGS,
+        "Returns the matrix transpose"},
+    {"ctrans", (PyCFunction)matrix_ctranspose, METH_NOARGS,
+        "Returns the matrix conjugate transpose"},
+    {"real", (PyCFunction)matrix_real, METH_NOARGS,
+        "Returns real part of matrix"},
+    {"imag", (PyCFunction)matrix_imag, METH_NOARGS,
+        "Returns imaginary part of matrix"},
+    {"tofile", (PyCFunction)matrix_tofile, METH_VARARGS|METH_KEYWORDS, doc_tofile},
+    {"fromfile", (PyCFunction)matrix_fromfile, METH_VARARGS|METH_KEYWORDS, doc_fromfile},
+    {"__reduce__", (PyCFunction)matrix_reduce, METH_NOARGS, "__reduce__() -> (cls, state)"},
+    {NULL}  /* Sentinel */
+};
+
+static PyObject *
+matrix_get_size(matrix *self, void *closure)
+{
+  PyObject *t = PyTuple_New(2);
+
+#if PY_MAJOR_VERSION >= 3
+  PyTuple_SET_ITEM(t, 0, PyLong_FromLong(self->nrows));
+  PyTuple_SET_ITEM(t, 1, PyLong_FromLong(self->ncols));
+#else
+  PyTuple_SET_ITEM(t, 0, PyInt_FromLong(self->nrows));
+  PyTuple_SET_ITEM(t, 1, PyInt_FromLong(self->ncols));
+#endif
+
+  return t;
+}
+
+static int
+matrix_set_size(matrix *self, PyObject *value, void *closure)
+{
+  if (value == NULL)
+    PY_ERR_INT(PyExc_TypeError, "size attribute cannot be deleted");
+
+  if (!PyTuple_Check(value) || PyTuple_Size(value) != 2)
+    PY_ERR_INT(PyExc_TypeError, "can only assign a 2-tuple to size");
+
+#if PY_MAJOR_VERSION >= 3
+  if (!PyLong_Check(PyTuple_GET_ITEM(value, 0)) ||
+      !PyLong_Check(PyTuple_GET_ITEM(value, 1)))
+
+      PY_ERR_INT(PyExc_TypeError, "invalid size tuple");
+
+  int m = PyLong_AS_LONG(PyTuple_GET_ITEM(value, 0));
+  int n = PyLong_AS_LONG(PyTuple_GET_ITEM(value, 1));
+#else
+  if (!PyInt_Check(PyTuple_GET_ITEM(value, 0)) ||
+      !PyInt_Check(PyTuple_GET_ITEM(value, 1)))
+      PY_ERR_INT(PyExc_TypeError, "invalid size tuple");
+
+  int m = PyInt_AS_LONG(PyTuple_GET_ITEM(value, 0));
+  int n = PyInt_AS_LONG(PyTuple_GET_ITEM(value, 1));
+#endif
+
+  if (m<0 || n<0)
+    PY_ERR_INT(PyExc_TypeError, "dimensions must be non-negative");
+
+  if (m*n != MAT_LGT(self))
+    PY_ERR_INT(PyExc_TypeError, "number of elements in matrix cannot change");
+
+  MAT_NROWS(self) = m;
+  MAT_NCOLS(self) = n;
+
+  return 0;
+}
+
+static PyObject * matrix_get_typecode(matrix *self, void *closure)
+{
+#if PY_MAJOR_VERSION >= 3
+  return PyUnicode_FromStringAndSize(TC_CHAR[self->id], 1);
+#else
+  return PyString_FromStringAndSize(TC_CHAR[self->id], 1);
+#endif
+}
+
+static int
+matrix_buffer_getbuf(matrix *self, Py_buffer *view, int flags)
+{
+
+  if (flags & PyBUF_FORMAT) {
+    if (self->id == INT || self->id == DOUBLE || self->id == COMPLEX)
+      view->format = FMT_STR[self->id];
+    else
+      PY_ERR_INT(PyExc_TypeError, "unknown type");
+  }
+  else
+    view->format = NULL;
+
+  if (flags & PyBUF_STRIDES) {
+    view->len = MAT_LGT(self)*E_SIZE[self->id];
+    view->itemsize = E_SIZE[self->id];
+    self->strides[0] = view->itemsize;
+    self->strides[1] = self->nrows*view->itemsize;
+    view->strides = self->strides;
+  }
+  else PY_ERR_INT(PyExc_TypeError, "stride-less requests not supported");
+
+  view->buf = self->buffer;
+  view->readonly = 0;
+  view->suboffsets = NULL;
+  view->ndim = 2;  
+  self->shape[0] = self->nrows; self->shape[1] = self->ncols;
+  view->shape = self->shape;
+
+  view->obj = (PyObject*)self;
+  view->internal = NULL;
+
+  Py_INCREF(self);
+  self->ob_exports++;
+
+  return 0;
+}
+
+static void
+matrix_buffer_relbuf(matrix *self, Py_buffer *view)
+{
+  self->ob_exports--;
+}
+
+static PyBufferProcs matrix_as_buffer = {
+#if PY_MAJOR_VERSION < 3 
+  NULL,
+  NULL,
+  NULL,  
+  NULL,
+#endif
+  (getbufferproc)matrix_buffer_getbuf,
+  (releasebufferproc)matrix_buffer_relbuf
+};
+
+static PyObject * matrix_get_T(matrix *self, void *closure)
+{
+  return matrix_transpose(self);
+}
+
+static PyObject * matrix_get_H(matrix *self, void *closure)
+{
+  return matrix_ctranspose(self);
+}
+
+static PyGetSetDef matrix_getsets[] = {
+    {"size", (getter) matrix_get_size, (setter) matrix_set_size, "matrix dimensions"},
+    {"typecode", (getter) matrix_get_typecode, NULL, "typecode character"},
+    {"T", (getter) matrix_get_T, NULL, "transpose"},
+    {"H", (getter) matrix_get_H, NULL, "conjugate transpose"},
+    {NULL}  /* Sentinel */
+};
+
+PyTypeObject matrix_tp = {
+    PyVarObject_HEAD_INIT(NULL, 0)
+    "cvxopt.base.matrix",
+    sizeof(matrix),
+    0,
+    (destructor)matrix_dealloc,	 /* tp_dealloc */
+    0,                           /* tp_print */
+    0,                           /* tp_getattr */
+    0,                           /* tp_setattr */
+#if PY_MAJOR_VERSION >= 3
+    0,                           /* tp_compare */
+#else
+    (cmpfunc)matrix_compare,     /* tp_compare */
+#endif
+    (reprfunc)matrix_repr,       /* tp_repr */
+    &matrix_as_number,           /* tp_as_number */
+    0,                           /* tp_as_sequence */
+    &matrix_as_mapping,          /* tp_as_mapping */
+    0,                           /* tp_hash */
+    0,                           /* tp_call */
+    (reprfunc)matrix_str,        /* tp_str */
+    0,                           /* tp_getattro */
+    0,                           /* tp_setattro */
+    &matrix_as_buffer,           /* tp_as_buffer */
+#if PY_MAJOR_VERSION >= 3
+    Py_TPFLAGS_DEFAULT | Py_TPFLAGS_BASETYPE,       /* tp_flags */
+#else
+    Py_TPFLAGS_DEFAULT | Py_TPFLAGS_BASETYPE |
+    Py_TPFLAGS_CHECKTYPES | Py_TPFLAGS_HAVE_NEWBUFFER,       /* tp_flags */
+#endif
+    0,                           /* tp_doc */
+    0,                           /* tp_traverse */
+    0,                           /* tp_clear */
+    (richcmpfunc)matrix_richcompare,  /* tp_richcompare */
+    0,                          /* tp_weaklistoffset */
+    (getiterfunc)matrix_iter,   /* tp_iter */
+    0,                          /* tp_iternext */
+    matrix_methods,             /* tp_methods */
+    0,                          /* tp_members */
+    matrix_getsets,             /* tp_getset */
+    0,                          /* tp_base */
+    0,                          /* tp_dict */
+    0,                          /* tp_descr_get */
+    0,                          /* tp_descr_set */
+    0,                          /* tp_dictoffset */
+    0,                          /* tp_init */
+    0,                          /* tp_alloc */
+    matrix_new,                 /* tp_new */
+    0,                          /* tp_free */
+};
+
+/**************************************************************************/
+
+static PyObject *
+matrix_add_generic(PyObject *self, PyObject *other, int inplace)
+{
+  if (!(Matrix_Check(self) || PY_NUMBER(self)) ||
+      !(Matrix_Check(other) || PY_NUMBER(other))) {
+    Py_INCREF(Py_NotImplemented);
+    return Py_NotImplemented;
+  }
+
+  int id_self = get_id(self, (Matrix_Check(self) ? 0 : 1));
+  int id_other = get_id(other, (Matrix_Check(other) ? 0 : 1));
+  int id = MAX(id_self,id_other);
+
+  if (inplace && (id != id_self || (MAT_LGT(self)==1 &&
+      (Matrix_Check(other) && MAT_LGT(other)!=1))))
+    PY_ERR_TYPE("invalid inplace operation");
+
+  /* first operand is a scalar */
+  if (PY_NUMBER(self) || (Matrix_Check(self) && MAT_LGT(self)==1))
+    {
+    number n;
+    if (!inplace) {
+      convert_num[id](&n,self,(Matrix_Check(self) ? 0 : 1),0);
+
+      matrix *ret = Matrix_NewFromMatrix((matrix *)other, id);
+      if (!ret) return PyErr_NoMemory();
+
+      int lgt = MAT_LGT(ret); int i;
+      switch (id) {
+        case INT: 
+          for (i=0; i<lgt; i++) MAT_BUFI(ret)[i] += n.i;
+          break;
+        case DOUBLE: 
+          for (i=0; i<lgt; i++) MAT_BUFD(ret)[i] += n.d;
+          break;
+        case COMPLEX: 
+          for (i=0; i<lgt; i++) MAT_BUFZ(ret)[i] += n.z;
+          break;
+      }
+      return (PyObject *)ret;
+    }
+    else {
+      convert_num[id](&n,other,(Matrix_Check(other) ? 0 : 1),0);
+
+      switch (id) {
+        case INT:     MAT_BUFI(self)[0] += n.i; break;
+        case DOUBLE:  MAT_BUFD(self)[0] += n.d; break;
+        case COMPLEX: MAT_BUFZ(self)[0] += n.z; break;
+      }
+      Py_INCREF(self);
+      return self;
+    }
+    }
+  /* second operand is a scalar */
+  else if (PY_NUMBER(other) || (Matrix_Check(other) &&
+      MAT_LGT(other)==1))
+    {
+    number n;
+    convert_num[id](&n,other,(Matrix_Check(other) ? 0 : 1),0);
+
+    if (!inplace) {
+      matrix *ret = Matrix_NewFromMatrix((matrix *)self, id);
+      if (!ret) return PyErr_NoMemory();
+
+      int lgt = MAT_LGT(self); int i;
+      switch (id) {
+        case INT: 
+          for (i=0; i<lgt; i++) MAT_BUFI(ret)[i] += n.i;
+          break;
+        case DOUBLE: 
+          for (i=0; i<lgt; i++) MAT_BUFD(ret)[i] += n.d;
+          break;
+        case COMPLEX: 
+          for (i=0; i<lgt; i++) MAT_BUFZ(ret)[i] += n.z;
+          break;
+      }
+
+      return (PyObject *)ret;
+    }
+    else {
+      int lgt = MAT_LGT(self); int i;
+      switch (id) {
+        case INT: 
+          for (i=0; i<lgt; i++) MAT_BUFI(self)[i] += n.i;
+          break;
+        case DOUBLE: 
+          for (i=0; i<lgt; i++) MAT_BUFD(self)[i] += n.d;
+          break;
+        case COMPLEX: 
+          for (i=0; i<lgt; i++) MAT_BUFZ(self)[i] += n.z;
+          break;
+      }
+
+      Py_INCREF(self);
+      return self;
+    }
+    }
+  else { /* adding two matrices */
+    if (MAT_NROWS(self) != MAT_NROWS(other) ||
+        MAT_NCOLS(self) != MAT_NCOLS(other))
+      PY_ERR_TYPE("incompatible dimensions");
+
+    void *other_coerce = convert_mtx_alloc((matrix *)other, id);
+    if (!other_coerce) return PyErr_NoMemory();
+
+    if (!inplace) {
+      matrix *ret = Matrix_NewFromMatrix((matrix *)self, id);
+      if (!ret) return PyErr_NoMemory();
+
+      int lgt = MAT_LGT(self), int1 = 1;
+      axpy[id](&lgt, &One[id], other_coerce, &int1, MAT_BUF(ret), &int1);
+
+      if (MAT_BUF(other) != other_coerce) { free(other_coerce); }
+      return (PyObject *)ret;
+    }
+    else {
+      int lgt = MAT_LGT(self), int1 = 1;
+      axpy[id](&lgt, &One[id], other_coerce, &int1, MAT_BUF(self), &int1);
+
+      if (MAT_BUF(other) != other_coerce) { free(other_coerce); }
+
+      Py_INCREF(self);
+      return self;
+    }
+  }
+}
+
+PyObject * matrix_add(PyObject *self, PyObject *other)
+{
+  return matrix_add_generic(self, other, 0);
+}
+
+static PyObject * matrix_iadd(PyObject *self,PyObject *other)
+{
+  return matrix_add_generic(self, other, 1);
+}
+
+static PyObject *
+matrix_sub_generic(PyObject *self, PyObject *other, int inplace)
+{
+  if (!(Matrix_Check(self) || PY_NUMBER(self)) ||
+      !(Matrix_Check(other) || PY_NUMBER(other))) {
+    Py_INCREF(Py_NotImplemented);
+    return Py_NotImplemented;
+  }
+
+  int id_self = get_id(self, (Matrix_Check(self) ? 0 : 1));
+  int id_other = get_id(other, (Matrix_Check(other) ? 0 : 1));
+  int id = MAX(id_self,id_other);
+
+  if (inplace && (id != id_self || (MAT_LGT(self)==1 &&
+      (Matrix_Check(other) && MAT_LGT(other)!=1))))
+    PY_ERR_TYPE("invalid inplace operation");
+
+  /* first operand is a scalar */
+  if (PY_NUMBER(self) || (Matrix_Check(self) && MAT_LGT(self)==1))
+    {
+
+    number n;
+    if (!inplace) {
+      convert_num[id](&n,self,(Matrix_Check(self) ? 0 : 1),0);
+
+      matrix *ret = Matrix_NewFromMatrix((matrix *)other, id);
+      if (!ret) return PyErr_NoMemory();
+
+      int lgt = MAT_LGT(ret); int i; 
+      switch (id) {
+        case INT: 
+          for (i=0; i<lgt; i++) MAT_BUFI(ret)[i] = n.i - MAT_BUFI(ret)[i];
+          break;
+        case DOUBLE:
+          for (i=0; i<lgt; i++) MAT_BUFD(ret)[i] = n.d - MAT_BUFD(ret)[i];
+          break;
+        case COMPLEX: 
+          for (i=0; i<lgt; i++) MAT_BUFZ(ret)[i] = n.z - MAT_BUFZ(ret)[i];
+          break;
+      }
+      return (PyObject *)ret;
+    }
+    else {
+      convert_num[id](&n,other,(Matrix_Check(other) ? 0 : 1),0);
+
+      switch (id) {
+        case INT:     MAT_BUFI(self)[0] -= n.i; break;
+        case DOUBLE:  MAT_BUFD(self)[0] -= n.d; break;
+        case COMPLEX: MAT_BUFZ(self)[0] -= n.z; break;
+      }
+
+      Py_INCREF(self);
+      return self;
+    }
+    }
+  /* second operand is a scalar */
+  else if (PY_NUMBER(other) || (Matrix_Check(other) &&  MAT_LGT(other)==1))
+    {
+    number n;
+    convert_num[id](&n,other,(Matrix_Check(other) ? 0 : 1),0);
+
+    if (!inplace) {
+      matrix *ret = Matrix_NewFromMatrix((matrix *)self, id);
+      if (!ret) return PyErr_NoMemory();
+
+      int lgt = MAT_LGT(self); int i;
+      switch (id) {
+        case INT: 
+          for (i=0; i<lgt; i++) MAT_BUFI(ret)[i] -= n.i;
+          break;
+        case DOUBLE: 
+          for (i=0; i<lgt; i++) MAT_BUFD(ret)[i] -= n.d;
+          break;
+        case COMPLEX: 
+          for (i=0; i<lgt; i++) MAT_BUFZ(ret)[i] -= n.z;
+          break;
+      }
+
+      return (PyObject *)ret;
+    }
+    else {
+      int lgt = MAT_LGT(self); int i;
+      switch (id) {
+        case INT: 
+          for (i=0; i<lgt; i++) MAT_BUFI(self)[i] -= n.i;
+          break;
+        case DOUBLE: 
+          for (i=0; i<lgt; i++) MAT_BUFD(self)[i] -= n.d;
+          break;
+        case COMPLEX: 
+          for (i=0; i<lgt; i++) MAT_BUFZ(self)[i] -= n.z;
+          break;
+      }
+
+      Py_INCREF(self);
+      return self;
+    }
+    }
+  else { /* subtracting two matrices */
+    if (MAT_NROWS(self) != MAT_NROWS(other) ||
+        MAT_NCOLS(self) != MAT_NCOLS(other))
+      PY_ERR_TYPE("incompatible dimensions");
+
+    void *other_coerce = convert_mtx_alloc((matrix *)other, id);
+    if (!other_coerce) return PyErr_NoMemory();
+
+    if (!inplace) {
+      matrix *ret = Matrix_NewFromMatrix((matrix *)self, id);
+      if (!ret) return PyErr_NoMemory();
+
+      int lgt = MAT_LGT(self), int1 = 1;
+      axpy[id](&lgt, &MinusOne[id], other_coerce, &int1, MAT_BUF(ret), &int1);
+
+      if (MAT_BUF(other) != other_coerce) { free(other_coerce); }
+      return (PyObject *)ret;
+    }
+    else {
+      int lgt = MAT_LGT(self), int1 = 1;
+      axpy[id](&lgt,&MinusOne[id],other_coerce,&int1,MAT_BUF(self),&int1);
+
+      if (MAT_BUF(other) != other_coerce) { free(other_coerce); }
+
+      Py_INCREF(self);
+      return self;
+    }
+  }
+}
+
+PyObject * matrix_sub(PyObject *self, PyObject *other)
+{
+  return matrix_sub_generic(self, other, 0);
+}
+
+static PyObject * matrix_isub(PyObject *self,PyObject *other)
+{
+  return matrix_sub_generic(self, other, 1);
+}
+
+static PyObject *
+matrix_mul_generic(PyObject *self, PyObject *other, int inplace)
+{
+  if (!(Matrix_Check(self) || PY_NUMBER(self)) ||
+      !(Matrix_Check(other) || PY_NUMBER(other))) {
+    Py_INCREF(Py_NotImplemented);
+    return Py_NotImplemented;
+  }
+
+  int id_self = get_id(self, (Matrix_Check(self) ? 0 : 1));
+  int id_other = get_id(other, (Matrix_Check(other) ? 0 : 1));
+  int id = MAX(id_self,id_other);
+
+  if (inplace && (id != id_self || (MAT_LGT(self)==1 &&
+      (Matrix_Check(other) && MAT_LGT(other)!=1)) ||
+      (MAT_LGT(self)>1 && (Matrix_Check(other) && MAT_LGT(other)>1))) )
+    PY_ERR_TYPE("invalid inplace operation");
+
+  /* first operand is a scalar */
+  if (PY_NUMBER(self) || (Matrix_Check(self) && MAT_LGT(self)==1))
+    {
+    number n;
+    if (!inplace) {
+      convert_num[id](&n,self,(Matrix_Check(self) ? 0 : 1),0);
+
+      matrix *ret = Matrix_NewFromMatrix((matrix *)other, id);
+      if (!ret) return PyErr_NoMemory();
+
+      int lgt = MAT_LGT(ret), int1 = 1;
+      scal[id](&lgt, &n, ret->buffer, &int1);
+      return (PyObject *)ret;
+    }
+    else {
+      convert_num[id](&n,other,(Matrix_Check(other) ? 0 : 1),0);
+
+      int int1 = 1;
+      scal[id](&int1, &n, MAT_BUF(self), &int1);
+
+      Py_INCREF(self);
+      return self;
+    }
+    }
+  /* second operand is a scalar */
+  else if (PY_NUMBER(other) || (Matrix_Check(other) &&
+      MAT_LGT(other)==1))
+    {
+    number n;
+    convert_num[id](&n,other,(Matrix_Check(other) ? 0 : 1),0);
+
+    if (!inplace) {
+      matrix *ret = Matrix_NewFromMatrix((matrix *)self, id);
+      if (!ret) return PyErr_NoMemory();
+
+      int lgt = MAT_LGT(self), int1 = 1;
+      scal[id](&lgt, &n, ret->buffer, &int1);
+      return (PyObject *)ret;
+    }
+    else {
+      int lgt = MAT_LGT(self), int1 = 1;
+      scal[id](&lgt, &n, MAT_BUF(self), &int1);
+
+      Py_INCREF(self);
+      return self;
+    }
+    }
+  else { /* multiplying two matrices */
+    if (MAT_NCOLS(self) != MAT_NROWS(other))
+      PY_ERR_TYPE("incompatible dimensions");
+
+    int m = MAT_NROWS(self), n = MAT_NCOLS(other), k = MAT_NCOLS(self);
+
+    int ldA = MAX(1,MAT_NROWS(self));
+    int ldB = MAX(1,MAT_NROWS(other));
+    int ldC = MAX(1,MAT_NROWS(self));
+    char transA='N', transB='N';
+
+    void *self_coerce = convert_mtx_alloc((matrix *)self, id);
+    if (!self_coerce) return PyErr_NoMemory();
+
+    void *other_coerce = convert_mtx_alloc((matrix *)other, id);
+    if (!other_coerce) {
+      if (MAT_ID(self) != id) { free(self_coerce); }
+      return PyErr_NoMemory();
+    }
+
+    matrix *c = Matrix_New(m, n, id);
+    if (!c) {
+      if (MAT_ID(self) != id)  { free(self_coerce); }
+      if (MAT_ID(other) != id) { free(other_coerce); }
+      return PyErr_NoMemory();
+    }
+
+    gemm[id](&transA, &transB, &m, &n, &k, &One[id], self_coerce,
+        &ldA, other_coerce, &ldB, &Zero[id], MAT_BUF(c), &ldC);
+
+    if (MAT_ID(self) != id)  { free(self_coerce); }
+    if (MAT_ID(other) != id) { free(other_coerce); }
+    return (PyObject *)c;
+  }
+}
+
+static PyObject * matrix_mul(PyObject *self, PyObject *other)
+{
+  return matrix_mul_generic(self, other, 0);
+}
+
+static PyObject * matrix_imul(PyObject *self,PyObject *other)
+{
+  return matrix_mul_generic(self, other, 1);
+}
+
+static PyObject *
+matrix_div_generic(PyObject *self, PyObject *other, int inplace)
+{
+  if (!((Matrix_Check(other) && MAT_LGT(other)==1) || PY_NUMBER(other))) {
+    Py_INCREF(Py_NotImplemented);
+    return Py_NotImplemented;
+  }
+
+  int id_self = get_id(self, (Matrix_Check(self) ? 0 : 1));
+  int id_other = get_id(other, (Matrix_Check(other) ? 0 : 1));
+#if PY_MAJOR_VERSION >= 3
+  int id = MAX(DOUBLE, MAX(id_self,id_other));
+#else
+  int id = MAX(id_self,id_other);
+#endif
+
+  number n;
+  convert_num[id](&n,other,(Matrix_Check(other) ? 0 : 1),0);
+
+  if (!inplace) {
+    matrix *ret = Matrix_NewFromMatrix((matrix *)self, id);
+    if (!ret) return PyErr_NoMemory();
+
+    int lgt = MAT_LGT(ret);
+    if (div_array[id](ret->buffer, n, lgt)) { Py_DECREF(ret); return NULL; }
+    return (PyObject *)ret;
+  }
+  else {
+    if (id != id_self) PY_ERR_TYPE("invalid inplace operation");
+
+    if (div_array[id](MAT_BUF(self), n, MAT_LGT(self)))
+      return NULL;
+
+    Py_INCREF(self);
+    return self;
+  }
+}
+
+static PyObject * matrix_div(PyObject *self, PyObject *other)
+{
+  return matrix_div_generic(self, other, 0);
+}
+
+static PyObject * matrix_idiv(PyObject *self,PyObject *other)
+{
+  return matrix_div_generic(self, other, 1);
+}
+
+static PyObject *
+matrix_rem_generic(PyObject *self, PyObject *other, int inplace)
+{
+  if (!((Matrix_Check(other) && MAT_LGT(other)==1) || PY_NUMBER(other))) {
+    Py_INCREF(Py_NotImplemented);
+    return Py_NotImplemented;
+  }
+
+  int id_self = get_id(self, (Matrix_Check(self) ? 0 : 1));
+  int id_other = get_id(other, (Matrix_Check(other) ? 0 : 1));
+  int id = MAX(id_self,id_other);
+
+  if (id == COMPLEX) PY_ERR(PyExc_NotImplementedError, "complex modulo");
+
+  number n;
+  convert_num[id](&n,other,(Matrix_Check(other) ? 0 : 1),0);
+
+  if (!inplace) {
+    matrix *ret = Matrix_NewFromMatrix((matrix *)self, id);
+    if (!ret) return PyErr_NoMemory();
+
+    int lgt = MAT_LGT(ret);
+    if (mtx_rem[id](ret->buffer, n, lgt)) { Py_DECREF(ret); return NULL; }
+    return (PyObject *)ret;
+  }
+  else {
+    void *ptr = convert_mtx_alloc((matrix *)self, id);
+    if (!ptr) return PyErr_NoMemory();
+
+    int lgt = MAT_LGT(self);
+    if (mtx_rem[id](ptr,n,lgt)) { free(ptr); return NULL; }
+
+    free_convert_mtx_alloc(self, ptr, id);
+    Py_INCREF(self);
+    return self;
+  }
+}
+
+static PyObject * matrix_rem(PyObject *self, PyObject *other)
+{
+  return matrix_rem_generic(self, other, 0);
+}
+
+static PyObject * matrix_irem(PyObject *self, PyObject *other)
+{
+  return matrix_rem_generic(self, other, 1);
+}
+
+static PyObject * matrix_neg(matrix *self)
+{
+  matrix *x = Matrix_NewFromMatrix(self,self->id);
+  if (!x) return PyErr_NoMemory();
+
+  int n = MAT_LGT(x), int1 = 1;
+  scal[x->id](&n, &MinusOne[x->id], x->buffer, &int1);
+
+  return (PyObject *)x;
+}
+
+static PyObject * matrix_pos(matrix *self)
+{
+  matrix *x = Matrix_NewFromMatrix(self, self->id);
+  if (!x) return PyErr_NoMemory();
+
+  return (PyObject *)x;
+}
+
+static PyObject * matrix_abs(matrix *self)
+{
+  matrix *ret = Matrix_New(self->nrows, self->ncols,
+      (self->id == COMPLEX ? DOUBLE : self->id));
+
+  if (!ret) return PyErr_NoMemory();
+
+  mtx_abs[self->id](MAT_BUF(self), MAT_BUF(ret), MAT_LGT(self));
+  return (PyObject *)ret;
+}
+
+static PyObject * matrix_pow(PyObject *self, PyObject *other)
+{
+  if (!PY_NUMBER(other)) PY_ERR_TYPE("exponent must be a number");
+
+  number val;
+  int id = MAX(DOUBLE, MAX(MAT_ID(self), get_id(other, 1)));
+  convert_num[id](&val, other, 1, 0);
+  matrix *Y = Matrix_NewFromMatrix((matrix *)self, id);
+  if (!Y) return PyErr_NoMemory();
+
+  int i;
+  for (i=0; i<MAT_LGT(Y); i++) {
+    if (id == DOUBLE) {
+      if ((MAT_BUFD(Y)[i] == 0.0 && val.d < 0.0) ||
+          (MAT_BUFD(Y)[i] < 0.0 && val.d < 1.0 && val.d > 0.0)) {
+        Py_DECREF(Y);
+        PY_ERR(PyExc_ValueError, "domain error");
+      }
+
+
+      MAT_BUFD(Y)[i] = pow(MAT_BUFD(Y)[i], val.d);
+    } else {
+      if (MAT_BUFZ(Y)[i] == 0.0 && (cimag(val.z) != 0.0 || creal(val.z)<0.0)) {
+        Py_DECREF(Y);
+        PY_ERR(PyExc_ValueError, "domain error");
+      }
+      MAT_BUFZ(Y)[i] = cpow(MAT_BUFZ(Y)[i], val.z);
+    }
+  }
+
+  return (PyObject *)Y;
+}
+
+static int matrix_nonzero(matrix *self)
+{
+  int i, res = 0;
+  for (i=0; i<MAT_LGT(self); i++) {
+    if ((MAT_ID(self) == INT) && (MAT_BUFI(self)[i] != 0)) res = 1;
+    else if ((MAT_ID(self) == DOUBLE) && (MAT_BUFD(self)[i] != 0)) res = 1;
+    else if ((MAT_ID(self) == COMPLEX) && (MAT_BUFZ(self)[i] != 0)) res = 1;
+  }
+
+  return res;
+}
+
+static PyNumberMethods matrix_as_number = {
+    (binaryfunc)matrix_add,    /*nb_add*/
+    (binaryfunc)matrix_sub,    /*nb_subtract*/
+    (binaryfunc)matrix_mul,    /*nb_multiply*/
+#if PY_MAJOR_VERSION < 3
+    (binaryfunc)matrix_div,    /*nb_divide*/
+#endif
+    (binaryfunc)matrix_rem,    /*nb_remainder*/
+    0,                         /*nb_divmod*/
+    (ternaryfunc)matrix_pow,   /*nb_power*/
+    (unaryfunc)matrix_neg,     /*nb_negative*/
+    (unaryfunc)matrix_pos,     /*nb_positive*/
+    (unaryfunc)matrix_abs,     /*nb_absolute*/
+    (inquiry)matrix_nonzero,   /*nb_nonzero*/
+    0,                         /*nb_invert*/
+    0,	                       /*nb_lshift*/
+    0,                         /*nb_rshift*/
+    0,                         /*nb_and*/
+    0,                         /*nb_xor*/
+    0,                         /*nb_or*/
+#if PY_MAJOR_VERSION < 3
+    0,                         /*nb_coerce*/
+#endif
+    0,	                       /*nb_int*/
+    0,                         /*nb_long*/
+    0,                         /*nb_float*/
+#if PY_MAJOR_VERSION < 3
+    0,                         /*nb_oct*/
+    0,                         /*nb_hex*/
+#endif
+    (binaryfunc)matrix_iadd,   /*nb_inplace_add*/
+    (binaryfunc)matrix_isub,   /*nb_inplace_subtract*/
+    (binaryfunc)matrix_imul,   /*nb_inplace_multiply*/
+#if PY_MAJOR_VERSION < 3
+    (binaryfunc)matrix_idiv,   /*nb_inplace_divide*/
+#endif
+    (binaryfunc)matrix_irem,   /*nb_inplace_remainder*/
+    0,                         /*nb_inplace_power*/
+    0,                         /*nb_inplace_lshift*/
+    0,                         /*nb_inplace_rshift*/
+    0,                         /*nb_inplace_and*/
+    0,                         /*nb_inplace_xor*/
+    0,                         /*nb_inplace_or*/
+    0,                         /*nb_floor_divide*/
+#if PY_MAJOR_VERSION < 3
+    0,                         /*nb_true_divide*/
+#else
+    (binaryfunc)matrix_div,    /*nb_true_divide*/
+#endif
+    0,                         /*nb_inplace_floor_divide*/
+#if PY_MAJOR_VERSION < 3
+    0,                         /*nb_inplace_true_divide*/
+#else
+    (binaryfunc)matrix_idiv    /*nb_inplace_true_divide*/
+#endif
+};
+
+
+/*********************** Iterator **************************/
+
+typedef struct {
+  PyObject_HEAD
+  long index;
+  matrix *mObj;
+} matrixiter;
+
+static PyTypeObject matrixiter_tp;
+
+#define MatrixIter_Check(O) PyObject_TypeCheck(O, &matrixiter_tp)
+
+static PyObject *
+matrix_iter(matrix *obj)
+{
+  matrixiter *it;
+
+  if (!Matrix_Check(obj)) {
+    PyErr_BadInternalCall();
+    return NULL;
+  }
+
+  it = PyObject_GC_New(matrixiter, &matrixiter_tp);
+  if (!it) return NULL;
+
+  matrixiter_tp.tp_iter = PyObject_SelfIter;
+  matrixiter_tp.tp_getattro = PyObject_GenericGetAttr;
+
+  Py_INCREF(obj);
+  it->index = 0;
+  it->mObj = obj;
+  PyObject_GC_Track(it);
+
+  return (PyObject *)it;
+}
+
+static void
+matrixiter_dealloc(matrixiter *it)
+{
+  PyObject_GC_UnTrack(it);
+  Py_XDECREF(it->mObj);
+  PyObject_GC_Del(it);
+}
+
+static int
+matrixiter_traverse(matrixiter *it, visitproc visit, void *arg)
+{
+  if (it->mObj == NULL)
+    return 0;
+
+  return visit((PyObject *)(it->mObj), arg);
+}
+
+static PyObject *
+matrixiter_next(matrixiter *it)
+{
+  assert(MatrixIter_Check(it));
+  if (it->index >= MAT_LGT(it->mObj))
+    return NULL;
+
+  return num2PyObject[it->mObj->id](it->mObj->buffer, it->index++);
+}
+
+static PyTypeObject matrixiter_tp = {
+    PyVarObject_HEAD_INIT(NULL, 0)
+    "matrixiter",                       /* tp_name */
+    sizeof(matrixiter),                 /* tp_basicsize */
+    0,                                  /* tp_itemsize */
+    (destructor)matrixiter_dealloc,     /* tp_dealloc */
+    0,                                  /* tp_print */
+    0,                                  /* tp_getattr */
+    0,                                  /* tp_setattr */
+    0,                                  /* tp_compare */
+    0,                                  /* tp_repr */
+    0,                                  /* tp_as_number */
+    0,                                  /* tp_as_sequence */
+    0,                                  /* tp_as_mapping */
+    0,                                  /* tp_hash */
+    0,                                  /* tp_call */
+    0,                                  /* tp_str */
+    0,                                  /* tp_getattro */
+    0,                                  /* tp_setattro */
+    0,	                                /* tp_as_buffer */
+    Py_TPFLAGS_DEFAULT | Py_TPFLAGS_HAVE_GC,/* tp_flags */
+    0,                                  /* tp_doc */
+    (traverseproc)matrixiter_traverse,  /* tp_traverse */
+    0,                                  /* tp_clear */
+    0,                                  /* tp_richcompare */
+    0,                                  /* tp_weaklistoffset */
+    0,                                  /* tp_iter */
+    (iternextfunc)matrixiter_next,      /* tp_iternext */
+    0,                                  /* tp_methods */
+};
+
+
+
+PyObject * matrix_log(matrix *self, PyObject *args, PyObject *kwrds)
+{
+  PyObject *A;
+
+  if (!PyArg_ParseTuple(args, "O", &A)) return NULL;
+
+#if PY_MAJOR_VERSION >= 3
+  if (PyLong_Check(A) || PyFloat_Check(A)) {
+#else
+  if (PyInt_Check(A) || PyFloat_Check(A)) {
+#endif
+    double f = PyFloat_AsDouble(A);
+    if (f>0.0)
+      return Py_BuildValue("d",log(f));
+    else
+      PY_ERR(PyExc_ValueError, "domain error");
+  }
+  else if (PyComplex_Check(A)) {
+    number n;
+    convert_num[COMPLEX](&n, A, 1, 0);
+
+    if (n.z == 0) PY_ERR(PyExc_ValueError, "domain error");
+
+    n.z = clog(n.z);
+    return num2PyObject[COMPLEX](&n, 0);
+  }
+
+  else if (Matrix_Check(A)  && (MAT_ID(A) == INT || MAT_ID(A) == DOUBLE)) {
+    if (MAT_LGT(A) == 0)
+      return (PyObject *)Matrix_New(MAT_NROWS(A),MAT_NCOLS(A),DOUBLE);
+
+    double val = (MAT_ID(A) == INT ? MAT_BUFI(A)[0] : MAT_BUFD(A)[0]);
+
+    int i;
+    for (i=1; i<MAT_LGT(A); i++) {
+      if (MAT_ID(A) == INT)
+        val = MIN(val,(MAT_BUFI(A)[i]));
+      else
+        val = MIN(val,(MAT_BUFD(A)[i]));
+    }
+
+    if (val > 0.0) {
+      matrix *ret = Matrix_New(MAT_NROWS(A), MAT_NCOLS(A), DOUBLE);
+      if (!ret) return PyErr_NoMemory();
+
+      for (i=0; i<MAT_LGT(A); i++)
+        MAT_BUFD(ret)[i] = log((MAT_ID(A)== INT ?
+            MAT_BUFI(A)[i] : MAT_BUFD(A)[i]));
+
+      return (PyObject *)ret;
+    }
+    else PY_ERR(PyExc_ValueError, "domain error");
+
+  }
+  else if (Matrix_Check(A) && MAT_ID(A) == COMPLEX) {
+    matrix *ret = Matrix_New(MAT_NROWS(A), MAT_NCOLS(A), COMPLEX);
+    if (!ret) return PyErr_NoMemory();
+
+    int i;
+    for (i=0; i<MAT_LGT(A); i++) {
+      if (MAT_BUFZ(A)[i] == 0) {
+        Py_DECREF(ret);
+        PY_ERR(PyExc_ValueError, "domain error");
+      }
+      MAT_BUFZ(ret)[i] = clog(MAT_BUFZ(A)[i]);
+    }
+    return (PyObject *)ret;
+  }
+  else PY_ERR_TYPE("argument must a be a number or dense matrix");
+}
+
+PyObject * matrix_exp(matrix *self, PyObject *args, PyObject *kwrds)
+{
+  PyObject *A;
+
+  if (!PyArg_ParseTuple(args, "O", &A)) return NULL;
+
+#if PY_MAJOR_VERSION >= 3
+  if (PyLong_Check(A) || PyFloat_Check(A))
+#else
+  if (PyInt_Check(A) || PyFloat_Check(A))
+#endif
+    return Py_BuildValue("d",exp(PyFloat_AsDouble(A)));
+
+  else if (PyComplex_Check(A)) {
+    number n;
+    convert_num[COMPLEX](&n, A, 1, 0);
+    n.z = cexp(n.z);
+    return num2PyObject[COMPLEX](&n, 0);
+  }
+
+  else if (Matrix_Check(A)) {
+    matrix *ret = Matrix_New(MAT_NROWS(A),MAT_NCOLS(A),
+        (MAT_ID(A) == COMPLEX ? COMPLEX : DOUBLE));
+    if (!ret) return PyErr_NoMemory();
+
+    int i;
+    if (MAT_ID(ret) == DOUBLE)
+      for (i=0; i<MAT_LGT(ret); i++)
+        MAT_BUFD(ret)[i] = exp(MAT_ID(A) == DOUBLE ? MAT_BUFD(A)[i] :
+        MAT_BUFI(A)[i]);
+    else
+      for (i=0; i<MAT_LGT(ret); i++)
+        MAT_BUFZ(ret)[i] = cexp(MAT_BUFZ(A)[i]);
+
+    return (PyObject *)ret;
+  }
+  else PY_ERR_TYPE("argument must a be a number or dense matrix");
+}
+
+PyObject * matrix_sqrt(matrix *self, PyObject *args, PyObject *kwrds)
+{
+  PyObject *A;
+
+  if (!PyArg_ParseTuple(args, "O", &A)) return NULL;
+
+#if PY_MAJOR_VERSION >= 3
+  if (PyLong_Check(A) || PyFloat_Check(A)) {
+#else
+  if (PyInt_Check(A) || PyFloat_Check(A)) {
+#endif
+    double f = PyFloat_AsDouble(A);
+    if (f >= 0.0)
+      return Py_BuildValue("d",sqrt(f));
+    else PY_ERR(PyExc_ValueError, "domain error");
+  }
+  else if (PyComplex_Check(A)) {
+    number n;
+    convert_num[COMPLEX](&n, A, 1, 0);
+    n.z = csqrt(n.z);
+    return num2PyObject[COMPLEX](&n, 0);
+  }
+  else if (Matrix_Check(A) && (MAT_ID(A) == INT || MAT_ID(A) == DOUBLE)) {
+    if (MAT_LGT(A) == 0)
+      return (PyObject *)Matrix_New(MAT_NROWS(A),MAT_NCOLS(A),DOUBLE);
+
+    double val = (MAT_ID(A) == INT ? MAT_BUFI(A)[0] : MAT_BUFD(A)[0]);
+
+    int i;
+    for (i=1; i<MAT_LGT(A); i++) {
+      if (MAT_ID(A) == INT)
+        val = MIN(val,(MAT_BUFI(A)[i]));
+      else
+        val = MIN(val,(MAT_BUFD(A)[i]));
+    }
+
+    if (val >= 0.0) {
+      matrix *ret = Matrix_New(MAT_NROWS(A), MAT_NCOLS(A), DOUBLE);
+      if (!ret) return PyErr_NoMemory();
+
+      for (i=0; i<MAT_LGT(A); i++)
+        MAT_BUFD(ret)[i] = sqrt((MAT_ID(A)== INT ?
+            MAT_BUFI(A)[i] : MAT_BUFD(A)[i]));
+
+      return (PyObject *)ret;
+
+    }
+    else PY_ERR(PyExc_ValueError, "domain error");
+  }
+  else if (Matrix_Check(A) && MAT_ID(A) == COMPLEX) {
+    matrix *ret = Matrix_New(MAT_NROWS(A), MAT_NCOLS(A), COMPLEX);
+    if (!ret) return PyErr_NoMemory();
+
+    int i;
+    for (i=0; i<MAT_LGT(A); i++)
+      MAT_BUFZ(ret)[i] = csqrt(MAT_BUFZ(A)[i]);
+
+    return (PyObject *)ret;
+  }
+  else PY_ERR_TYPE("argument must a be a number or dense matrix");
+}
+
+PyObject * matrix_cos(matrix *self, PyObject *args, PyObject *kwrds)
+{
+  PyObject *A;
+
+  if (!PyArg_ParseTuple(args, "O", &A)) return NULL;
+
+#if PY_MAJOR_VERSION >= 3
+  if (PyLong_Check(A) || PyFloat_Check(A))
+#else
+  if (PyInt_Check(A) || PyFloat_Check(A))
+#endif
+    return Py_BuildValue("d",cos(PyFloat_AsDouble(A)));
+
+  else if (PyComplex_Check(A)) {
+    number n;
+    convert_num[COMPLEX](&n, A, 1, 0);
+    n.z = ccos(n.z);
+    return num2PyObject[COMPLEX](&n, 0);
+  }
+
+  else if (Matrix_Check(A)) {
+    matrix *ret = Matrix_New(MAT_NROWS(A),MAT_NCOLS(A),
+        (MAT_ID(A) == COMPLEX ? COMPLEX : DOUBLE));
+    if (!ret) return PyErr_NoMemory();
+
+    int_t i;
+    if (MAT_ID(ret) == DOUBLE)
+      for (i=0; i<MAT_LGT(ret); i++)
+        MAT_BUFD(ret)[i] = cos(MAT_ID(A) == DOUBLE ? MAT_BUFD(A)[i] :
+        MAT_BUFI(A)[i]);
+    else
+      for (i=0; i<MAT_LGT(ret); i++)
+        MAT_BUFZ(ret)[i] = ccos(MAT_BUFZ(A)[i]);
+
+    return (PyObject *)ret;
+  }
+  else PY_ERR_TYPE("argument must a be a number or dense matrix");
+}
+
+PyObject * matrix_sin(matrix *self, PyObject *args, PyObject *kwrds)
+{
+  PyObject *A;
+
+  if (!PyArg_ParseTuple(args, "O", &A)) return NULL;
+
+#if PY_MAJOR_VERSION >= 3
+  if (PyLong_Check(A) || PyFloat_Check(A))
+#else
+  if (PyInt_Check(A) || PyFloat_Check(A))
+#endif
+    return Py_BuildValue("d",sin(PyFloat_AsDouble(A)));
+
+  else if (PyComplex_Check(A)) {
+    number n;
+    convert_num[COMPLEX](&n, A, 1, 0);
+    n.z = csin(n.z);
+    return num2PyObject[COMPLEX](&n, 0);
+  }
+
+  else if (Matrix_Check(A)) {
+    matrix *ret = Matrix_New(MAT_NROWS(A),MAT_NCOLS(A),
+        (MAT_ID(A) == COMPLEX ? COMPLEX : DOUBLE));
+    if (!ret) return PyErr_NoMemory();
+
+    int_t i;
+    if (MAT_ID(ret) == DOUBLE)
+      for (i=0; i<MAT_LGT(ret); i++)
+        MAT_BUFD(ret)[i] = sin(MAT_ID(A) == DOUBLE ? MAT_BUFD(A)[i] :
+        MAT_BUFI(A)[i]);
+    else
+      for (i=0; i<MAT_LGT(ret); i++)
+        MAT_BUFZ(ret)[i] = csin(MAT_BUFZ(A)[i]);
+
+    return (PyObject *)ret;
+  }
+  else PY_ERR_TYPE("argument must a be a number or dense matrix");
+}