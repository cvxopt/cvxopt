--- conflicted
+++ resolved
@@ -1,9 +1,3 @@
-<<<<<<< HEAD
-#define DLONG
-
-#include "../../SuiteSparse/AMD/Source/amd_aat.c"
-=======
-#define DLONG
-
-#include "amd_aat.c"
->>>>>>> d8bd930d
+#define DLONG
+
+#include "amd_aat.c"