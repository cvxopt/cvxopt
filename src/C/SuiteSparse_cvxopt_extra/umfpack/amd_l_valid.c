--- conflicted
+++ resolved
@@ -1,9 +1,3 @@
-<<<<<<< HEAD
-#define DLONG
-
-#include "../../SuiteSparse/AMD/Source/amd_valid.c"
-=======
-#define DLONG
-
-#include "amd_valid.c"
->>>>>>> d8bd930d
+#define DLONG
+
+#include "amd_valid.c"