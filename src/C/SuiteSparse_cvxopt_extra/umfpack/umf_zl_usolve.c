<<<<<<< HEAD
#define ZLONG

#include "../../SuiteSparse/UMFPACK/Source/umf_usolve.c"
=======
#define ZLONG

#include "umf_usolve.c"
>>>>>>> d8bd930d
<|MERGE_RESOLUTION|>--- conflicted
+++ resolved
@@ -1,9 +1,3 @@
-<<<<<<< HEAD
-#define ZLONG
-
-#include "../../SuiteSparse/UMFPACK/Source/umf_usolve.c"
-=======
-#define ZLONG
-
-#include "umf_usolve.c"
->>>>>>> d8bd930d
+#define ZLONG
+
+#include "umf_usolve.c"