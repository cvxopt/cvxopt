--- conflicted
+++ resolved
@@ -1,9 +1,3 @@
-<<<<<<< HEAD
-#define DLONG
-
-#include "../../SuiteSparse/UMFPACK/Source/umf_free.c"
-=======
-#define DLONG
-
-#include "umf_free.c"
->>>>>>> d8bd930d
+#define DLONG
+
+#include "umf_free.c"