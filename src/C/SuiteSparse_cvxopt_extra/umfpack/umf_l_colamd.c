--- conflicted
+++ resolved
@@ -1,9 +1,3 @@
-<<<<<<< HEAD
-#define DLONG
-
-#include "../../SuiteSparse/UMFPACK/Source/umf_colamd.c"
-=======
-#define DLONG
-
-#include "umf_colamd.c"
->>>>>>> d8bd930d
+#define DLONG
+
+#include "umf_colamd.c"