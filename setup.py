try:
    import setuptools
except ImportError:
    pass
from distutils.core import setup, Extension
from glob import glob
import os


<<<<<<< HEAD
# Modify this if SuiteSparse libraries ar not in /usr/lib
# SS_LIB_DIR =  '/usr/lib'
SS_LIB_DIR = '/usr/local/Cellar/suite-sparse/4.2.1/lib'
# Directory containing the SuiteSparse header files (used only when BUILD_GSL = 1)
# SS_INC_DIR =  '/usr/include/suitesparse'
SS_INC_DIR = '/usr/local/Cellar/suite-sparse/4.2.1/include'

# Default names of KLU, UMFPACK, CHOLMOD and AMD libraries
SS_LIB = ['klu', 'umfpack', 'cholmod', 'camd', 'amd', 'colamd', 'suitesparseconfig', 'btf']


=======
>>>>>>> 2fb628b6
# Modifiy this if BLAS and LAPACK libraries are not in /usr/lib.
BLAS_LIB_DIR = '/usr/lib'

# Default names of BLAS and LAPACK libraries
BLAS_LIB = ['blas']
LAPACK_LIB = ['lapack']
BLAS_EXTRA_LINK_ARGS = []

# Set environment variable BLAS_NOUNDERSCORES=1 if your BLAS/LAPACK do
# not use trailing underscores
BLAS_NOUNDERSCORES = False

# Set to 1 if you are using the random number generators in the GNU
# Scientific Library.
BUILD_GSL = 0

# Directory containing libgsl (used only when BUILD_GSL = 1).
GSL_LIB_DIR = '/usr/lib'

# Directory containing the GSL header files (used only when BUILD_GSL = 1).
GSL_INC_DIR = '/usr/include/gsl'

# Set to 1 if you are installing the fftw module.
BUILD_FFTW = 0 

# Directory containing libfftw3 (used only when BUILD_FFTW = 1).
FFTW_LIB_DIR = '/usr/lib'

# Directory containing fftw.h (used only when BUILD_FFTW = 1).
FFTW_INC_DIR = '/usr/include'

# Set to 1 if you are installing the glpk module.
BUILD_GLPK = 0 

# Directory containing libglpk (used only when BUILD_GLPK = 1).
GLPK_LIB_DIR = '/usr/lib'

# Directory containing glpk.h (used only when BUILD_GLPK = 1).
GLPK_INC_DIR = '/usr/include'

# Set to 1 if you are installing the DSDP module.
BUILD_DSDP = 0

# Directory containing libdsdp (used only when BUILD_DSDP = 1).
DSDP_LIB_DIR = '/usr/lib'
 
# Directory containing dsdp5.h (used only when BUILD_DSDP = 1).
DSDP_INC_DIR = '/usr/include/dsdp'

# No modifications should be needed below this line.

BLAS_NOUNDERSCORES = int(os.environ.get("CVXOPT_BLAS_NOUNDERSCORES",BLAS_NOUNDERSCORES)) == True
BLAS_LIB = os.environ.get("CVXOPT_BLAS_LIB",BLAS_LIB)
LAPACK_LIB = os.environ.get("CVXOPT_LAPACK_LIB",LAPACK_LIB)
BLAS_LIB_DIR = os.environ.get("CVXOPT_BLAS_LIB_DIR",BLAS_LIB_DIR)
BLAS_EXTRA_LINK_ARGS = os.environ.get("CVXOPT_BLAS_EXTRA_LINK_ARGS",BLAS_EXTRA_LINK_ARGS)
if type(BLAS_LIB) is str: BLAS_LIB = BLAS_LIB.strip().split(',')
if type(LAPACK_LIB) is str: LAPACK_LIB = LAPACK_LIB.strip().split(',')
if type(BLAS_EXTRA_LINK_ARGS) is str: BLAS_EXTRA_LINK_ARGS = BLAS_EXTRA_LINK_ARGS.strip().split(',')
BUILD_GSL = int(os.environ.get("CVXOPT_BUILD_GSL",BUILD_GSL))
GSL_LIB_DIR = os.environ.get("CVXOPT_GSL_LIB_DIR",GSL_LIB_DIR)
GSL_INC_DIR = os.environ.get("CVXOPT_GSL_INC_DIR",GSL_INC_DIR)
BUILD_FFTW = int(os.environ.get("CVXOPT_BUILD_FFTW",BUILD_FFTW))
FFTW_LIB_DIR = os.environ.get("CVXOPT_FFTW_LIB_DIR",FFTW_LIB_DIR)
FFTW_INC_DIR = os.environ.get("CVXOPT_FFTW_INC_DIR",FFTW_INC_DIR)
BUILD_GLPK = int(os.environ.get("CVXOPT_BUILD_GLPK",BUILD_GLPK))
GLPK_LIB_DIR = os.environ.get("CVXOPT_GLPK_LIB_DIR",GLPK_LIB_DIR)
GLPK_INC_DIR = os.environ.get("CVXOPT_GLPK_INC_DIR",GLPK_INC_DIR)
BUILD_DSDP = int(os.environ.get("CVXOPT_BUILD_DSDP",BUILD_DSDP))
DSDP_LIB_DIR = os.environ.get("CVXOPT_DSDP_LIB_DIR",DSDP_LIB_DIR)
DSDP_INC_DIR = os.environ.get("CVXOPT_DSDP_INC_DIR",DSDP_INC_DIR)

extmods = []

# Macros
MACROS = []
if BLAS_NOUNDERSCORES: MACROS.append(('BLAS_NO_UNDERSCORE',''))

# optional modules

if BUILD_GSL:
    gsl = Extension('gsl', libraries = ['m', 'gsl'] + BLAS_LIB,
        include_dirs = [ GSL_INC_DIR ],
        library_dirs = [ GSL_LIB_DIR, BLAS_LIB_DIR ],
        extra_link_args = BLAS_EXTRA_LINK_ARGS,
        sources = ['src/C/gsl.c'] )
    extmods += [gsl];

if BUILD_FFTW:
    fftw = Extension('fftw', libraries = ['fftw3'] + BLAS_LIB,
        include_dirs = [ FFTW_INC_DIR ],
        library_dirs = [ FFTW_LIB_DIR, BLAS_LIB_DIR ],
        extra_link_args = BLAS_EXTRA_LINK_ARGS,
        sources = ['src/C/fftw.c'] )
    extmods += [fftw];

if BUILD_GLPK:
    glpk = Extension('glpk', libraries = ['glpk'],
        include_dirs = [ GLPK_INC_DIR ],
        library_dirs = [ GLPK_LIB_DIR ],
        sources = ['src/C/glpk.c'] )
    extmods += [glpk];

if BUILD_DSDP:
    dsdp = Extension('dsdp', libraries = ['dsdp'] + LAPACK_LIB + BLAS_LIB,
        include_dirs = [ DSDP_INC_DIR ],
        library_dirs = [ DSDP_LIB_DIR, BLAS_LIB_DIR ],
        extra_link_args = BLAS_EXTRA_LINK_ARGS,
        sources = ['src/C/dsdp.c'] )
    extmods += [dsdp];

# Required modules

base = Extension('base', libraries = ['m'] + LAPACK_LIB + BLAS_LIB,
    library_dirs = [ BLAS_LIB_DIR ],
    define_macros = MACROS,
    extra_link_args = BLAS_EXTRA_LINK_ARGS,
    sources = ['src/C/base.c','src/C/dense.c','src/C/sparse.c']) 

blas = Extension('blas', libraries = BLAS_LIB,
    library_dirs = [ BLAS_LIB_DIR ],
    define_macros = MACROS,
    extra_link_args = BLAS_EXTRA_LINK_ARGS,
    sources = ['src/C/blas.c'] )

lapack = Extension('lapack', libraries = LAPACK_LIB + BLAS_LIB,
    library_dirs = [ BLAS_LIB_DIR ],
    define_macros = MACROS,
    extra_link_args = BLAS_EXTRA_LINK_ARGS,
    sources = ['src/C/lapack.c'] )

umfpack = Extension('umfpack', 
    include_dirs = [ 'src/C/SuiteSparse/UMFPACK/Include',
        'src/C/SuiteSparse/AMD/Include', 
        'src/C/SuiteSparse/AMD/Source', 
        'src/C/SuiteSparse/SuiteSparse_config' ],
    library_dirs = [ BLAS_LIB_DIR ],
    define_macros = MACROS + [('NTIMER', '1'), ('NCHOLMOD', '1')],
    libraries = LAPACK_LIB + BLAS_LIB,
    extra_compile_args = ['-Wno-unknown-pragmas'],
    extra_link_args = BLAS_EXTRA_LINK_ARGS,
    sources = [ 'src/C/umfpack.c',
        'src/C/SuiteSparse/UMFPACK/Source/umfpack_global.c',
        'src/C/SuiteSparse/UMFPACK/Source/umfpack_tictoc.c' ] +
        ['src/C/SuiteSparse/SuiteSparse_config/SuiteSparse_config.c'] +
        glob('src/C/SuiteSparse_cvxopt_extra/umfpack/*'))


klu = Extension('klu', 
    include_dirs = [ 'src/C/SuiteSparse/KLU/Include',
        'src/C/SuiteSparse/AMD/Include', 
        'src/C/SuiteSparse/AMD/Source', 
        'src/C/SuiteSparse/COLAMD/Include', 
        'src/C/SuiteSparse/COLAMD/Source', 
        'src/C/SuiteSparse/BTF/Include', 
        'src/C/SuiteSparse/BTF/Source', 
        'src/C/SuiteSparse/SuiteSparse_config' ],
    library_dirs = [ BLAS_LIB_DIR ],
    define_macros = MACROS + [('NTIMER', '1'), ('NCHOLMOD', '1')],
    libraries = LAPACK_LIB + BLAS_LIB,
    extra_compile_args = ['-Wno-unknown-pragmas'],
    extra_link_args = BLAS_EXTRA_LINK_ARGS,
    sources = ['src/C/klu.c' ] +
        ['src/C/SuiteSparse/SuiteSparse_config/SuiteSparse_config.c'] +
        glob('src/C/SuiteSparse_cvxopt_extra/klu/*'))



# Build for int or long? 
import sys
if sys.maxsize > 2**31: MACROS += [('DLONG',None)]


cholmod = Extension('cholmod',
    library_dirs = [ BLAS_LIB_DIR ],
    libraries = LAPACK_LIB + BLAS_LIB,
    include_dirs = [ 'src/C/SuiteSparse/CHOLMOD/Include', 
        'src/C/SuiteSparse/COLAMD', 
        'src/C/SuiteSparse/AMD/Include', 
        'src/C/SuiteSparse/COLAMD/Include',
        'src/C/SuiteSparse/SuiteSparse_config' ],
    define_macros = MACROS + [('NPARTITION', '1'), ('NTIMER', '1')],
    extra_link_args = BLAS_EXTRA_LINK_ARGS,
    sources = [ 'src/C/cholmod.c' ] + 
        ['src/C/SuiteSparse/AMD/Source/' + s for s in ['amd_global.c',
            'amd_postorder.c', 'amd_post_tree.c', 'amd_2.c']] +
        ['src/C/SuiteSparse/COLAMD/Source/' + s for s in ['colamd.c',
            'colamd_global.c']] +
        ['src/C/SuiteSparse/SuiteSparse_config/SuiteSparse_config.c'] +
        glob('src/C/SuiteSparse/CHOLMOD/Core/c*.c') +
        glob('src/C/SuiteSparse/CHOLMOD/Cholesky/c*.c') +
        ['src/C/SuiteSparse/CHOLMOD/Check/cholmod_check.c'] +
        glob('src/C/SuiteSparse/CHOLMOD/Supernodal/c*.c') )

amd = Extension('amd', 
    include_dirs = [ 'src/C/SuiteSparse/AMD/Include', 
        'src/C/SuiteSparse/SuiteSparse_config' ],
    define_macros = MACROS,
    sources = [ 'src/C/amd.c' ] + glob('src/C/SuiteSparse/AMD/Source/*.c') )

misc_solvers = Extension('misc_solvers',
    libraries = LAPACK_LIB + BLAS_LIB,
    library_dirs = [ BLAS_LIB_DIR ],
    define_macros = MACROS,
    extra_link_args = BLAS_EXTRA_LINK_ARGS,
    sources = ['src/C/misc_solvers.c'] )

extmods += [base, blas, lapack, umfpack, klu, cholmod, amd, misc_solvers] 

setup (name = 'cvxopt', 
    description = 'Convex optimization package',
    version = '1.1.7', 
    long_description = '''
CVXOPT is a free software package for convex optimization based on the 
Python programming language. It can be used with the interactive Python 
interpreter, on the command line by executing Python scripts, or 
integrated in other software via Python extension modules. Its main 
purpose is to make the development of software for convex optimization 
applications straightforward by building on Python's extensive standard 
library and on the strengths of Python as a high-level programming 
language.''', 
    author = 'M. Andersen, J. Dahl, and L. Vandenberghe',
    author_email = 'martin.skovgaard.andersen@gmail.com, dahl.joachim@gmail.com, vandenbe@ee.ucla.edu',
    url = 'http://cvxopt.org',
    license = 'GNU GPL version 3',
    ext_package = "cvxopt",
    ext_modules = extmods,
    package_dir = {"cvxopt": "src/python"},
    packages = ["cvxopt"])<|MERGE_RESOLUTION|>--- conflicted
+++ resolved
@@ -7,20 +7,6 @@
 import os
 
 
-<<<<<<< HEAD
-# Modify this if SuiteSparse libraries ar not in /usr/lib
-# SS_LIB_DIR =  '/usr/lib'
-SS_LIB_DIR = '/usr/local/Cellar/suite-sparse/4.2.1/lib'
-# Directory containing the SuiteSparse header files (used only when BUILD_GSL = 1)
-# SS_INC_DIR =  '/usr/include/suitesparse'
-SS_INC_DIR = '/usr/local/Cellar/suite-sparse/4.2.1/include'
-
-# Default names of KLU, UMFPACK, CHOLMOD and AMD libraries
-SS_LIB = ['klu', 'umfpack', 'cholmod', 'camd', 'amd', 'colamd', 'suitesparseconfig', 'btf']
-
-
-=======
->>>>>>> 2fb628b6
 # Modifiy this if BLAS and LAPACK libraries are not in /usr/lib.
 BLAS_LIB_DIR = '/usr/lib'
 
